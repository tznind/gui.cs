﻿namespace Terminal.Gui;

/// <summary>
<<<<<<< HEAD
///     Interface for color name resolvers.
=======
/// When implemented by a class, allows mapping <see cref="Color"/> to
/// human understandable name (e.g. w3c color names) and vice versa.
>>>>>>> bdaa2629
/// </summary>
public interface IColorNameResolver
{
    /// <summary>
<<<<<<< HEAD
    ///     Returns the list of color names.
=======
    /// Returns the names of all known colors.
>>>>>>> bdaa2629
    /// </summary>
    /// <returns></returns>
    IEnumerable<string> GetColorNames ();

    /// <summary>
<<<<<<< HEAD
    ///     Parses <paramref name="name"/> and returns <paramref name="color"/> if name is a named color.
=======
    ///  Returns <see langword="true"/> if <paramref name="name"/> is a recognised
    /// color. In which case <paramref name="color"/> will be the color the name corresponds
    /// to otherwise returns false.
>>>>>>> bdaa2629
    /// </summary>
    /// <param name="name"></param>
    /// <param name="color"></param>
    /// <returns></returns>
    bool TryParseColor (string name, out Color color);

    /// <summary>
    /// Returns <see langword="true"/> if <paramref name="color"/> is a recognised
    /// color. In which case <paramref name="name"/> will be the name of the color and
    /// return value will be true otherwise false.
    /// </summary>
    /// <param name="color"></param>
    /// <param name="name"></param>
    /// <returns></returns>
    bool TryNameColor (Color color, out string name);
}<|MERGE_RESOLUTION|>--- conflicted
+++ resolved
@@ -1,46 +1,34 @@
 ﻿namespace Terminal.Gui;
 
 /// <summary>
-<<<<<<< HEAD
-///     Interface for color name resolvers.
-=======
-/// When implemented by a class, allows mapping <see cref="Color"/> to
-/// human understandable name (e.g. w3c color names) and vice versa.
->>>>>>> bdaa2629
+///     When implemented by a class, allows mapping <see cref="Color"/> to
+///     human understandable name (e.g. w3c color names) and vice versa.
 /// </summary>
 public interface IColorNameResolver
 {
     /// <summary>
-<<<<<<< HEAD
-    ///     Returns the list of color names.
-=======
-    /// Returns the names of all known colors.
->>>>>>> bdaa2629
+    ///     Returns the names of all known colors.
     /// </summary>
     /// <returns></returns>
     IEnumerable<string> GetColorNames ();
 
     /// <summary>
-<<<<<<< HEAD
-    ///     Parses <paramref name="name"/> and returns <paramref name="color"/> if name is a named color.
-=======
-    ///  Returns <see langword="true"/> if <paramref name="name"/> is a recognised
-    /// color. In which case <paramref name="color"/> will be the color the name corresponds
-    /// to otherwise returns false.
->>>>>>> bdaa2629
+    ///     Returns <see langword="true"/> if <paramref name="color"/> is a recognized
+    ///     color. In which case <paramref name="name"/> will be the name of the color and
+    ///     return value will be true otherwise false.
+    /// </summary>
+    /// <param name="color"></param>
+    /// <param name="name"></param>
+    /// <returns></returns>
+    bool TryNameColor (Color color, out string name);
+
+    /// <summary>
+    ///     Returns <see langword="true"/> if <paramref name="name"/> is a recognized
+    ///     color. In which case <paramref name="color"/> will be the color the name corresponds
+    ///     to otherwise returns false.
     /// </summary>
     /// <param name="name"></param>
     /// <param name="color"></param>
     /// <returns></returns>
     bool TryParseColor (string name, out Color color);
-
-    /// <summary>
-    /// Returns <see langword="true"/> if <paramref name="color"/> is a recognised
-    /// color. In which case <paramref name="name"/> will be the name of the color and
-    /// return value will be true otherwise false.
-    /// </summary>
-    /// <param name="color"></param>
-    /// <param name="name"></param>
-    /// <returns></returns>
-    bool TryNameColor (Color color, out string name);
 }