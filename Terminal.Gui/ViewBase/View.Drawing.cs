﻿#nullable enable
using System.ComponentModel;
using System.Diagnostics;

namespace Terminal.Gui.ViewBase;

public partial class View // Drawing APIs
{
    /// <summary>
    ///     Draws a set of views.
    /// </summary>
    /// <param name="views">The peer views to draw.</param>
    /// <param name="force">If <see langword="true"/>, <see cref="View.SetNeedsDraw()"/> will be called on each view to force it to be drawn.</param>
    internal static void Draw (IEnumerable<View> views, bool force)
    {
        // **Snapshot once** — every recursion level gets its own frozen array
        View [] viewsArray = views.Snapshot ();

        // The draw context is used to track the region drawn by each view.
        DrawContext context = new DrawContext ();

        foreach (View view in viewsArray)
        {
            if (force)
            {
                view.SetNeedsDraw ();
            }

            view.Draw (context);
        }

        // Draw the margins (those with Shadows) last to ensure they are drawn on top of the content.
        Margin.DrawMargins (viewsArray);
    }

    /// <summary>
    ///     Draws the view if it needs to be drawn.
    /// </summary>
    /// <remarks>
    ///     <para>
    ///         The view will only be drawn if it is visible, and has any of <see cref="NeedsDraw"/>,
    ///         <see cref="SubViewNeedsDraw"/>,
    ///         or <see cref="NeedsLayout"/> set.
    ///     </para>
    ///     <para>
    ///         See the View Drawing Deep Dive for more information: <see href="https://gui-cs.github.io/Terminal.Gui/docs/drawing.html"/>.
    ///     </para>
    /// </remarks>
    public void Draw (DrawContext? context = null)
    {
        if (!CanBeVisible (this))
        {
            return;
        }
        Region? originalClip = GetClip ();

        // TODO: This can be further optimized by checking NeedsDraw below and only
        // TODO: clearing, drawing text, drawing content, etc. if it is true.
        if (NeedsDraw || SubViewNeedsDraw)
        {
            // ------------------------------------
            // Draw the Border and Padding.
            // Note Margin with a Shadow is special-cased and drawn in a separate pass to support
            // transparent shadows.
            DoDrawAdornments (originalClip);
            SetClip (originalClip);

            // ------------------------------------
            // Clear the Viewport
            // By default, we clip to the viewport preventing drawing outside the viewport
            // We also clip to the content, but if a developer wants to draw outside the viewport, they can do
            // so via settings. SetClip honors the ViewportSettings.DisableVisibleContentClipping flag.
            // Get our Viewport in screen coordinates
            originalClip = AddViewportToClip ();

            // If no context ...
            context ??= new DrawContext ();

            SetAttributeForRole (Enabled ? VisualRole.Normal : VisualRole.Disabled);
            DoClearViewport (context);

            // ------------------------------------
            // Draw the subviews first (order matters: SubViews, Text, Content)
            if (SubViewNeedsDraw)
            {
                DoDrawSubViews (context);
            }

            // ------------------------------------
            // Draw the text
            SetAttributeForRole (Enabled ? VisualRole.Normal : VisualRole.Disabled);
            DoDrawText (context);

            // ------------------------------------
            // Draw the content
            DoDrawContent (context);

            // ------------------------------------
            // Draw the line canvas
            // Restore the clip before rendering the line canvas and adornment subviews
            // because they may draw outside the viewport.
            SetClip (originalClip);
            originalClip = AddFrameToClip ();
            DoRenderLineCanvas ();

            // ------------------------------------
            // Re-draw the border and padding subviews
            // HACK: This is a hack to ensure that the border and padding subviews are drawn after the line canvas.
            DoDrawAdornmentsSubViews ();

            // ------------------------------------
            // Advance the diagnostics draw indicator
            Border?.AdvanceDrawIndicator ();

            ClearNeedsDraw ();

            if (this is not Adornment && SuperView is not Adornment)
            {
                // Parent
                Debug.Assert (Margin!.Parent == this);
                Debug.Assert (Border!.Parent == this);
                Debug.Assert (Padding!.Parent == this);

                // SubViewNeedsDraw is set to false by ClearNeedsDraw.
                Debug.Assert (SubViewNeedsDraw == false);
                Debug.Assert (Margin!.SubViewNeedsDraw == false);
                Debug.Assert (Border!.SubViewNeedsDraw == false);
                Debug.Assert (Padding!.SubViewNeedsDraw == false);

                // NeedsDraw is set to false by ClearNeedsDraw.
                Debug.Assert (NeedsDraw == false);
                Debug.Assert (Margin!.NeedsDraw == false);
                Debug.Assert (Border!.NeedsDraw == false);
                Debug.Assert (Padding!.NeedsDraw == false);
            }
        }

        // ------------------------------------
        // This causes the Margin to be drawn in a second pass if it has a ShadowStyle
        // PERFORMANCE: If there is a Margin w/ Shadow, it will be redrawn each iteration of the main loop.
        Margin?.CacheClip ();

        // ------------------------------------
        // Reset the clip to what it was when we started
        SetClip (originalClip);

        // ------------------------------------
        // We're done drawing - The Clip is reset to what it was before we started.
        DoDrawComplete (context);
    }

    #region DrawAdornments

    private void DoDrawAdornmentsSubViews ()
    {
        // NOTE: We do not support subviews of Margin?

        if (Border?.SubViews is { } && Border.Thickness != Thickness.Empty)
        {
            // PERFORMANCE: Get the check for DrawIndicator out of this somehow.
            foreach (View subview in Border.SubViews.Where (v => v.Visible || v.Id == "DrawIndicator"))
            {
                if (subview.Id != "DrawIndicator")
                {
                    subview.SetNeedsDraw ();
                }

                LineCanvas.Exclude (new (subview.FrameToScreen ()));
            }

            Region? saved = Border?.AddFrameToClip ();
            Border?.DoDrawSubViews ();
            SetClip (saved);
        }

        if (Padding?.SubViews is { } && Padding.Thickness != Thickness.Empty)
        {
            foreach (View subview in Padding.SubViews)
            {
                subview.SetNeedsDraw ();
            }

            Region? saved = Padding?.AddFrameToClip ();
            Padding?.DoDrawSubViews ();
            SetClip (saved);
        }
    }

    internal void DoDrawAdornments (Region? originalClip)
    {
        if (this is Adornment)
        {
            AddFrameToClip ();
        }
        else
        {
            // Set the clip to be just the thicknesses of the adornments
            // TODO: Put this union logic in a method on View? 
            Region? clipAdornments = Margin!.Thickness.AsRegion (Margin!.FrameToScreen ());
            clipAdornments?.Combine (Border!.Thickness.AsRegion (Border!.FrameToScreen ()), RegionOp.Union);
            clipAdornments?.Combine (Padding!.Thickness.AsRegion (Padding!.FrameToScreen ()), RegionOp.Union);
            clipAdornments?.Combine (originalClip, RegionOp.Intersect);
            SetClip (clipAdornments);
        }

        if (Margin?.NeedsLayout == true)
        {
            Margin.NeedsLayout = false;
            Margin?.Thickness.Draw (FrameToScreen ());
            Margin?.Parent?.SetSubViewNeedsDraw ();
        }

        if (SubViewNeedsDraw)
        {
            // A SubView may add to the LineCanvas. This ensures any Adornment LineCanvas updates happen.
            Border?.SetNeedsDraw ();
            Padding?.SetNeedsDraw ();
            Margin?.SetNeedsDraw ();
        }

        if (OnDrawingAdornments ())
        {
            return;
        }

        // TODO: add event.

        DrawAdornments ();
    }

    /// <summary>
    ///     Causes <see cref="Margin"/>, <see cref="Border"/>, and <see cref="Padding"/> to be drawn.
    /// </summary>
    /// <remarks>
    ///     <para>
    ///         <see cref="Margin"/> is drawn in a separate pass if <see cref="ShadowStyle"/> is set.
    ///     </para>
    /// </remarks>
    public void DrawAdornments ()
    {
        // We do not attempt to draw Margin. It is drawn in a separate pass.

        // Each of these renders lines to this View's LineCanvas 
        // Those lines will be finally rendered in OnRenderLineCanvas
        if (Border is { } && Border.Thickness != Thickness.Empty)
        {
            Border?.Draw ();
        }

        if (Padding is { } && Padding.Thickness != Thickness.Empty)
        {
            Padding?.Draw ();
        }

        if (Margin is { } && Margin.Thickness != Thickness.Empty/* && Margin.ShadowStyle == ShadowStyle.None*/)
        {
           //Margin?.Draw ();
        }
    }

    private void ClearFrame ()
    {
        if (Driver is null)
        {
            return;
        }

        // Get screen-relative coords
        Rectangle toClear = FrameToScreen ();

        Attribute prev = SetAttribute (GetAttributeForRole (VisualRole.Normal));
        Driver.FillRect (toClear);
        SetAttribute (prev);
        SetNeedsDraw ();
    }

    /// <summary>
    ///     Called when the View's Adornments are to be drawn. Prepares <see cref="View.LineCanvas"/>. If
    ///     <see cref="SuperViewRendersLineCanvas"/> is true, only the
    ///     <see cref="LineCanvas"/> of this view's subviews will be rendered. If <see cref="SuperViewRendersLineCanvas"/> is
    ///     false (the default), this method will cause the <see cref="LineCanvas"/> be prepared to be rendered.
    /// </summary>
    /// <returns><see langword="true"/> to stop further drawing of the Adornments.</returns>
    protected virtual bool OnDrawingAdornments () { return false; }

    #endregion DrawAdornments

    #region ClearViewport

    internal void DoClearViewport (DrawContext? context = null)
    {
        if (ViewportSettings.HasFlag (ViewportSettingsFlags.Transparent) || OnClearingViewport ())
        {
            return;
        }

        var dev = new DrawEventArgs (Viewport, Rectangle.Empty, context);
        ClearingViewport?.Invoke (this, dev);

        if (dev.Cancel)
        {
            // BUGBUG: We should add the Viewport to context.DrawRegion here?
            SetNeedsDraw ();
            return;
        }

        if (!ViewportSettings.HasFlag (ViewportSettingsFlags.Transparent))
        {
            ClearViewport (context);
            OnClearedViewport ();
            ClearedViewport?.Invoke (this, new (Viewport, Viewport, null));
        }
    }

    /// <summary>
    ///     Called when the <see cref="Viewport"/> is to be cleared.
    /// </summary>
    /// <returns><see langword="true"/> to stop further clearing.</returns>
    protected virtual bool OnClearingViewport () { return false; }

    /// <summary>Event invoked when the <see cref="Viewport"/> is to be cleared.</summary>
    /// <remarks>
    ///     <para>Will be invoked before any subviews added with <see cref="Add(View)"/> have been drawn.</para>
    ///     <para>
    ///         Rect provides the view-relative rectangle describing the currently visible viewport into the
    ///         <see cref="View"/> .
    ///     </para>
    /// </remarks>
    public event EventHandler<DrawEventArgs>? ClearingViewport;

    /// <summary>
    ///     Called when the <see cref="Viewport"/> has been cleared
    /// </summary>
    protected virtual void OnClearedViewport () { }

    /// <summary>Event invoked when the <see cref="Viewport"/> has been cleared.</summary>
    public event EventHandler<DrawEventArgs>? ClearedViewport;

    /// <summary>Clears <see cref="Viewport"/> with the normal background.</summary>
    /// <remarks>
    ///     <para>
    ///         If <see cref="ViewportSettings"/> has <see cref="ViewBase.ViewportSettingsFlags.ClearContentOnly"/> only
    ///         the portion of the content
    ///         area that is visible within the <see cref="View.Viewport"/> will be cleared. This is useful for views that have
    ///         a
    ///         content area larger than the Viewport (e.g. when <see cref="ViewportSettingsFlags.AllowNegativeLocation"/> is
    ///         enabled) and want
    ///         the area outside the content to be visually distinct.
    ///     </para>
    /// </remarks>
    public void ClearViewport (DrawContext? context = null)
    {
        if (Driver is null)
        {
            return;
        }

        // Get screen-relative coords
        Rectangle toClear = ViewportToScreen (Viewport with { Location = new (0, 0) });

        if (ViewportSettings.HasFlag (ViewportSettingsFlags.ClearContentOnly))
        {
            Rectangle visibleContent = ViewportToScreen (new Rectangle (new (-Viewport.X, -Viewport.Y), GetContentSize ()));
            toClear = Rectangle.Intersect (toClear, visibleContent);
        }

        Driver.FillRect (toClear);

        // context.AddDrawnRectangle (toClear);

        SetNeedsDraw ();
    }

    #endregion ClearViewport

    #region DrawText

    private void DoDrawText (DrawContext? context = null)
    {
        if (OnDrawingText (context))
        {
            return;
        }

        // TODO: Get rid of this vf in lieu of the one above
        if (OnDrawingText ())
        {
            return;
        }

        var dev = new DrawEventArgs (Viewport, Rectangle.Empty, context);
        DrawingText?.Invoke (this, dev);

        if (dev.Cancel)
        {
            return;
        }

        DrawText (context);
    }

    /// <summary>
    ///     Called when the <see cref="Text"/> of the View is to be drawn.
    /// </summary>
    /// <param name="context">The draw context to report drawn areas to.</param>
    /// <returns><see langword="true"/> to stop further drawing of  <see cref="Text"/>.</returns>
    protected virtual bool OnDrawingText (DrawContext? context) { return false; }

    /// <summary>
    ///     Called when the <see cref="Text"/> of the View is to be drawn.
    /// </summary>
    /// <returns><see langword="true"/> to stop further drawing of  <see cref="Text"/>.</returns>
    protected virtual bool OnDrawingText () { return false; }

    /// <summary>Raised when the <see cref="Text"/> of the View is to be drawn.</summary>
    /// <returns>
    ///     Set <see cref="CancelEventArgs.Cancel"/> to <see langword="true"/> to stop further drawing of
    ///     <see cref="Text"/>.
    /// </returns>
    public event EventHandler<DrawEventArgs>? DrawingText;

    /// <summary>
    ///     Draws the <see cref="Text"/> of the View using the <see cref="TextFormatter"/>.
    /// </summary>
    /// <param name="context">The draw context to report drawn areas to.</param>
    public void DrawText (DrawContext? context = null)
    {
        if (!string.IsNullOrEmpty (TextFormatter.Text))
        {
            TextFormatter.NeedsFormat = true;
        }

        var drawRect = new Rectangle (ContentToScreen (Point.Empty), GetContentSize ());

        // Use GetDrawRegion to get precise drawn areas
        Region textRegion = TextFormatter.GetDrawRegion (drawRect);

        // Report the drawn area to the context
        context?.AddDrawnRegion (textRegion);

        if (!NeedsDraw)
        {
            return;
        }

        TextFormatter?.Draw (
                             drawRect,
                             HasFocus ? GetAttributeForRole (VisualRole.Focus) : GetAttributeForRole (VisualRole.Normal),
                             HasFocus ? GetAttributeForRole (VisualRole.HotFocus) : GetAttributeForRole (VisualRole.HotNormal),
                             Rectangle.Empty
                            );

        // We assume that the text has been drawn over the entire area; ensure that the subviews are redrawn.
        SetSubViewNeedsDraw ();
    }

    #endregion DrawText
    #region DrawContent

    private void DoDrawContent (DrawContext? context = null)
    {
        if (OnDrawingContent (context))
        {
            return;
        }

        // TODO: Upgrade all overrides of OnDrawingContent to use DrawContext and remove this override
        if (OnDrawingContent ())
        {
            return;
        }

        var dev = new DrawEventArgs (Viewport, Rectangle.Empty, context);
        DrawingContent?.Invoke (this, dev);

        if (dev.Cancel)
        {
            return;
        }

        // No default drawing; let event handlers or overrides handle it
    }

    /// <summary>
    ///     Called when the View's content is to be drawn. The default implementation does nothing.
    /// </summary>
    /// <param name="context">The draw context to report drawn areas to.</param>
    /// <returns><see langword="true"/> to stop further drawing content.</returns>
    protected virtual bool OnDrawingContent (DrawContext? context) { return false; }

    /// <summary>
    ///     Called when the View's content is to be drawn. The default implementation does nothing.
    /// </summary>
    /// <returns><see langword="true"/> to stop further drawing content.</returns>
    protected virtual bool OnDrawingContent () { return false; }

    /// <summary>Raised when the View's content is to be drawn.</summary>
    /// <remarks>
    ///     <para>Will be invoked before any subviews added with <see cref="Add(View)"/> have been drawn.</para>
    ///     <para>
    ///         Rect provides the view-relative rectangle describing the currently visible viewport into the
    ///         <see cref="View"/> .
    ///     </para>
    /// </remarks>
    public event EventHandler<DrawEventArgs>? DrawingContent;

    #endregion DrawContent

    #region DrawSubViews

    private void DoDrawSubViews (DrawContext? context = null)
    {
        if (OnDrawingSubViews (context))
        {
            return;
        }

        // TODO: Get rid of this vf in lieu of the one above
        if (OnDrawingSubViews ())
        {
            return;
        }

        var dev = new DrawEventArgs (Viewport, Rectangle.Empty, context);
        DrawingSubViews?.Invoke (this, dev);

        if (dev.Cancel)
        {
            return;
        }

        if (!SubViewNeedsDraw)
        {
            return;
        }

        DrawSubViews (context);
    }

    /// <summary>
    ///     Called when the <see cref="SubViews"/> are to be drawn.
    /// </summary>
    /// <param name="context">The draw context to report drawn areas to, or null if not tracking.</param>
    /// <returns><see langword="true"/> to stop further drawing of <see cref="SubViews"/>.</returns>
    protected virtual bool OnDrawingSubViews (DrawContext? context) { return false; }

    /// <summary>
    ///     Called when the <see cref="SubViews"/> are to be drawn.
    /// </summary>
    /// <returns><see langword="true"/> to stop further drawing of <see cref="SubViews"/>.</returns>
    protected virtual bool OnDrawingSubViews () { return false; }

    /// <summary>Raised when the <see cref="SubViews"/> are to be drawn.</summary>
    /// <remarks>
    /// </remarks>
    /// <returns>
    ///     Set <see cref="CancelEventArgs.Cancel"/> to <see langword="true"/> to stop further drawing of
    ///     <see cref="SubViews"/>.
    /// </returns>
    public event EventHandler<DrawEventArgs>? DrawingSubViews;

    /// <summary>
    ///     Draws the <see cref="SubViews"/>.
    /// </summary>
    /// <param name="context">The draw context to report drawn areas to, or null if not tracking.</param>
    public void DrawSubViews (DrawContext? context = null)
    {
        if (InternalSubViews.Count == 0)
        {
            return;
        }

        // Draw the subviews in reverse order to leverage clipping.
        foreach (View view in InternalSubViews.Snapshot ().Where (v => v.Visible).Reverse ())
        {
            // TODO: HACK - This forcing of SetNeedsDraw with SuperViewRendersLineCanvas enables auto line join to work, but is brute force.
            if (view.SuperViewRendersLineCanvas || view.ViewportSettings.HasFlag (ViewportSettingsFlags.Transparent))
            {
                view.SetNeedsDraw ();
            }
            view.Draw (context);

            if (view.SuperViewRendersLineCanvas)
            {
                LineCanvas.Merge (view.LineCanvas);
                view.LineCanvas.Clear ();
            }
        }
    }

    #endregion DrawSubViews

    #region DrawLineCanvas

    private void DoRenderLineCanvas ()
    {
        if (OnRenderingLineCanvas ())
        {
            return;
        }

        // TODO: Add event

        RenderLineCanvas ();
    }

    /// <summary>
    ///     Called when the <see cref="View.LineCanvas"/> is to be rendered. See <see cref="RenderLineCanvas"/>.
    /// </summary>
    /// <returns><see langword="true"/> to stop further drawing of <see cref="LineCanvas"/>.</returns>
    protected virtual bool OnRenderingLineCanvas () { return false; }

    /// <summary>The canvas that any line drawing that is to be shared by subviews of this view should add lines to.</summary>
    /// <remarks><see cref="Border"/> adds border lines to this LineCanvas.</remarks>
    public LineCanvas LineCanvas { get; } = new ();

    /// <summary>
    ///     Gets or sets whether this View will use it's SuperView's <see cref="LineCanvas"/> for rendering any
    ///     lines. If <see langword="true"/> the rendering of any borders drawn by this Frame will be done by its parent's
    ///     SuperView. If <see langword="false"/> (the default) this View's <see cref="OnDrawingAdornments"/> method will
    ///     be
    ///     called to render the borders.
    /// </summary>
    public virtual bool SuperViewRendersLineCanvas { get; set; } = false;

    /// <summary>
    ///     Causes the contents of <see cref="LineCanvas"/> to be drawn.
    ///     If <see cref="SuperViewRendersLineCanvas"/> is true, only the
    ///     <see cref="LineCanvas"/> of this view's subviews will be rendered. If <see cref="SuperViewRendersLineCanvas"/> is
    ///     false (the default), this method will cause the <see cref="LineCanvas"/> to be rendered.
    /// </summary>
    public void RenderLineCanvas ()
    {
        if (Driver is null)
        {
            return;
        }

        if (!SuperViewRendersLineCanvas && LineCanvas.Bounds != Rectangle.Empty)
        {
            foreach (KeyValuePair<Point, Cell?> p in LineCanvas.GetCellMap ())
            {
                // Get the entire map
                if (p.Value is { })
                {
                    SetAttribute (p.Value.Value.Attribute ?? GetAttributeForRole (VisualRole.Normal));
                    Driver.Move (p.Key.X, p.Key.Y);

                    // TODO: #2616 - Support combining sequences that don't normalize
                    Driver.AddRune (p.Value.Value.Rune);
                }
            }

            LineCanvas.Clear ();
        }
    }

    #endregion DrawLineCanvas

    #region DrawComplete

    private void DoDrawComplete (DrawContext? context)
    {
        OnDrawComplete (context);
        DrawComplete?.Invoke (this, new (Viewport, Viewport, context));

        // Now, update the clip to exclude this view (not including Margin)
        if (this is not Adornment)
        {
            if (ViewportSettings.HasFlag (ViewportSettingsFlags.Transparent))
            {
                // context!.DrawnRegion is the region that was drawn by this view. It may include regions outside
                // the Viewport. We need to clip it to the Viewport.
                context!.ClipDrawnRegion (ViewportToScreen (Viewport));

                // Exclude the drawn region from the clip
                ExcludeFromClip (context!.GetDrawnRegion ());

                // Exclude the Border and Padding from the clip
                ExcludeFromClip (Border?.Thickness.AsRegion (Border.FrameToScreen ()));
                ExcludeFromClip (Padding?.Thickness.AsRegion (Padding.FrameToScreen ()));

                // QUESTION: This makes it so that no nesting of transparent views is possible, but is more correct?
                context = new DrawContext ();
            }
            else
            {
                // Exclude this view (not including Margin) from the Clip
                Rectangle borderFrame = FrameToScreen ();

                if (Border is { })
                {
                    borderFrame = Border.FrameToScreen ();
                }

                // In the non-transparent (typical case), we want to exclude the entire view area (borderFrame) from the clip
                ExcludeFromClip (borderFrame);

                // Update context.DrawnRegion to include the entire view (borderFrame), but clipped to our SuperView's viewport
                // This enables the SuperView to know what was drawn by this view.
                context?.AddDrawnRectangle (borderFrame);
            }
        }

        // TODO: Determine if we need another event that conveys the FINAL DrawContext
    }

    /// <summary>
    ///     Called when the View is completed drawing.
    /// </summary>
    /// <remarks>
    ///     The <paramref name="context"/> parameter provides the drawn region of the View.
    /// </remarks>
    protected virtual void OnDrawComplete (DrawContext? context) { }

    /// <summary>Raised when the View is completed drawing.</summary>
    /// <remarks>
    /// </remarks>
    public event EventHandler<DrawEventArgs>? DrawComplete;

    #endregion DrawComplete

    #region NeedsDraw

    // TODO: Change NeedsDraw to use a Region instead of Rectangle
    // TODO: Make _needsDrawRect nullable instead of relying on Empty
    //      TODO: If null, it means ?
    //      TODO: If Empty, it means no need to redraw
    //      TODO: If not Empty, it means the region that needs to be redrawn
    // The viewport-relative region that needs to be redrawn. Marked internal for unit tests.
    internal Rectangle NeedsDrawRect { get; set; } = Rectangle.Empty;

    /// <summary>Gets or sets whether the view needs to be redrawn.</summary>
    /// <remarks>
    ///     <para>
    ///         Will be <see langword="true"/> if the <see cref="NeedsLayout"/> property is <see langword="true"/> or if
    ///         any part of the view's <see cref="Viewport"/> needs to be redrawn.
    ///     </para>
    ///     <para>
    ///         Setting has no effect on <see cref="NeedsLayout"/>.
    ///     </para>
    /// </remarks>
    public bool NeedsDraw
    {
        get => Visible && (NeedsDrawRect != Rectangle.Empty || Margin?.NeedsDraw == true || Border?.NeedsDraw == true || Padding?.NeedsDraw == true);
        set
        {
            if (value)
            {
                SetNeedsDraw ();
            }
            else
            {
                ClearNeedsDraw ();
            }
        }
    }

    /// <summary>Gets whether any SubViews need to be redrawn.</summary>
    public bool SubViewNeedsDraw { get; private set; }

    /// <summary>Sets that the <see cref="Viewport"/> of this View needs to be redrawn.</summary>
    /// <remarks>
    ///     If the view has not been initialized (<see cref="IsInitialized"/> is <see langword="false"/>), this method
    ///     does nothing.
    /// </remarks>
    public void SetNeedsDraw ()
    {
        Rectangle viewport = Viewport;

        if (!Visible || (NeedsDrawRect != Rectangle.Empty && viewport.IsEmpty))
        {
            // This handles the case where the view has not been initialized yet
            return;
        }

        SetNeedsDraw (viewport);
    }

    /// <summary>Expands the area of this view needing to be redrawn to include <paramref name="viewPortRelativeRegion"/>.</summary>
    /// <remarks>
    ///     <para>
    ///         The location of <paramref name="viewPortRelativeRegion"/> is relative to the View's <see cref="Viewport"/>.
    ///     </para>
    ///     <para>
    ///         If the view has not been initialized (<see cref="IsInitialized"/> is <see langword="false"/>), the area to be
    ///         redrawn will be the <paramref name="viewPortRelativeRegion"/>.
    ///     </para>
    /// </remarks>
    /// <param name="viewPortRelativeRegion">The <see cref="Viewport"/>relative region that needs to be redrawn.</param>
    public void SetNeedsDraw (Rectangle viewPortRelativeRegion)
    {
        if (!Visible)
        {
            return;
        }

        if (NeedsDrawRect.IsEmpty)
        {
            NeedsDrawRect = viewPortRelativeRegion;
        }
        else
        {
            int x = Math.Min (Viewport.X, viewPortRelativeRegion.X);
            int y = Math.Min (Viewport.Y, viewPortRelativeRegion.Y);
            int w = Math.Max (Viewport.Width, viewPortRelativeRegion.Width);
            int h = Math.Max (Viewport.Height, viewPortRelativeRegion.Height);
            NeedsDrawRect = new (x, y, w, h);
        }

        // Do not set on Margin - it will be drawn in a separate pass.

        if (Border is { } && Border.Thickness != Thickness.Empty)
        {
            Border?.SetNeedsDraw ();
        }

        if (Padding is { } && Padding.Thickness != Thickness.Empty)
        {
            Padding?.SetNeedsDraw ();
        }

        SuperView?.SetSubViewNeedsDraw ();

        if (this is Adornment adornment)
        {
            adornment.Parent?.SetSubViewNeedsDraw ();
        }

<<<<<<< HEAD
        // There was multiple enumeration error here, so calling ToArray - probably a stop gap
        foreach (View subview in InternalSubViews.ToArray ())
=======
        // There was multiple enumeration error here, so calling new snapshot collection - probably a stop gap
        foreach (View subview in InternalSubViews.Snapshot ())
>>>>>>> 00aaefb9
        {
            if (subview.Frame.IntersectsWith (viewPortRelativeRegion))
            {
                Rectangle subviewRegion = Rectangle.Intersect (subview.Frame, viewPortRelativeRegion);
                subviewRegion.X -= subview.Frame.X;
                subviewRegion.Y -= subview.Frame.Y;
                subview.SetNeedsDraw (subviewRegion);
            }
        }
    }

    /// <summary>Sets <see cref="SubViewNeedsDraw"/> to <see langword="true"/> for this View and all Superviews.</summary>
    public void SetSubViewNeedsDraw ()
    {
        if (!Visible)
        {
            return;
        }

        SubViewNeedsDraw = true;

        if (this is Adornment adornment)
        {
            adornment.Parent?.SetSubViewNeedsDraw ();
        }

        if (SuperView is { SubViewNeedsDraw: false })
        {
            SuperView.SetSubViewNeedsDraw ();
        }
    }

    /// <summary>Clears <see cref="NeedsDraw"/> and <see cref="SubViewNeedsDraw"/>.</summary>
    protected void ClearNeedsDraw ()
    {
        NeedsDrawRect = Rectangle.Empty;
        SubViewNeedsDraw = false;

        if (Margin is { } && (Margin.Thickness != Thickness.Empty || Margin.SubViewNeedsDraw || Margin.NeedsDraw))
        {
            Margin?.ClearNeedsDraw ();
        }

        if (Border is { } && (Border.Thickness != Thickness.Empty || Border.SubViewNeedsDraw || Border.NeedsDraw))
        {
            Border?.ClearNeedsDraw ();
        }

        if (Padding is { } && (Padding.Thickness != Thickness.Empty || Padding.SubViewNeedsDraw || Padding.NeedsDraw))
        {
            Padding?.ClearNeedsDraw ();
        }

        // There was multiple enumeration error here, so calling new snapshot collection - probably a stop gap
        foreach (View subview in InternalSubViews.Snapshot ())
        {
            subview.ClearNeedsDraw ();
        }

        if (SuperView is { })
        {
            SuperView.SubViewNeedsDraw = false;
        }

        // This ensures LineCanvas' get redrawn
        if (!SuperViewRendersLineCanvas)
        {
            LineCanvas.Clear ();
        }
    }

    #endregion NeedsDraw
}<|MERGE_RESOLUTION|>--- conflicted
+++ resolved
@@ -827,13 +827,8 @@
             adornment.Parent?.SetSubViewNeedsDraw ();
         }
 
-<<<<<<< HEAD
-        // There was multiple enumeration error here, so calling ToArray - probably a stop gap
-        foreach (View subview in InternalSubViews.ToArray ())
-=======
         // There was multiple enumeration error here, so calling new snapshot collection - probably a stop gap
         foreach (View subview in InternalSubViews.Snapshot ())
->>>>>>> 00aaefb9
         {
             if (subview.Frame.IntersectsWith (viewPortRelativeRegion))
             {
