--- conflicted
+++ resolved
@@ -21,11 +21,7 @@
 
 
     /// <summary>
-<<<<<<< HEAD
-    ///     Sends the <see cref="Request"/> to the raw output stream of the current <see cref="IConsoleDriver"/>.
-=======
     ///     Sends the <see cref="AnsiEscapeSequence.Request"/> to the raw output stream of the current <see cref="ConsoleDriver"/>.
->>>>>>> 7676f89e
     ///     Only call this method from the main UI thread. You should use <see cref="AnsiRequestScheduler"/> if
     ///     sending many requests.
     /// </summary>
