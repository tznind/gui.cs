﻿//
// FakeDriver.cs: A fake ConsoleDriver for unit tests. 
//
// Authors:
//   Charlie Kindel (github.com/tig)
//
using System;
using System.Collections.Generic;
using System.Linq;
using System.Runtime.InteropServices;
using System.Threading;
using NStack;
// Alias Console to MockConsole so we don't accidentally use Console
using Console = Terminal.Gui.FakeConsole;

namespace Terminal.Gui {
	/// <summary>
	/// Implements a mock ConsoleDriver for unit testing
	/// </summary>
	public class FakeDriver : ConsoleDriver {
#pragma warning disable CS1591 // Missing XML comment for publicly visible type or member
		int cols, rows, left, top;
		public override int Cols => cols;
		public override int Rows => rows;
		// Only handling left here because not all terminals has a horizontal scroll bar.
		public override int Left => 0;
		public override int Top => 0;
		public override bool HeightAsBuffer { get; set; }
		public override IClipboard Clipboard { get; }

		// The format is rows, columns and 3 values on the last column: Rune, Attribute and Dirty Flag
		int [,,] contents;
		bool [] dirtyLine;

		/// <summary>
		/// Assists with testing, the format is rows, columns and 3 values on the last column: Rune, Attribute and Dirty Flag
		/// </summary>
		public int [,,] Contents => contents;

		void UpdateOffscreen ()
		{
			int cols = Cols;
			int rows = Rows;

			contents = new int [rows, cols, 3];
			for (int r = 0; r < rows; r++) {
				for (int c = 0; c < cols; c++) {
					contents [r, c, 0] = ' ';
					contents [r, c, 1] = MakeColor (ConsoleColor.Gray, ConsoleColor.Black);
					contents [r, c, 2] = 0;
				}
			}
			dirtyLine = new bool [rows];
			for (int row = 0; row < rows; row++)
				dirtyLine [row] = true;
		}

		static bool sync = false;

		public FakeDriver ()
		{
			if (RuntimeInformation.IsOSPlatform (OSPlatform.Windows)) {
				Clipboard = new WindowsClipboard ();
			} else if (RuntimeInformation.IsOSPlatform (OSPlatform.OSX)) {
				Clipboard = new MacOSXClipboard ();
			} else {
<<<<<<< HEAD
				Clipboard = new CursesClipboard ();
=======
				if (CursesDriver.Is_WSL_Platform ()) {
					Clipboard = new WSLClipboard ();
				} else {
					Clipboard = new CursesClipboard ();
				}
>>>>>>> 8f66fc07
			}
		}

		bool needMove;
		// Current row, and current col, tracked by Move/AddCh only
		int ccol, crow;
		public override void Move (int col, int row)
		{
			ccol = col;
			crow = row;

			if (Clip.Contains (col, row)) {
				FakeConsole.CursorTop = row;
				FakeConsole.CursorLeft = col;
				needMove = false;
			} else {
				FakeConsole.CursorTop = Clip.Y;
				FakeConsole.CursorLeft = Clip.X;
				needMove = true;
			}

		}

		public override void AddRune (Rune rune)
		{
			rune = MakePrintable (rune);
			if (Clip.Contains (ccol, crow)) {
				if (needMove) {
					//MockConsole.CursorLeft = ccol;
					//MockConsole.CursorTop = crow;
					needMove = false;
				}
				contents [crow, ccol, 0] = (int)(uint)rune;
				contents [crow, ccol, 1] = currentAttribute;
				contents [crow, ccol, 2] = 1;
				dirtyLine [crow] = true;
			} else
				needMove = true;
			ccol++;
			//if (ccol == Cols) {
			//	ccol = 0;
			//	if (crow + 1 < Rows)
			//		crow++;
			//}
			if (sync)
				UpdateScreen ();
		}

		public override void AddStr (ustring str)
		{
			foreach (var rune in str)
				AddRune (rune);
		}

		public override void End ()
		{
			FakeConsole.ResetColor ();
			FakeConsole.Clear ();
		}

		static Attribute MakeColor (ConsoleColor f, ConsoleColor b)
		{
			// Encode the colors into the int value.
			return new Attribute (
				value: ((((int)f) & 0xffff) << 16) | (((int)b) & 0xffff),
				foreground: (Color)f,
				background: (Color)b
				);
		}

		public override void Init (Action terminalResized)
		{
			TerminalResized = terminalResized;

			cols = FakeConsole.WindowWidth = FakeConsole.BufferWidth = FakeConsole.WIDTH;
			rows = FakeConsole.WindowHeight = FakeConsole.BufferHeight = FakeConsole.HEIGHT;
			UpdateOffscreen ();

			Colors.TopLevel = new ColorScheme ();
			Colors.Base = new ColorScheme ();
			Colors.Dialog = new ColorScheme ();
			Colors.Menu = new ColorScheme ();
			Colors.Error = new ColorScheme ();
			Clip = new Rect (0, 0, Cols, Rows);

			Colors.TopLevel.Normal = MakeColor (ConsoleColor.Green, ConsoleColor.Black);
			Colors.TopLevel.Focus = MakeColor (ConsoleColor.White, ConsoleColor.DarkCyan);
			Colors.TopLevel.HotNormal = MakeColor (ConsoleColor.DarkYellow, ConsoleColor.Black);
			Colors.TopLevel.HotFocus = MakeColor (ConsoleColor.DarkBlue, ConsoleColor.DarkCyan);

			Colors.Base.Normal = MakeColor (ConsoleColor.White, ConsoleColor.Blue);
			Colors.Base.Focus = MakeColor (ConsoleColor.Black, ConsoleColor.Cyan);
			Colors.Base.HotNormal = MakeColor (ConsoleColor.Yellow, ConsoleColor.Blue);
			Colors.Base.HotFocus = MakeColor (ConsoleColor.Yellow, ConsoleColor.Cyan);

			// Focused,
			//    Selected, Hot: Yellow on Black
			//    Selected, text: white on black
			//    Unselected, hot: yellow on cyan
			//    unselected, text: same as unfocused
			Colors.Menu.HotFocus = MakeColor (ConsoleColor.Yellow, ConsoleColor.Black);
			Colors.Menu.Focus = MakeColor (ConsoleColor.White, ConsoleColor.Black);
			Colors.Menu.HotNormal = MakeColor (ConsoleColor.Yellow, ConsoleColor.Cyan);
			Colors.Menu.Normal = MakeColor (ConsoleColor.White, ConsoleColor.Cyan);
			Colors.Menu.Disabled = MakeColor (ConsoleColor.DarkGray, ConsoleColor.Cyan);

			Colors.Dialog.Normal = MakeColor (ConsoleColor.Black, ConsoleColor.Gray);
			Colors.Dialog.Focus = MakeColor (ConsoleColor.Black, ConsoleColor.Cyan);
			Colors.Dialog.HotNormal = MakeColor (ConsoleColor.Blue, ConsoleColor.Gray);
			Colors.Dialog.HotFocus = MakeColor (ConsoleColor.Blue, ConsoleColor.Cyan);

			Colors.Error.Normal = MakeColor (ConsoleColor.White, ConsoleColor.Red);
			Colors.Error.Focus = MakeColor (ConsoleColor.Black, ConsoleColor.Gray);
			Colors.Error.HotNormal = MakeColor (ConsoleColor.Yellow, ConsoleColor.Red);
			Colors.Error.HotFocus = Colors.Error.HotNormal;

			//MockConsole.Clear ();
		}

		public override Attribute MakeAttribute (Color fore, Color back)
		{
			return MakeColor ((ConsoleColor)fore, (ConsoleColor)back);
		}

		int redrawColor = -1;
		void SetColor (int color)
		{
			redrawColor = color;
			IEnumerable<int> values = Enum.GetValues (typeof (ConsoleColor))
			      .OfType<ConsoleColor> ()
			      .Select (s => (int)s);
			if (values.Contains (color & 0xffff)) {
				FakeConsole.BackgroundColor = (ConsoleColor)(color & 0xffff);
			}
			if (values.Contains ((color >> 16) & 0xffff)) {
				FakeConsole.ForegroundColor = (ConsoleColor)((color >> 16) & 0xffff);
			}
		}

		public override void UpdateScreen ()
		{
			int top = Top;
			int left = Left;
			int rows = Math.Min (Console.WindowHeight + top, Rows);
			int cols = Cols;

			FakeConsole.CursorTop = 0;
			FakeConsole.CursorLeft = 0;
			for (int row = top; row < rows; row++) {
				dirtyLine [row] = false;
				for (int col = left; col < cols; col++) {
					contents [row, col, 2] = 0;
					var color = contents [row, col, 1];
					if (color != redrawColor)
						SetColor (color);
					FakeConsole.Write ((char)contents [row, col, 0]);
				}
			}
		}

		public override void Refresh ()
		{
			int rows = Rows;
			int cols = Cols;

			var savedRow = FakeConsole.CursorTop;
			var savedCol = FakeConsole.CursorLeft;
			for (int row = 0; row < rows; row++) {
				if (!dirtyLine [row])
					continue;
				dirtyLine [row] = false;
				for (int col = 0; col < cols; col++) {
					if (contents [row, col, 2] != 1)
						continue;

					FakeConsole.CursorTop = row;
					FakeConsole.CursorLeft = col;
					for (; col < cols && contents [row, col, 2] == 1; col++) {
						var color = contents [row, col, 1];
						if (color != redrawColor)
							SetColor (color);

						FakeConsole.Write ((char)contents [row, col, 0]);
						contents [row, col, 2] = 0;
					}
				}
			}
			FakeConsole.CursorTop = savedRow;
			FakeConsole.CursorLeft = savedCol;
		}

		public override void UpdateCursor ()
		{
			//
		}

		public override void StartReportingMouseMoves ()
		{
		}

		public override void StopReportingMouseMoves ()
		{
		}

		public override void Suspend ()
		{
		}

		Attribute currentAttribute;
		public override void SetAttribute (Attribute c)
		{
			currentAttribute = c;
		}

		Key MapKey (ConsoleKeyInfo keyInfo)
		{
			switch (keyInfo.Key) {
			case ConsoleKey.Escape:
				return MapKeyModifiers (keyInfo, Key.Esc);
			case ConsoleKey.Tab:
				return keyInfo.Modifiers == ConsoleModifiers.Shift ? Key.BackTab : Key.Tab;
			case ConsoleKey.Home:
				return MapKeyModifiers (keyInfo, Key.Home);
			case ConsoleKey.End:
				return MapKeyModifiers (keyInfo, Key.End);
			case ConsoleKey.LeftArrow:
				return MapKeyModifiers (keyInfo, Key.CursorLeft);
			case ConsoleKey.RightArrow:
				return MapKeyModifiers (keyInfo, Key.CursorRight);
			case ConsoleKey.UpArrow:
				return MapKeyModifiers (keyInfo, Key.CursorUp);
			case ConsoleKey.DownArrow:
				return MapKeyModifiers (keyInfo, Key.CursorDown);
			case ConsoleKey.PageUp:
				return MapKeyModifiers (keyInfo, Key.PageUp);
			case ConsoleKey.PageDown:
				return MapKeyModifiers (keyInfo, Key.PageDown);
			case ConsoleKey.Enter:
				return MapKeyModifiers (keyInfo, Key.Enter);
			case ConsoleKey.Spacebar:
				return MapKeyModifiers (keyInfo, keyInfo.KeyChar == 0 ? Key.Space : (Key)keyInfo.KeyChar);
			case ConsoleKey.Backspace:
				return MapKeyModifiers (keyInfo, Key.Backspace);
			case ConsoleKey.Delete:
				return MapKeyModifiers (keyInfo, Key.DeleteChar);
			case ConsoleKey.Insert:
				return MapKeyModifiers (keyInfo, Key.InsertChar);

			case ConsoleKey.Oem1:
			case ConsoleKey.Oem2:
			case ConsoleKey.Oem3:
			case ConsoleKey.Oem4:
			case ConsoleKey.Oem5:
			case ConsoleKey.Oem6:
			case ConsoleKey.Oem7:
			case ConsoleKey.Oem8:
			case ConsoleKey.Oem102:
			case ConsoleKey.OemPeriod:
			case ConsoleKey.OemComma:
			case ConsoleKey.OemPlus:
			case ConsoleKey.OemMinus:
				if (keyInfo.KeyChar == 0)
					return Key.Unknown;

				return (Key)((uint)keyInfo.KeyChar);
			}

			var key = keyInfo.Key;
			if (key >= ConsoleKey.A && key <= ConsoleKey.Z) {
				var delta = key - ConsoleKey.A;
				if (keyInfo.Modifiers == ConsoleModifiers.Control) {
					return (Key)(((uint)Key.CtrlMask) | ((uint)Key.A + delta));
				}
				if (keyInfo.Modifiers == ConsoleModifiers.Alt) {
					return (Key)(((uint)Key.AltMask) | ((uint)Key.A + delta));
				}
				if ((keyInfo.Modifiers & (ConsoleModifiers.Alt | ConsoleModifiers.Control)) != 0) {
					if (keyInfo.KeyChar == 0) {
						return (Key)(((uint)Key.AltMask | (uint)Key.CtrlMask) | ((uint)Key.A + delta));
					} else {
						return (Key)((uint)keyInfo.KeyChar);
					}
				}
				return (Key)((uint)keyInfo.KeyChar);
			}
			if (key >= ConsoleKey.D0 && key <= ConsoleKey.D9) {
				var delta = key - ConsoleKey.D0;
				if (keyInfo.Modifiers == ConsoleModifiers.Alt) {
					return (Key)(((uint)Key.AltMask) | ((uint)Key.D0 + delta));
				}
				if (keyInfo.Modifiers == ConsoleModifiers.Control) {
					return (Key)(((uint)Key.CtrlMask) | ((uint)Key.D0 + delta));
				}
				if (keyInfo.KeyChar == 0 || keyInfo.KeyChar == 30) {
					return MapKeyModifiers (keyInfo, (Key)((uint)Key.D0 + delta));
				}
				return (Key)((uint)keyInfo.KeyChar);
			}
			if (key >= ConsoleKey.F1 && key <= ConsoleKey.F12) {
				var delta = key - ConsoleKey.F1;
				if ((keyInfo.Modifiers & (ConsoleModifiers.Shift | ConsoleModifiers.Alt | ConsoleModifiers.Control)) != 0) {
					return MapKeyModifiers (keyInfo, (Key)((uint)Key.F1 + delta));
				}

				return (Key)((uint)Key.F1 + delta);
			}
			if (keyInfo.KeyChar != 0) {
				return MapKeyModifiers (keyInfo, (Key)((uint)keyInfo.KeyChar));
			}

			return (Key)(0xffffffff);
		}

		KeyModifiers keyModifiers;

		private Key MapKeyModifiers (ConsoleKeyInfo keyInfo, Key key)
		{
			Key keyMod = new Key ();
			if ((keyInfo.Modifiers & ConsoleModifiers.Shift) != 0)
				keyMod = Key.ShiftMask;
			if ((keyInfo.Modifiers & ConsoleModifiers.Control) != 0)
				keyMod |= Key.CtrlMask;
			if ((keyInfo.Modifiers & ConsoleModifiers.Alt) != 0)
				keyMod |= Key.AltMask;

			return keyMod != Key.Null ? keyMod | key : key;
		}

		Action<KeyEvent> keyHandler;
		Action<KeyEvent> keyUpHandler;

		public override void PrepareToRun (MainLoop mainLoop, Action<KeyEvent> keyHandler, Action<KeyEvent> keyDownHandler, Action<KeyEvent> keyUpHandler, Action<MouseEvent> mouseHandler)
		{
			this.keyHandler = keyHandler;
			this.keyUpHandler = keyUpHandler;

			// Note: Net doesn't support keydown/up events and thus any passed keyDown/UpHandlers will never be called
			(mainLoop.Driver as FakeMainLoop).KeyPressed += (consoleKey) => ProcessInput (consoleKey);
		}

		void ProcessInput (ConsoleKeyInfo consoleKey)
		{
			var map = MapKey (consoleKey);
			if (map == (Key)0xffffffff)
				return;

			if (keyModifiers == null) {
				keyModifiers = new KeyModifiers ();
			}

			if (consoleKey.Modifiers.HasFlag (ConsoleModifiers.Alt)) {
				keyModifiers.Alt = true;
			}
			if (consoleKey.Modifiers.HasFlag (ConsoleModifiers.Shift)) {
				keyModifiers.Shift = true;
			}
			if (consoleKey.Modifiers.HasFlag (ConsoleModifiers.Control)) {
				keyModifiers.Ctrl = true;
			}

			keyHandler (new KeyEvent (map, keyModifiers));
			keyUpHandler (new KeyEvent (map, keyModifiers));
			keyModifiers = new KeyModifiers ();
		}

		public override Attribute GetAttribute ()
		{
			return currentAttribute;
		}

		/// <inheritdoc/>
		public override bool GetCursorVisibility (out CursorVisibility visibility)
		{
			visibility = CursorVisibility.Default;

			return false;
		}

		/// <inheritdoc/>
		public override bool SetCursorVisibility (CursorVisibility visibility)
		{
			return false;
		}

		/// <inheritdoc/>
		public override bool EnsureCursorVisibility ()
		{
			return false;
		}

		public override void SendKeys (char keyChar, ConsoleKey key, bool shift, bool alt, bool control)
		{
			ProcessInput (new ConsoleKeyInfo (keyChar, key, shift, alt, control));
		}

		public void SetBufferSize (int width, int height)
		{
			cols = FakeConsole.WindowWidth = FakeConsole.BufferWidth = width;
			rows = FakeConsole.WindowHeight = FakeConsole.BufferHeight = height;
			ProcessResize ();
		}

		public void SetWindowSize (int width, int height)
		{
			FakeConsole.WindowWidth = width;
			FakeConsole.WindowHeight = height;
			if (width > cols || !HeightAsBuffer) {
				cols = FakeConsole.BufferWidth = width;
			}
			if (height > rows || !HeightAsBuffer) {
				rows = FakeConsole.BufferHeight = height;
			}
			ProcessResize ();
		}

		public void SetWindowPosition (int left, int top)
		{
			if (HeightAsBuffer) {
				this.left = FakeConsole.WindowLeft = Math.Max (Math.Min (left, Cols - FakeConsole.WindowWidth), 0);
				this.top = FakeConsole.WindowTop = Math.Max (Math.Min (top, Rows - Console.WindowHeight), 0);
			} else if (this.left > 0 || this.top > 0) {
				this.left = FakeConsole.WindowLeft = 0;
				this.top = FakeConsole.WindowTop = 0;
			}
		}

		void ProcessResize ()
		{
			ResizeScreen ();
			UpdateOffScreen ();
			TerminalResized?.Invoke ();
		}

		void ResizeScreen ()
		{
			if (!HeightAsBuffer) {
				if (Console.WindowHeight > 0) {
					// Can raise an exception while is still resizing.
					try {
#pragma warning disable CA1416
						Console.CursorTop = 0;
						Console.CursorLeft = 0;
						Console.WindowTop = 0;
						Console.WindowLeft = 0;
#pragma warning restore CA1416
					} catch (System.IO.IOException) {
						return;
					} catch (ArgumentOutOfRangeException) {
						return;
					}
				}
			} else {
				try {
#pragma warning disable CA1416
					Console.WindowLeft = Math.Max (Math.Min (left, Cols - Console.WindowWidth), 0);
					Console.WindowTop = Math.Max (Math.Min (top, Rows - Console.WindowHeight), 0);
#pragma warning restore CA1416
				} catch (Exception) {
					return;
				}
			}

			Clip = new Rect (0, 0, Cols, Rows);

			contents = new int [Rows, Cols, 3];
			dirtyLine = new bool [Rows];
		}

		void UpdateOffScreen ()
		{
			// Can raise an exception while is still resizing.
			try {
				for (int row = 0; row < rows; row++) {
					for (int c = 0; c < cols; c++) {
						contents [row, c, 0] = ' ';
						contents [row, c, 1] = (ushort)Colors.TopLevel.Normal;
						contents [row, c, 2] = 0;
						dirtyLine [row] = true;
					}
				}
			} catch (IndexOutOfRangeException) { }
		}

		#region Unused
		public override void SetColors (ConsoleColor foreground, ConsoleColor background)
		{
		}

		public override void SetColors (short foregroundColorId, short backgroundColorId)
		{
			throw new NotImplementedException ();
		}

		public override void CookMouse ()
		{
		}

		public override void UncookMouse ()
		{
		}

		#endregion
#pragma warning restore CS1591 // Missing XML comment for publicly visible type or member
	}
}<|MERGE_RESOLUTION|>--- conflicted
+++ resolved
@@ -64,15 +64,11 @@
 			} else if (RuntimeInformation.IsOSPlatform (OSPlatform.OSX)) {
 				Clipboard = new MacOSXClipboard ();
 			} else {
-<<<<<<< HEAD
-				Clipboard = new CursesClipboard ();
-=======
 				if (CursesDriver.Is_WSL_Platform ()) {
 					Clipboard = new WSLClipboard ();
 				} else {
 					Clipboard = new CursesClipboard ();
 				}
->>>>>>> 8f66fc07
 			}
 		}
 
