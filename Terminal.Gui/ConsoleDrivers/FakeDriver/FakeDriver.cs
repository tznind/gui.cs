--- conflicted
+++ resolved
@@ -392,7 +392,6 @@
         MockKeyPressedHandler (new ConsoleKeyInfo (keyChar, key, shift, alt, control));
     }
 
-<<<<<<< HEAD
     private AnsiResponseParser _parser = new ();
 
     /// <inheritdoc />
@@ -400,10 +399,6 @@
 
     /// <inheritdoc />
     internal override void RawWrite (string str) { }
-=======
-    /// <inheritdoc />
-    public override void WriteRaw (string ansi) { throw new NotImplementedException (); }
->>>>>>> f6db2fc8
 
     public void SetBufferSize (int width, int height)
     {
