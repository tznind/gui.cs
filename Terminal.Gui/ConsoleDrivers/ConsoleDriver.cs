//
// ConsoleDriver.cs: Base class for Terminal.Gui ConsoleDriver implementations.
//
using System.Text;
using System;
using System.Diagnostics;

namespace Terminal.Gui;


/// <summary>
/// Base class for Terminal.Gui ConsoleDriver implementations.
/// </summary>
/// <remarks>
/// There are currently four implementations:
/// - <see cref="CursesDriver"/> (for Unix and Mac)
/// - <see cref="WindowsDriver"/>
/// - <see cref="NetDriver"/> that uses the .NET Console API
/// - <see cref="FakeConsole"/> for unit testing.
/// </remarks>
public abstract class ConsoleDriver {
	/// <summary>
	/// Prepare the driver and set the key and mouse events handlers.
	/// </summary>
	/// <param name="mainLoop">The main loop.</param>
	/// <param name="keyHandler">The handler for ProcessKey</param>
	/// <param name="keyDownHandler">The handler for key down events</param>
	/// <param name="keyUpHandler">The handler for key up events</param>
	/// <param name="mouseHandler">The handler for mouse events</param>
	public abstract void PrepareToRun (MainLoop mainLoop, Action<KeyEvent> keyHandler, Action<KeyEvent> keyDownHandler, Action<KeyEvent> keyUpHandler, Action<MouseEvent> mouseHandler);

	/// <summary>
	/// The handler fired when the terminal is resized.
	/// </summary>
	protected Action TerminalResized;

	/// <summary>
	/// The number of columns visible in the terminal.
	/// </summary>
	public virtual int Cols { get; internal set; }

	/// <summary>
	/// The number of rows visible in the terminal.
	/// </summary>
	public virtual int Rows { get; internal set; }

	/// <summary>
	/// The leftmost column in the terminal.
	/// </summary>
	public virtual int Left { get; internal set; } = 0;

	/// <summary>
	/// The topmost row in the terminal.
	/// </summary>
	public virtual int Top { get; internal set; } = 0;

	/// <summary>
	/// Get the operating system clipboard.
	/// </summary>
	public IClipboard Clipboard { get; internal set; }

	/// <summary>
	/// <para>
	/// If <see langword="false"/> (the default) the height of the Terminal.Gui application (<see cref="Rows"/>) 
	/// tracks to the height of the visible console view when the console is resized. In this case 
	/// scrolling in the console will be disabled and all <see cref="Rows"/> will remain visible.
	/// </para>
	/// <para>
	/// If <see langword="true"/> then height of the Terminal.Gui application <see cref="Rows"/> only tracks 
	/// the height of the visible console view when the console is made larger (the application will only grow in height, never shrink). 
	/// In this case console scrolling is enabled and the contents (<see cref="Rows"/> high) will scroll
	/// as the console scrolls. 
	/// </para>
	/// </summary>
	/// <remarks>
	/// NOTE: This functionaliy is currently broken on Windows Terminal.
	/// </remarks>
	public bool EnableConsoleScrolling { get; set; }

	/// <summary>
	/// The contents of the application output. The driver outputs this buffer to the terminal when <see cref="UpdateScreen"/>
	/// is called.
	/// <remarks>
	/// The format of the array is rows, columns, and 3 values on the last column: Rune, Attribute and Dirty Flag
	/// </remarks>
	/// </summary>
	public int [,,] Contents { get; internal set; }

	///// <summary>
	///// The contents of the application output. The driver outputs this buffer to the terminal when <see cref="UpdateScreen"/>
	///// is called.
	///// <remarks>
	///// The format of the array is rows, columns. The first index is the row, the second index is the column.
	///// </remarks>
	///// </summary>
	//public Cell [,] Contents { get; internal set; }

	/// <summary>
	/// Initializes the driver
	/// </summary>
	/// <param name="terminalResized">Method to invoke when the terminal is resized.</param>
	public abstract void Init (Action terminalResized);

	/// <summary>
	/// Gets the column last set by <see cref="Move"/>. <see cref="Col"/> and <see cref="Row"/>
	/// are used by <see cref="AddRune(Rune)"/> and <see cref="AddStr"/> to determine where to add content.
	/// </summary>
	public int Col { get; internal set; }

	/// <summary>
	/// Gets the row last set by <see cref="Move"/>. <see cref="Col"/> and <see cref="Row"/>
	/// are used by <see cref="AddRune(Rune)"/> and <see cref="AddStr"/> to determine where to add content.
	/// </summary>
	public int Row { get; internal set; }

	/// <summary>
	/// Updates <see cref="Col"/> and <see cref="Row"/> to the specified column and row in <see cref="Contents"/>.
	/// Used by <see cref="AddRune(Rune)"/> and <see cref="AddStr"/> to determine where to add content.
	/// </summary>
	/// <remarks>
	/// <para>
	/// This does not move the cursor on the screen, it only updates the internal state of the driver.
	/// </para>
	/// <para>
	/// If <paramref name="col"/> or <paramref name="row"/> are negative or beyond  <see cref="Cols"/> and <see cref="Rows"/>,
	/// the method still sets those properties.
	/// </para>
	/// </remarks>
<<<<<<< HEAD
	/// <param name="col">Column to move to.</param>
	/// <param name="row">Row to move to.</param>
	public virtual void Move (int col, int row)
	{
		Col = col;
		Row = row;
	}
=======
	[JsonConverter (typeof (ColorSchemeJsonConverter))]
	public class ColorScheme : IEquatable<ColorScheme> {
		Attribute _normal = new Attribute (Color.White, Color.Black);
		Attribute _focus = new Attribute (Color.White, Color.Black);
		Attribute _hotNormal = new Attribute (Color.White, Color.Black);
		Attribute _hotFocus = new Attribute (Color.White, Color.Black);
		Attribute _disabled = new Attribute (Color.White, Color.Black);

		/// <summary>
		/// Used by <see cref="Colors.SetColorScheme(ColorScheme, string)"/> and <see cref="Colors.GetColorScheme(string)"/> to track which ColorScheme 
		/// is being accessed.
		/// </summary>
		internal string schemeBeingSet = "";

		/// <summary>
		/// Creates a new instance.
		/// </summary>
		public ColorScheme () { }

		/// <summary>
		/// Creates a new instance, initialized with the values from <paramref name="scheme"/>.
		/// </summary>
		/// <param name="scheme">The scheme to initialize the new instance with.</param>
		public ColorScheme (ColorScheme scheme) : base ()
		{
			if (scheme != null) {
				_normal = scheme.Normal;
				_focus = scheme.Focus;
				_hotNormal = scheme.HotNormal;
				_disabled = scheme.Disabled;
				_hotFocus = scheme.HotFocus;
			}
		}

		/// <summary>
		/// Creates a new instance, initialized with the values from <paramref name="attribute"/>.
		/// </summary>
		/// <param name="attribute">The attribute to initialize the new instance with.</param>
		public ColorScheme (Attribute attribute)
		{
			_normal = attribute;
			_focus = attribute;
			_hotNormal = attribute;
			_disabled = attribute;
			_hotFocus = attribute;
		}

		/// <summary>
		/// The foreground and background color for text when the view is not focused, hot, or disabled.
		/// </summary>
		public Attribute Normal {
			get { return _normal; }
			set {
				if (!value.HasValidColors) {
					return;
				}
				_normal = value;
			}
		}

		/// <summary>
		/// The foreground and background color for text when the view has the focus.
		/// </summary>
		public Attribute Focus {
			get { return _focus; }
			set {
				if (!value.HasValidColors) {
					return;
				}
				_focus = value;
			}
		}

		/// <summary>
		/// The foreground and background color for text when the view is highlighted (hot).
		/// </summary>
		public Attribute HotNormal {
			get { return _hotNormal; }
			set {
				if (!value.HasValidColors) {
					return;
				}
				_hotNormal = value;
			}
		}

		/// <summary>
		/// The foreground and background color for text when the view is highlighted (hot) and has focus.
		/// </summary>
		public Attribute HotFocus {
			get { return _hotFocus; }
			set {
				if (!value.HasValidColors) {
					return;
				}
				_hotFocus = value;
			}
		}

		/// <summary>
		/// The default foreground and background color for text, when the view is disabled.
		/// </summary>
		public Attribute Disabled {
			get { return _disabled; }
			set {
				if (!value.HasValidColors) {
					return;
				}
				_disabled = value;
			}
		}

		/// <summary>
		/// Compares two <see cref="ColorScheme"/> objects for equality.
		/// </summary>
		/// <param name="obj"></param>
		/// <returns>true if the two objects are equal</returns>
		public override bool Equals (object obj)
		{
			return Equals (obj as ColorScheme);
		}

		/// <summary>
		/// Compares two <see cref="ColorScheme"/> objects for equality.
		/// </summary>
		/// <param name="other"></param>
		/// <returns>true if the two objects are equal</returns>
		public bool Equals (ColorScheme other)
		{
			return other != null &&
			       EqualityComparer<Attribute>.Default.Equals (_normal, other._normal) &&
			       EqualityComparer<Attribute>.Default.Equals (_focus, other._focus) &&
			       EqualityComparer<Attribute>.Default.Equals (_hotNormal, other._hotNormal) &&
			       EqualityComparer<Attribute>.Default.Equals (_hotFocus, other._hotFocus) &&
			       EqualityComparer<Attribute>.Default.Equals (_disabled, other._disabled);
		}

		/// <summary>
		/// Returns a hashcode for this instance.
		/// </summary>
		/// <returns>hashcode for this instance</returns>
		public override int GetHashCode ()
		{
			int hashCode = -1242460230;
			hashCode = hashCode * -1521134295 + _normal.GetHashCode ();
			hashCode = hashCode * -1521134295 + _focus.GetHashCode ();
			hashCode = hashCode * -1521134295 + _hotNormal.GetHashCode ();
			hashCode = hashCode * -1521134295 + _hotFocus.GetHashCode ();
			hashCode = hashCode * -1521134295 + _disabled.GetHashCode ();
			return hashCode;
		}

		/// <summary>
		/// Compares two <see cref="ColorScheme"/> objects for equality.
		/// </summary>
		/// <param name="left"></param>
		/// <param name="right"></param>
		/// <returns><c>true</c> if the two objects are equivalent</returns>
		public static bool operator == (ColorScheme left, ColorScheme right)
		{
			return EqualityComparer<ColorScheme>.Default.Equals (left, right);
		}

		/// <summary>
		/// Compares two <see cref="ColorScheme"/> objects for inequality.
		/// </summary>
		/// <param name="left"></param>
		/// <param name="right"></param>
		/// <returns><c>true</c> if the two objects are not equivalent</returns>
		public static bool operator != (ColorScheme left, ColorScheme right)
		{
			return !(left == right);
		}
>>>>>>> 325180ae

	/// <summary>
	/// Tests if the specified rune is supported by the driver.
	/// </summary>
	/// <param name="rune"></param>
	/// <returns><see langword="true"/> if the rune can be properly presented; <see langword="false"/> if the driver
	/// does not support displaying this rune.</returns>
	public virtual bool IsRuneSupported (Rune rune)
	{
		return Rune.IsValid (rune.Value);
	}

	/// <summary>
	/// Adds the specified rune to the display at the current cursor position. 
	/// </summary>
	/// <remarks>
	/// <para>
	/// When the method returns, <see cref="Col"/> will be incremented by the number of columns <paramref name="rune"/> required,
	/// unless the new column value is outside of the <see cref="Clip"/> or screen dimensions defined by <see cref="Cols"/>.
	/// </para>
	/// <para>
	/// If <paramref name="rune"/> requires more than one column, and <see cref="Col"/> plus the number of columns needed
	/// exceeds the <see cref="Clip"/> or screen dimensions, the default Unicode replacement character (U+FFFD) will be added instead.
	/// </para>
	/// </remarks>
	/// <param name="rune">Rune to add.</param>
	public abstract void AddRune (Rune rune);

	/// <summary>
	/// Adds the specified <see langword="char"/> to the display at the current cursor position. This method
	/// is a convenience method that calls <see cref="AddRune(Rune)"/> with the <see cref="Rune"/> constructor.
	/// </summary>
	/// <param name="c">Character to add.</param>
	public void AddRune (char c) => AddRune (new Rune (c));

	/// <summary>
	/// Adds the <paramref name="str"/> to the display at the cursor position.
	/// </summary>
	/// <remarks>
	/// <para>
	/// When the method returns, <see cref="Col"/> will be incremented by the number of columns <paramref name="str"/> required,
	/// unless the new column value is outside of the <see cref="Clip"/> or screen dimensions defined by <see cref="Cols"/>.
	/// </para>
	/// <para>
	/// If <paramref name="str"/> requires more columns than are available, the output will be clipped.
	/// </para>
	/// </remarks>
	/// <param name="str">String.</param>
	public void AddStr (string str)
	{
		foreach (var rune in str.EnumerateRunes ()) {
			AddRune (rune);
		}
	}

	Rect _clip;

	/// <summary>
	/// Tests whether the specified coordinate are valid for drawing. 
	/// </summary>
	/// <param name="col">The column.</param>
	/// <param name="row">The row.</param>
	/// <returns><see langword="false"/> if the coordinate is outside of the
	/// screen bounds or outside of <see cref="Clip"/>. <see langword="true"/> otherwise.</returns>
	public bool IsValidLocation (int col, int row) =>
		col >= 0 && row >= 0 &&
		col < Cols && row < Rows &&
		Clip.Contains (col, row);

	/// <summary>
	/// Gets or sets the clip rectangle that <see cref="AddRune(Rune)"/> and <see cref="AddStr(string)"/> are 
	/// subject to.
	/// </summary>
	/// <value>The rectangle describing the bounds of <see cref="Clip"/>.</value>
	public Rect Clip {
		get => _clip;
		set => _clip = value;
	}

	/// <summary>
	/// Updates the screen to reflect all the changes that have been done to the display buffer
	/// </summary>
	public abstract void Refresh ();

<<<<<<< HEAD
	/// <summary>
	/// Sets the position of the terminal cursor to <see cref="Col"/> and <see cref="Row"/>.
	/// </summary>
	public abstract void UpdateCursor ();
=======
		/// <summary>
		/// Get the operation system clipboard.
		/// </summary>
		public abstract IClipboard Clipboard { get; }

		/// <summary>
		/// <para>
		/// If <see langword="false"/> (the default) the height of the Terminal.Gui application (<see cref="Rows"/>) 
		/// tracks to the height of the visible console view when the console is resized. In this case 
		/// scrolling in the console will be disabled and all <see cref="Rows"/> will remain visible.
		/// </para>
		/// <para>
		/// If <see langword="true"/> then height of the Terminal.Gui application <see cref="Rows"/> only tracks 
		/// the height of the visible console view when the console is made larger (the application will only grow in height, never shrink). 
		/// In this case console scrolling is enabled and the contents (<see cref="Rows"/> high) will scroll
		/// as the console scrolls. 
		/// </para>
		/// </summary>
		/// <remarks>
		/// NOTE: This functionaliy is currently broken on Windows Terminal.
		/// </remarks>
		public abstract bool EnableConsoleScrolling { get; set; }

		/// <summary>
		/// The format is rows, columns and 3 values on the last column: Rune, Attribute and Dirty Flag
		/// </summary>
		public virtual int [,,] Contents { get; }

		/// <summary>
		/// Initializes the driver
		/// </summary>
		/// <param name="terminalResized">Method to invoke when the terminal is resized.</param>
		public abstract void Init (Action terminalResized);
		/// <summary>
		/// Moves the cursor to the specified column and row.
		/// </summary>
		/// <param name="col">Column to move the cursor to.</param>
		/// <param name="row">Row to move the cursor to.</param>
		public abstract void Move (int col, int row);

		/// <summary>
		/// Tests if the specified rune is supported by the driver.
		/// </summary>
		/// <param name="rune"></param>
		/// <returns><see langword="true"/> if the rune can be properly presented; <see langword="false"/> if the driver
		/// does not support displaying this rune.</returns>
		public virtual bool IsRuneSupported (Rune rune)
		{
			if (rune.Value > RuneExtensions.MaxUnicodeCodePoint) {
				return false;
			}
			return true;
		}

		/// <summary>
		/// Adds the specified rune to the display at the current cursor position.
		/// </summary>
		/// <param name="rune">Rune to add.</param>
		public abstract void AddRune (Rune rune);

		/// <summary>
		/// Ensures that the column and line are in a valid range from the size of the driver.
		/// </summary>
		/// <param name="col">The column.</param>
		/// <param name="row">The row.</param>
		/// <param name="clip">The clip.</param>
		/// <returns><c>true</c>if it's a valid range,<c>false</c>otherwise.</returns>
		public bool IsValidContent (int col, int row, Rect clip) =>
			col >= 0 && row >= 0 && col < Cols && row < Rows && clip.Contains (col, row);

		/// <summary>
		/// Adds the <paramref name="str"/> to the display at the cursor position.
		/// </summary>
		/// <param name="str">String.</param>
		public abstract void AddStr (string str);

		/// <summary>
		/// Prepare the driver and set the key and mouse events handlers.
		/// </summary>
		/// <param name="mainLoop">The main loop.</param>
		/// <param name="keyHandler">The handler for ProcessKey</param>
		/// <param name="keyDownHandler">The handler for key down events</param>
		/// <param name="keyUpHandler">The handler for key up events</param>
		/// <param name="mouseHandler">The handler for mouse events</param>
		public abstract void PrepareToRun (MainLoop mainLoop, Action<KeyEvent> keyHandler, Action<KeyEvent> keyDownHandler, Action<KeyEvent> keyUpHandler, Action<MouseEvent> mouseHandler);

		/// <summary>
		/// Updates the screen to reflect all the changes that have been done to the display buffer
		/// </summary>
		public abstract void Refresh ();

		/// <summary>
		/// Updates the location of the cursor position
		/// </summary>
		public abstract void UpdateCursor ();

		/// <summary>
		/// Retreive the cursor caret visibility
		/// </summary>
		/// <param name="visibility">The current <see cref="CursorVisibility"/></param>
		/// <returns>true upon success</returns>
		public abstract bool GetCursorVisibility (out CursorVisibility visibility);
>>>>>>> 325180ae

	/// <summary>
	/// Gets the terminal cursor visibility.
	/// </summary>
	/// <param name="visibility">The current <see cref="CursorVisibility"/></param>
	/// <returns><see langword="true"/> upon success</returns>
	public abstract bool GetCursorVisibility (out CursorVisibility visibility);

	/// <summary>
	/// Sets the terminal cursor visibility.
	/// </summary>
	/// <param name="visibility">The wished <see cref="CursorVisibility"/></param>
	/// <returns><see langword="true"/> upon success</returns>
	public abstract bool SetCursorVisibility (CursorVisibility visibility);

	/// <summary>
	/// Determines if the terminal cursor should be visible or not and sets it accordingly.
	/// </summary>
	/// <returns><see langword="true"/> upon success</returns>
	public abstract bool EnsureCursorVisibility ();

	/// <summary>
	/// Clears the <see cref="Contents"/>buffer and the driver buffer.
	/// </summary>
	public abstract void UpdateOffScreen ();

	/// <summary>
	/// Redraws the physical screen with the contents that have been queued up via any of the printing commands.
	/// </summary>
	public abstract void UpdateScreen ();

	#region Color Handling

	Attribute _currentAttribute;

	/// <summary>
	/// The <see cref="Attribute"/> that will be used for the next <see cref="AddRune(Rune)"/> or <see cref="AddStr"/> call.
	/// </summary>
	public Attribute CurrentAttribute {
		get => _currentAttribute;
		set {
			if (value is { Initialized: false, HasValidColors: true } && Application.Driver != null) {
				_currentAttribute = Application.Driver.MakeAttribute (value.Foreground, value.Background);
				return;
			}
			if (!value.Initialized) Debug.WriteLine ("ConsoleDriver.CurrentAttribute: Attributes must be initialized before use.");

			_currentAttribute = value;
		}
	}

	/// <summary>
	/// Selects the specified attribute as the attribute to use for future calls to AddRune and AddString.
	/// </summary>
	/// <remarks>
	/// Implementations should call <c>base.SetAttribute(c)</c>.
	/// </remarks>
	/// <param name="c">C.</param>
	public Attribute SetAttribute (Attribute c)
	{
		var prevAttribute = CurrentAttribute;
		CurrentAttribute = c;
		return prevAttribute;
	}

	/// <summary>
	/// Make the attribute for the foreground and background colors.
	/// </summary>
	/// <param name="fore">Foreground.</param>
	/// <param name="back">Background.</param>
	/// <returns></returns>
	public virtual Attribute MakeAttribute (Color fore, Color back)
	{
		return MakeColor (fore, back);
	}

	/// <summary>
	/// Gets the foreground and background colors based on a platform-dependent color value.
	/// </summary>
	/// <param name="value">The platform-dependent color value.</param>
	/// <param name="foreground">The foreground.</param>
	/// <param name="background">The background.</param>
	internal abstract void GetColors (int value, out Color foreground, out Color background);

	/// <summary>
	/// Gets the current <see cref="Attribute"/>.
	/// </summary>
	/// <returns>The current attribute.</returns>
	public Attribute GetAttribute () => CurrentAttribute;

	/// <summary>
	/// Makes an <see cref="Attribute"/>.
	/// </summary>
	/// <param name="foreground">The foreground color.</param>
	/// <param name="background">The background color.</param>
	/// <returns>The attribute for the foreground and background colors.</returns>
	public abstract Attribute MakeColor (Color foreground, Color background);

	/// <summary>
	/// Ensures all <see cref="Attribute"/>s in <see cref="Colors.ColorSchemes"/> are correctly 
	/// initialized by the driver.
	/// </summary>
	public void InitializeColorSchemes ()
	{
		// Ensure all Attributes are initialized by the driver
		foreach (var s in Colors.ColorSchemes) {
			s.Value.Initialize ();
		}
	}

	#endregion

	/// <summary>
	/// Enables diagnostic functions
	/// </summary>
	[Flags]
	public enum DiagnosticFlags : uint {
		/// <summary>
		/// All diagnostics off
		/// </summary>
		Off = 0b_0000_0000,
		/// <summary>
		/// When enabled, <see cref="Frame.OnDrawFrames"/> will draw a 
		/// ruler in the frame for any side with a padding value greater than 0.
		/// </summary>
		FrameRuler = 0b_0000_0001,
		/// <summary>
		/// When enabled, <see cref="Frame.OnDrawFrames"/> will draw a 
		/// 'L', 'R', 'T', and 'B' when clearing <see cref="Thickness"/>'s instead of ' '.
		/// </summary>
		FramePadding = 0b_0000_0010,
	}

	/// <summary>
	/// Set flags to enable/disable <see cref="ConsoleDriver"/> diagnostics.
	/// </summary>
	public static DiagnosticFlags Diagnostics { get; set; }

	/// <summary>
	/// Suspends the application (e.g. on Linux via SIGTSTP) and upon resume, resets the console driver.
	/// </summary>
	/// <remarks>This is only implemented in <see cref="CursesDriver"/>.</remarks>
	public abstract void Suspend ();

	/// <summary>
	/// Simulates a key press.
	/// </summary>
	/// <param name="keyChar">The key character.</param>
	/// <param name="key">The key.</param>
	/// <param name="shift">If <see langword="true"/> simulates the Shift key being pressed.</param>
	/// <param name="alt">If <see langword="true"/> simulates the Alt key being pressed.</param>
	/// <param name="ctrl">If <see langword="true"/> simulates the Ctrl key being pressed.</param>
	public abstract void SendKeys (char keyChar, ConsoleKey key, bool shift, bool alt, bool ctrl);

	// TODO: Move FillRect to ./Drawing	
	/// <summary>
	/// Fills the specified rectangle with the specified rune.
	/// </summary>
	/// <param name="rect"></param>
	/// <param name="rune"></param>
	public void FillRect (Rect rect, Rune rune = default)
	{
		for (var r = rect.Y; r < rect.Y + rect.Height; r++) {
			for (var c = rect.X; c < rect.X + rect.Width; c++) {
				Application.Driver.Move (c, r);
				Application.Driver.AddRune (rune == default ? new Rune (' ') : rune);
			}
		}
	}

	/// <summary>
	/// Fills the specified rectangle with the specified <see langword="char"/>. This method
	/// is a convenience method that calls <see cref="FillRect(Rect, Rune)"/>.
	/// </summary>
	/// <param name="rect"></param>
	/// <param name="c"></param>
	public void FillRect (Rect rect, char c) => FillRect (rect, new Rune (c));

	/// <summary>
	/// Ends the execution of the console driver.
	/// </summary>
	public abstract void End ();
}


/// <summary>
/// Terminal Cursor Visibility settings.
/// </summary>
/// <remarks>
/// Hex value are set as 0xAABBCCDD where :
///
///     AA stand for the TERMINFO DECSUSR parameter value to be used under Linux and MacOS
///     BB stand for the NCurses curs_set parameter value to be used under Linux and MacOS
///     CC stand for the CONSOLE_CURSOR_INFO.bVisible parameter value to be used under Windows
///     DD stand for the CONSOLE_CURSOR_INFO.dwSize parameter value to be used under Windows
///</remarks>
public enum CursorVisibility {
	/// <summary>
	///	Cursor caret has default
	/// </summary>
	/// <remarks>Works under Xterm-like terminal otherwise this is equivalent to <see ref="Underscore"/>. This default directly depends of the XTerm user configuration settings so it could be Block, I-Beam, Underline with possible blinking.</remarks>
	Default = 0x00010119,

	/// <summary>
	///	Cursor caret is hidden
	/// </summary>
	Invisible = 0x03000019,

	/// <summary>
	///	Cursor caret is normally shown as a blinking underline bar _
	/// </summary>
	Underline = 0x03010119,

	/// <summary>
	///	Cursor caret is normally shown as a underline bar _
	/// </summary>
	/// <remarks>Under Windows, this is equivalent to <see ref="UnderscoreBlinking"/></remarks>
	UnderlineFix = 0x04010119,

	/// <summary>
	///	Cursor caret is displayed a blinking vertical bar |
	/// </summary>
	/// <remarks>Works under Xterm-like terminal otherwise this is equivalent to <see ref="Underscore"/></remarks>
	Vertical = 0x05010119,

	/// <summary>
	///	Cursor caret is displayed a blinking vertical bar |
	/// </summary>
	/// <remarks>Works under Xterm-like terminal otherwise this is equivalent to <see ref="Underscore"/></remarks>
	VerticalFix = 0x06010119,

	/// <summary>
	///	Cursor caret is displayed as a blinking block ▉
	/// </summary>
	Box = 0x01020164,

	/// <summary>
	///	Cursor caret is displayed a block ▉
	/// </summary>
	/// <remarks>Works under Xterm-like terminal otherwise this is equivalent to <see ref="Block"/></remarks>
	BoxFix = 0x02020164,
}<|MERGE_RESOLUTION|>--- conflicted
+++ resolved
@@ -114,73 +114,19 @@
 	public int Row { get; internal set; }
 
 	/// <summary>
-	/// Updates <see cref="Col"/> and <see cref="Row"/> to the specified column and row in <see cref="Contents"/>.
-	/// Used by <see cref="AddRune(Rune)"/> and <see cref="AddStr"/> to determine where to add content.
-	/// </summary>
-	/// <remarks>
-	/// <para>
-	/// This does not move the cursor on the screen, it only updates the internal state of the driver.
-	/// </para>
-	/// <para>
-	/// If <paramref name="col"/> or <paramref name="row"/> are negative or beyond  <see cref="Cols"/> and <see cref="Rows"/>,
-	/// the method still sets those properties.
-	/// </para>
-	/// </remarks>
-<<<<<<< HEAD
-	/// <param name="col">Column to move to.</param>
-	/// <param name="row">Row to move to.</param>
-	public virtual void Move (int col, int row)
+	/// Creates a new instance, initialized with the values from <paramref name="scheme"/>.
+	/// </summary>
+	/// <param name="scheme">The scheme to initialize the new instance with.</param>
+	public ColorScheme (ColorScheme scheme) : base ()
 	{
-		Col = col;
-		Row = row;
-	}
-=======
-	[JsonConverter (typeof (ColorSchemeJsonConverter))]
-	public class ColorScheme : IEquatable<ColorScheme> {
-		Attribute _normal = new Attribute (Color.White, Color.Black);
-		Attribute _focus = new Attribute (Color.White, Color.Black);
-		Attribute _hotNormal = new Attribute (Color.White, Color.Black);
-		Attribute _hotFocus = new Attribute (Color.White, Color.Black);
-		Attribute _disabled = new Attribute (Color.White, Color.Black);
-
-		/// <summary>
-		/// Used by <see cref="Colors.SetColorScheme(ColorScheme, string)"/> and <see cref="Colors.GetColorScheme(string)"/> to track which ColorScheme 
-		/// is being accessed.
-		/// </summary>
-		internal string schemeBeingSet = "";
-
-		/// <summary>
-		/// Creates a new instance.
-		/// </summary>
-		public ColorScheme () { }
-
-		/// <summary>
-		/// Creates a new instance, initialized with the values from <paramref name="scheme"/>.
-		/// </summary>
-		/// <param name="scheme">The scheme to initialize the new instance with.</param>
-		public ColorScheme (ColorScheme scheme) : base ()
-		{
-			if (scheme != null) {
-				_normal = scheme.Normal;
-				_focus = scheme.Focus;
-				_hotNormal = scheme.HotNormal;
-				_disabled = scheme.Disabled;
-				_hotFocus = scheme.HotFocus;
-			}
-		}
-
-		/// <summary>
-		/// Creates a new instance, initialized with the values from <paramref name="attribute"/>.
-		/// </summary>
-		/// <param name="attribute">The attribute to initialize the new instance with.</param>
-		public ColorScheme (Attribute attribute)
-		{
-			_normal = attribute;
-			_focus = attribute;
-			_hotNormal = attribute;
-			_disabled = attribute;
-			_hotFocus = attribute;
-		}
+		if (scheme != null) {
+			_normal = scheme.Normal;
+			_focus = scheme.Focus;
+			_hotNormal = scheme.HotNormal;
+			_disabled = scheme.Disabled;
+			_hotFocus = scheme.HotFocus;
+		}
+	}
 
 		/// <summary>
 		/// The foreground and background color for text when the view is not focused, hot, or disabled.
@@ -308,7 +254,48 @@
 		{
 			return !(left == right);
 		}
->>>>>>> 325180ae
+
+		internal void Initialize ()
+		{
+			// If the new scheme was created before a driver was loaded, we need to re-make
+			// the attributes
+			if (!_normal.Initialized) {
+				_normal = new Attribute (_normal.Foreground, _normal.Background);
+			}
+			if (!_focus.Initialized) {
+				_focus = new Attribute (_focus.Foreground, _focus.Background);
+			}
+			if (!_hotNormal.Initialized) {
+				_hotNormal = new Attribute (_hotNormal.Foreground, _hotNormal.Background);
+			}
+			if (!_hotFocus.Initialized) {
+				_hotFocus = new Attribute (_hotFocus.Foreground, _hotFocus.Background);
+			}
+			if (!_disabled.Initialized) {
+				_disabled = new Attribute (_disabled.Foreground, _disabled.Background);
+			}
+		}
+	}
+
+	/// <summary>
+	/// The default <see cref="ColorScheme"/>s for the application.
+	/// </summary>
+	/// <remarks>
+	/// <para>
+	/// This does not move the cursor on the screen, it only updates the internal state of the driver.
+	/// </para>
+	/// <para>
+	/// If <paramref name="col"/> or <paramref name="row"/> are negative or beyond  <see cref="Cols"/> and <see cref="Rows"/>,
+	/// the method still sets those properties.
+	/// </para>
+	/// </remarks>
+	/// <param name="col">Column to move to.</param>
+	/// <param name="row">Row to move to.</param>
+	public virtual void Move (int col, int row)
+	{
+		Col = col;
+		Row = row;
+	}
 
 	/// <summary>
 	/// Tests if the specified rune is supported by the driver.
@@ -369,36 +356,39 @@
 	/// <summary>
 	/// Tests whether the specified coordinate are valid for drawing. 
 	/// </summary>
-	/// <param name="col">The column.</param>
-	/// <param name="row">The row.</param>
-	/// <returns><see langword="false"/> if the coordinate is outside of the
-	/// screen bounds or outside of <see cref="Clip"/>. <see langword="true"/> otherwise.</returns>
-	public bool IsValidLocation (int col, int row) =>
-		col >= 0 && row >= 0 &&
-		col < Cols && row < Rows &&
-		Clip.Contains (col, row);
-
-	/// <summary>
-	/// Gets or sets the clip rectangle that <see cref="AddRune(Rune)"/> and <see cref="AddStr(string)"/> are 
-	/// subject to.
-	/// </summary>
-	/// <value>The rectangle describing the bounds of <see cref="Clip"/>.</value>
-	public Rect Clip {
-		get => _clip;
-		set => _clip = value;
-	}
-
-	/// <summary>
-	/// Updates the screen to reflect all the changes that have been done to the display buffer
-	/// </summary>
-	public abstract void Refresh ();
-
-<<<<<<< HEAD
-	/// <summary>
-	/// Sets the position of the terminal cursor to <see cref="Col"/> and <see cref="Row"/>.
-	/// </summary>
-	public abstract void UpdateCursor ();
-=======
+	
+
+	/// <summary>
+	/// ConsoleDriver is an abstract class that defines the requirements for a console driver.  
+	/// There are currently three implementations: <see cref="CursesDriver"/> (for Unix and Mac), <see cref="WindowsDriver"/>, and <see cref="NetDriver"/> that uses the .NET Console API.
+	/// </summary>
+	public abstract class ConsoleDriver {
+
+		/// <summary>
+		/// The handler fired when the terminal is resized.
+		/// </summary>
+		protected Action TerminalResized;
+
+		/// <summary>
+		/// The current number of columns in the terminal.
+		/// </summary>
+		public abstract int Cols { get; }
+
+		/// <summary>
+		/// The current number of rows in the terminal.
+		/// </summary>
+		public abstract int Rows { get; }
+
+		/// <summary>
+		/// The current left in the terminal.
+		/// </summary>
+		public abstract int Left { get; }
+
+		/// <summary>
+		/// The current top in the terminal.
+		/// </summary>
+		public abstract int Top { get; }
+
 		/// <summary>
 		/// Get the operation system clipboard.
 		/// </summary>
@@ -452,13 +442,13 @@
 			}
 			return true;
 		}
-
+		
 		/// <summary>
 		/// Adds the specified rune to the display at the current cursor position.
 		/// </summary>
 		/// <param name="rune">Rune to add.</param>
 		public abstract void AddRune (Rune rune);
-
+		
 		/// <summary>
 		/// Ensures that the column and line are in a valid range from the size of the driver.
 		/// </summary>
@@ -469,39 +459,25 @@
 		public bool IsValidContent (int col, int row, Rect clip) =>
 			col >= 0 && row >= 0 && col < Cols && row < Rows && clip.Contains (col, row);
 
-		/// <summary>
-		/// Adds the <paramref name="str"/> to the display at the cursor position.
-		/// </summary>
-		/// <param name="str">String.</param>
-		public abstract void AddStr (string str);
-
-		/// <summary>
-		/// Prepare the driver and set the key and mouse events handlers.
-		/// </summary>
-		/// <param name="mainLoop">The main loop.</param>
-		/// <param name="keyHandler">The handler for ProcessKey</param>
-		/// <param name="keyDownHandler">The handler for key down events</param>
-		/// <param name="keyUpHandler">The handler for key up events</param>
-		/// <param name="mouseHandler">The handler for mouse events</param>
-		public abstract void PrepareToRun (MainLoop mainLoop, Action<KeyEvent> keyHandler, Action<KeyEvent> keyDownHandler, Action<KeyEvent> keyUpHandler, Action<MouseEvent> mouseHandler);
-
-		/// <summary>
-		/// Updates the screen to reflect all the changes that have been done to the display buffer
-		/// </summary>
-		public abstract void Refresh ();
-
-		/// <summary>
-		/// Updates the location of the cursor position
-		/// </summary>
-		public abstract void UpdateCursor ();
-
-		/// <summary>
-		/// Retreive the cursor caret visibility
-		/// </summary>
-		/// <param name="visibility">The current <see cref="CursorVisibility"/></param>
-		/// <returns>true upon success</returns>
-		public abstract bool GetCursorVisibility (out CursorVisibility visibility);
->>>>>>> 325180ae
+	/// <summary>
+	/// Gets or sets the clip rectangle that <see cref="AddRune(Rune)"/> and <see cref="AddStr(string)"/> are 
+	/// subject to.
+	/// </summary>
+	/// <value>The rectangle describing the bounds of <see cref="Clip"/>.</value>
+	public Rect Clip {
+		get => _clip;
+		set => _clip = value;
+	}
+
+	/// <summary>
+	/// Updates the screen to reflect all the changes that have been done to the display buffer
+	/// </summary>
+	public abstract void Refresh ();
+
+	/// <summary>
+	/// Sets the position of the terminal cursor to <see cref="Col"/> and <see cref="Row"/>.
+	/// </summary>
+	public abstract void UpdateCursor ();
 
 	/// <summary>
 	/// Gets the terminal cursor visibility.
