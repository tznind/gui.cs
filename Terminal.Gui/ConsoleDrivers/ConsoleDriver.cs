--- conflicted
+++ resolved
@@ -35,64 +35,6 @@
 	/// </summary>
 	protected Action TerminalResized;
 
-<<<<<<< HEAD
-		/// <summary>
-		/// Initializes a new instance of the <see cref="TrueColor"/> struct.
-		/// </summary>
-		/// <param name="red"></param>
-		/// <param name="green"></param>
-		/// <param name="blue"></param>
-		public TrueColor (int red, int green, int blue)
-		{
-			Red = red;
-			Green = green;
-			Blue = blue;
-		}
-		/// <summary>
-		/// Initializes a new instance of the <see cref="TrueColor"/> struct
-		/// with a default color.
-		/// </summary>
-		public TrueColor ()
-		{
-			Red = 255;
-			Green = 255;
-			Blue = 255;
-		}
-
-		/// <summary>
-		/// contains a map of true colors to 16-bit colors.
-		/// </summary>
-		private static Dictionary<TrueColor, Color> _trueColorMap = new Dictionary<TrueColor, Color> {
-				{ new TrueColor (0, 0, 0), Color.Black },
-				{ new TrueColor (0, 0, 0x80), Color.Blue },
-				{ new TrueColor (0, 0x80, 0),Color.Green},
-				{ new TrueColor (0, 0x80, 0x80),Color.Cyan},
-				{ new TrueColor (0x80, 0, 0),Color.Red},
-				{ new TrueColor (0x80, 0, 0x80),Color.Magenta},
-				{ new TrueColor (0xC1, 0x9C, 0x00),Color.Brown},  // TODO confirm this
-				{ new TrueColor (0xC0, 0xC0, 0xC0),Color.Gray},
-				{ new TrueColor (0x80, 0x80, 0x80),Color.DarkGray},
-				{ new TrueColor (0, 0, 0xFF),Color.BrightBlue},
-				{ new TrueColor (0, 0xFF, 0),Color.BrightGreen},
-				{ new TrueColor (0, 0xFF, 0xFF),Color.BrightCyan},
-				{ new TrueColor (0xFF, 0, 0),Color.BrightRed},
-				{ new TrueColor (0xFF, 0, 0xFF),Color.BrightMagenta },
-				{ new TrueColor (0xFF, 0xFF, 0),Color.BrightYellow},
-				{ new TrueColor (0xFF, 0xFF, 0xFF),Color.White},
-				};
-
-		/// <summary>
-		/// Converts true color to console color.
-		/// </summary>
-		/// <returns></returns>
-		public Color ToConsoleColor ()
-		{
-			// Iterate over all colors in the map
-			var distances = _trueColorMap.Select (
-							k => Tuple.Create (
-								// the candidate we are considering matching against (RGB)
-								k.Key,
-=======
 	/// <summary>
 	/// The number of columns visible in the terminal.
 	/// </summary>
@@ -102,95 +44,12 @@
 	/// The number of rows visible in the terminal.
 	/// </summary>
 	public virtual int Rows { get; internal set; }
->>>>>>> 40d1042e
 
 	/// <summary>
 	/// The leftmost column in the terminal.
 	/// </summary>
 	public virtual int Left { get; internal set; } = 0;
 
-<<<<<<< HEAD
-			// get the closest
-			var match = distances.OrderBy (t => t.Item2).First ();
-			return _trueColorMap [match.Item1];
-		}
-
-		private float CalculateDistance (TrueColor color1, TrueColor color2)
-		{
-			// use RGB distance
-			return
-				Math.Abs (color1.Red - color2.Red) +
-				Math.Abs (color1.Green - color2.Green) +
-				Math.Abs (color1.Blue - color2.Blue);
-		}
-		/// <summary>
-		/// Get color by 16 colors palette
-		/// </summary>
-		public static TrueColor Color4 (int code)
-		{
-			if (code == 7) { code = 8; } else if (code == 8) { code = 7; }
-
-			if (code == 8) { return new TrueColor (192, 192, 192); }
-
-			int k = (code > 8) ? 255 : 128;
-
-			return new TrueColor (code / 4 % 2 * k, code / 2 % 2 * k, code % 2 * k);
-		}
-
-		/// <summary>
-		/// Return color diff
-		/// </summary>
-		public static int Diff (TrueColor c1, TrueColor c2)
-		{
-			// TODO: maybe use CIEDE2000
-			return ((c1.Red - c2.Red) * (c1.Red - c2.Red))
-				+ ((c1.Green - c2.Green) * (c1.Green - c2.Green))
-				+ (c1.Blue - c2.Blue) * (c1.Blue - c2.Blue);
-		}
-
-		/// <summary>
-		/// Get color code in 16 colors palette (use approximation)
-		/// </summary>
-		public static int GetCode4 (TrueColor c)
-		{
-			int ans = 0;
-			for (int i = 1; i < 16; i++) {
-				if (Diff (Color4 (i), c) < Diff (Color4 (ans), c)) { ans = i; }
-			}
-
-			return ans;
-		}
-
-		/// <summary>
-		/// Convert code in 16 colors palette to 256 colors palette
-		/// </summary>
-		public static int Code4ToCode8 (int code)
-		{
-			if (code == 0 || code == 7 || code == 8 || code == 15)
-				return code;
-			return (code & 8) + (code & 2) + 4 * (code & 1) + (code & 4) / 4;
-		}
-
-		/// <summary>
-		/// Converts a 16-bit <see cref="Color"/> to a <see cref="TrueColor"/>
-		/// </summary>
-		/// <param name="c">the <see cref="Color"/> to convert</param>
-		public static implicit operator TrueColor (Color c)
-		{
-			return _trueColorMap.FirstOrDefault (x => x.Value == c).Key;
-		}
-
-		/// <summary>
-		/// constant value for a black color
-		/// </summary>
-		public static TrueColor Black = new TrueColor (0, 0, 0);
-
-		/// <summary>
-		/// constant value for a white color
-		/// </summary>
-		public static TrueColor White = new TrueColor (255, 255, 255);
-	}
-=======
 	/// <summary>
 	/// The topmost row in the terminal.
 	/// </summary>
@@ -200,7 +59,6 @@
 	/// Get the operating system clipboard.
 	/// </summary>
 	public IClipboard Clipboard { get; internal set; }
->>>>>>> 40d1042e
 
 	/// <summary>
 	/// <para>
@@ -218,119 +76,7 @@
 	/// <remarks>
 	/// NOTE: This functionaliy is currently broken on Windows Terminal.
 	/// </remarks>
-<<<<<<< HEAD
-	[JsonConverter (typeof (AttributeJsonConverter))]
-	public class Attribute {
-		/// <summary>
-		/// The <see cref="ConsoleDriver"/>-specific color attribute value. If <see cref="Initialized"/> is <see langword="false"/> 
-		/// the value of this property is invalid (typically because the Attribute was created before a driver was loaded)
-		/// and the attribute should be re-made (see <see cref="Make(Color, Color)"/>) before it is used.
-		/// </summary>
-		[JsonIgnore (Condition = JsonIgnoreCondition.Always)]
-		public int Value { get; }
-
-		/// <summary>
-		/// The foreground color.
-		/// </summary>
-		[JsonConverter (typeof (ColorJsonConverter))]
-		public Color Foreground { get; }
-
-		/// <summary>
-		/// The background color.
-		/// </summary>
-		[JsonConverter (typeof (ColorJsonConverter))]
-		public Color Background { get; }
-
-		/// <summary>
-		/// The foreground color as a <see cref="TrueColor"/>.
-		/// </summary>
-		public TrueColor TrueColorForeground { get; private set; }
-
-		/// <summary>
-		/// The background color as a <see cref="TrueColor"/>.
-		/// </summary>
-		public TrueColor TrueColorBackground { get; private set; }
-
-		/// <summary>
-		/// Initializes a new instance of the <see cref="Attribute"/> struct with only the value passed to
-		///   and trying to get the colors if defined.
-		/// </summary>
-		/// <param name="value">Value.</param>
-		public Attribute (int value)
-		{
-			Color foreground = default;
-			Color background = default;
-
-			Initialized = false;
-			if (Application.Driver != null) {
-				Application.Driver.GetColors (value, out foreground, out background);
-				Initialized = true;
-			}
-			Value = value;
-			Foreground = foreground;
-			Background = background;
-		}
-
-		/// <summary>
-		/// Initializes a new instance of the <see cref="Attribute"/> struct.
-		/// </summary>
-		/// <param name="value">Value.</param>
-		/// <param name="foreground">Foreground</param>
-		/// <param name="background">Background</param>
-		public Attribute (int value, Color foreground, Color background)
-		{
-			Value = value;
-			Foreground = foreground;
-			Background = background;
-			TrueColorForeground = (TrueColor)foreground;
-			TrueColorBackground = (TrueColor)background;
-			Initialized = true;
-		}
-
-		/// <summary>
-		/// Initializes a new instance of the <see cref="Attribute"/> struct.
-		/// </summary>
-		/// <param name="foreground">Foreground</param>
-		/// <param name="background">Background</param>
-		public Attribute (Color foreground = new Color (), Color background = new Color ())
-		{
-			var make = Make (foreground, background);
-			Initialized = make.Initialized;
-			Value = make.Value;
-			Foreground = foreground;
-			Background = background;
-			TrueColorForeground = (TrueColor)foreground;
-			TrueColorBackground = (TrueColor)background;
-		}
-
-		/// <summary>
-		/// Initializes a new instance of the <see cref="Attribute"/> struct with <see cref="TrueColor"/> arguments.
-		/// </summary>
-		/// <param name="foreground">Foreground</param>
-		/// <param name="background">Background</param>
-		public Attribute (TrueColor foreground = null, TrueColor background = null)
-		{
-			foreground ??= TrueColor.White;
-			background ??= TrueColor.Black;
-			TrueColorForeground = foreground;
-			TrueColorBackground = background;
-			Initialized = true;
-		}
-
-		/// <summary>
-		/// Implicit conversion from an <see cref="Attribute"/> to the underlying, driver-specific, Int32 representation
-		/// of the color.
-		/// </summary>
-		/// <returns>The driver-specific color value stored in the attribute.</returns>
-		/// <param name="c">The attribute to convert</param>
-		public static implicit operator int (Attribute c)
-		{
-			if (!c.Initialized) throw new InvalidOperationException ("Attribute: Attributes must be initialized by a driver before use.");
-			return c.Value;
-		}
-=======
 	public bool EnableConsoleScrolling { get; set; }
->>>>>>> 40d1042e
 
 	/// <summary>
 	/// The contents of the application output. The driver outputs this buffer to the terminal when <see cref="UpdateScreen"/>
@@ -452,26 +198,7 @@
 		foreach (var rune in str.EnumerateRunes()) {
 			AddRune (rune);
 		}
-<<<<<<< HEAD
-
-		/// <summary>
-		/// Adds the specified rune to the display at the current cursor position.
-		/// </summary>
-		/// <param name="rune">Rune to add.</param>
-		public abstract void AddRune (Rune rune);
-
-		/// <summary>
-		/// Ensures that the column and line are in a valid range from the size of the driver.
-		/// </summary>
-		/// <param name="col">The column.</param>
-		/// <param name="row">The row.</param>
-		/// <param name="clip">The clip.</param>
-		/// <returns><c>true</c>if it's a valid range,<c>false</c>otherwise.</returns>
-		public bool IsValidContent (int col, int row, Rect clip) =>
-			col >= 0 && row >= 0 && col < Cols && row < Rows && clip.Contains (col, row);
-=======
-	}
->>>>>>> 40d1042e
+	}
 
 	Rect _clip;
 
@@ -537,39 +264,9 @@
 	/// </summary>
 	public abstract void UpdateScreen ();
 
-<<<<<<< HEAD
-		/// <summary>
-		/// Determinates if the current console driver supports TrueColor output-
-		/// </summary>
-		public virtual bool SupportsTrueColorOutput { get => false; }
-
-		bool useTrueColor;
-
-		/// <summary>
-		/// Controls the TureColor output mode. Can be only enabled if the underlying ConsoleDriver supports it.
-		/// Note this will be enabled automaticaly if supported. See also <see cref="SupportsTrueColorOutput"/>
-		/// </summary>
-		public bool UseTrueColor {
-			get => useTrueColor;
-			set => this.useTrueColor = value && SupportsTrueColorOutput;
-		}
-
-		/// <summary>
-		/// The current attribute the driver is using. 
-		/// </summary>
-		public virtual Attribute CurrentAttribute {
-			get => currentAttribute;
-			set {
-				if (!value.Initialized && value.HasValidColors && Application.Driver != null) {
-					CurrentAttribute = Application.Driver.MakeAttribute (value.Foreground, value.Background);
-					return;
-				}
-				if (!value.Initialized) Debug.WriteLine ("ConsoleDriver.CurrentAttribute: Attributes must be initialized before use.");
-=======
 	#region Color Handling
 	
 	Attribute _currentAttribute;
->>>>>>> 40d1042e
 
 	/// <summary>
 	/// The <see cref="Attribute"/> that will be used for the next <see cref="AddRune(Rune)"/> or <see cref="AddStr"/> call.
@@ -661,16 +358,7 @@
 		/// When enabled, <see cref="Frame.OnDrawFrames"/> will draw a 
 		/// ruler in the frame for any side with a padding value greater than 0.
 		/// </summary>
-<<<<<<< HEAD
-		/// <param name="fore">Foreground.</param>
-		/// <param name="back">Background.</param>
-		/// <returns></returns>
-		public abstract Attribute MakeAttribute (Color fore, Color back);
-
-
-=======
 		FrameRuler = 0b_0000_0001,
->>>>>>> 40d1042e
 		/// <summary>
 		/// When enabled, <see cref="Frame.OnDrawFrames"/> will draw a 
 		/// 'L', 'R', 'T', and 'B' when clearing <see cref="Thickness"/>'s instead of ' '.
@@ -678,20 +366,10 @@
 		FramePadding = 0b_0000_0010,
 	}
 
-<<<<<<< HEAD
-		/// <summary>
-		/// Make the <see cref="Colors"/> for the <see cref="ColorScheme"/>.
-		/// </summary>
-		/// <param name="foreground">The foreground color.</param>
-		/// <param name="background">The background color.</param>
-		/// <returns>The attribute for the foreground and background colors.</returns>
-		public abstract Attribute MakeColor (TrueColor fore, TrueColor back);
-=======
 	/// <summary>
 	/// Set flags to enable/disable <see cref="ConsoleDriver"/> diagnostics.
 	/// </summary>
 	public static DiagnosticFlags Diagnostics { get; set; }
->>>>>>> 40d1042e
 
 	/// <summary>
 	/// Suspends the application (e.g. on Linux via SIGTSTP) and upon resume, resets the console driver.
