--- conflicted
+++ resolved
@@ -67,17 +67,6 @@
     /// <summary>Gets the location and size of the terminal screen.</summary>
     internal Rectangle Screen => new (0, 0, Cols, Rows);
 
-<<<<<<< HEAD
-    /// <summary>Redraws the physical screen with the contents that have been queued up via any of the printing commands.</summary>
-    public abstract void UpdateScreen ();
-
-    /// <summary>Called when the terminal size changes. Fires the <see cref="SizeChanged"/> event.</summary>
-    /// <param name="args"></param>
-    public void OnSizeChanged (SizeChangedEventArgs args) { SizeChanged?.Invoke (this, args); }
-
-    /// <summary>The event fired when the terminal is resized.</summary>
-    public event EventHandler<SizeChangedEventArgs>? SizeChanged;
-=======
     private Region? _clip = null;
 
     /// <summary>
@@ -104,7 +93,6 @@
             }
         }
     }
->>>>>>> dbedeb67
 
     /// <summary>Updates the screen to reflect all the changes that have been done to the display buffer</summary>
     public abstract void Refresh ();
@@ -486,10 +474,6 @@
     }
 
     /// <summary>
-<<<<<<< HEAD
-    ///     Sets <see cref="Contents"/> as dirty for situations where views
-    ///     don't need layout and redrawing, but just refresh the screen.
-=======
     ///     Raised each time <see cref="ClearContents"/> is called. For benchmarking.
     /// </summary>
     public event EventHandler<EventArgs>? ClearedContents;
@@ -497,7 +481,6 @@
     /// <summary>
     /// Sets <see cref="Contents"/> as dirty for situations where views
     /// don't need layout and redrawing, but just refresh the screen.
->>>>>>> dbedeb67
     /// </summary>
     internal void SetContentsAsDirty ()
     {
@@ -510,9 +493,15 @@
                     Contents [row, c].IsDirty = true;
                 }
 
-<<<<<<< HEAD
                 _dirtyLines! [row] = true;
-=======
+            }
+        }
+    }
+
+    /// <summary>Determines if the terminal cursor should be visible or not and sets it accordingly.</summary>
+    /// <returns><see langword="true"/> upon success</returns>
+    public abstract bool EnsureCursorVisibility ();
+
     /// <summary>Fills the specified rectangle with the specified rune, using <see cref="CurrentAttribute"/></summary>
     /// <remarks>
     /// The value of <see cref="Clip"/> is honored. Any parts of the rectangle not in the clip will not be drawn.
@@ -540,7 +529,6 @@
                     };
                     _dirtyLines! [r] = true;
                 }
->>>>>>> dbedeb67
             }
         }
     }
@@ -566,13 +554,8 @@
     /// <returns><see langword="true"/> upon success</returns>
     public abstract bool GetCursorVisibility (out CursorVisibility visibility);
 
-<<<<<<< HEAD
     /// <summary>Sets the position of the terminal cursor to <see cref="Col"/> and <see cref="Row"/>.</summary>
     public abstract void UpdateCursor ();
-=======
-    /// <summary>Returns the name of the driver and relevant library version information.</summary>
-    /// <returns></returns>
-    public virtual string GetVersionInfo () { return GetType ().Name; }
 
     /// <summary>Tests if the specified rune is supported by the driver.</summary>
     /// <param name="rune"></param>
@@ -641,18 +624,13 @@
     ///     Raised each time <see cref="Refresh"/> is called. For benchmarking.
     /// </summary>
     public event EventHandler<EventArgs<bool>>? Refreshed;
->>>>>>> dbedeb67
 
     /// <summary>Sets the terminal cursor visibility.</summary>
     /// <param name="visibility">The wished <see cref="CursorVisibility"/></param>
     /// <returns><see langword="true"/> upon success</returns>
     public abstract bool SetCursorVisibility (CursorVisibility visibility);
 
-<<<<<<< HEAD
     #endregion Cursor Handling
-=======
-    /// <summary>The event fired when the terminal is resized.</summary>
-    public event EventHandler<SizeChangedEventArgs>? SizeChanged;
 
     /// <summary>Suspends the application (e.g. on Linux via SIGTSTP) and upon resume, resets the console driver.</summary>
     /// <remarks>This is only implemented in <see cref="CursesDriver"/>.</remarks>
@@ -664,7 +642,6 @@
     /// <summary>Redraws the physical screen with the contents that have been queued up via any of the printing commands.</summary>
     /// <returns><see langword="true"/> if any updates to the screen were made.</returns>
     public abstract bool UpdateScreen ();
->>>>>>> dbedeb67
 
     #region Setup & Teardown
 
