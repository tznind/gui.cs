//
// ConsoleDriver.cs: Base class for Terminal.Gui ConsoleDriver implementations.
//
using System.Text;
using System;
using System.Collections.Generic;
using System.Diagnostics;
using static Terminal.Gui.ColorScheme;

namespace Terminal.Gui;


/// <summary>
/// Base class for Terminal.Gui ConsoleDriver implementations.
/// </summary>
/// <remarks>
/// There are currently four implementations:
/// - <see cref="CursesDriver"/> (for Unix and Mac)
/// - <see cref="WindowsDriver"/>
/// - <see cref="NetDriver"/> that uses the .NET Console API
/// - <see cref="FakeConsole"/> for unit testing.
/// </remarks>
public abstract class ConsoleDriver {
	/// <summary>
	/// Prepare the driver and set the key and mouse events handlers.
	/// </summary>
	/// <param name="mainLoop">The main loop.</param>
	/// <param name="keyHandler">The handler for ProcessKey</param>
	/// <param name="keyDownHandler">The handler for key down events</param>
	/// <param name="keyUpHandler">The handler for key up events</param>
	/// <param name="mouseHandler">The handler for mouse events</param>
	public abstract void PrepareToRun (MainLoop mainLoop, Action<KeyEvent> keyHandler, Action<KeyEvent> keyDownHandler, Action<KeyEvent> keyUpHandler, Action<MouseEvent> mouseHandler);

	/// <summary>
	/// The handler fired when the terminal is resized.
	/// </summary>
	protected Action TerminalResized;

	/// <summary>
	/// The number of columns visible in the terminal.
	/// </summary>
	public virtual int Cols { get; internal set; }

	/// <summary>
	/// The number of rows visible in the terminal.
	/// </summary>
	public virtual int Rows { get; internal set; }
<<<<<<< HEAD

	/// <summary>
	/// The leftmost column in the terminal.
	/// </summary>
	public virtual int Left { get; internal set; } = 0;

	/// <summary>
	/// The topmost row in the terminal.
	/// </summary>
	public virtual int Top { get; internal set; } = 0;

	/// <summary>
	/// Get the operating system clipboard.
	/// </summary>
	public IClipboard Clipboard { get; internal set; }

	/// <summary>
	/// <para>
	/// If <see langword="false"/> (the default) the height of the Terminal.Gui application (<see cref="Rows"/>) 
	/// tracks to the height of the visible console view when the console is resized. In this case 
	/// scrolling in the console will be disabled and all <see cref="Rows"/> will remain visible.
	/// </para>
	/// <para>
	/// If <see langword="true"/> then height of the Terminal.Gui application <see cref="Rows"/> only tracks 
	/// the height of the visible console view when the console is made larger (the application will only grow in height, never shrink). 
	/// In this case console scrolling is enabled and the contents (<see cref="Rows"/> high) will scroll
	/// as the console scrolls. 
	/// </para>
	/// </summary>
	/// <remarks>
	/// NOTE: This functionaliy is currently broken on Windows Terminal.
	/// </remarks>
	public bool EnableConsoleScrolling { get; set; }
=======

	/// <summary>
	/// The leftmost column in the terminal.
	/// </summary>
	public virtual int Left { get; internal set; } = 0;

	/// <summary>
	/// The topmost row in the terminal.
	/// </summary>
	public virtual int Top { get; internal set; } = 0;

	/// <summary>
	/// Get the operating system clipboard.
	/// </summary>
	public IClipboard Clipboard { get; internal set; }
>>>>>>> 0df485a8

	/// <summary>
	/// The contents of the application output. The driver outputs this buffer to the terminal when <see cref="UpdateScreen"/>
	/// is called.
	/// <remarks>
	/// The format of the array is rows, columns, and 3 values on the last column: Rune, Attribute and Dirty Flag
	/// </remarks>
	/// </summary>
	//public int [,,] Contents { get; internal set; }

	///// <summary>
	///// The contents of the application output. The driver outputs this buffer to the terminal when <see cref="UpdateScreen"/>
	///// is called.
	///// <remarks>
	///// The format of the array is rows, columns. The first index is the row, the second index is the column.
	///// </remarks>
	///// </summary>
	public Cell [,] Contents { get; internal set; }

	/// <summary>
	/// Initializes the driver
	/// </summary>
	/// <param name="terminalResized">Method to invoke when the terminal is resized.</param>
	public abstract void Init (Action terminalResized);

	/// <summary>
	/// Gets the column last set by <see cref="Move"/>. <see cref="Col"/> and <see cref="Row"/>
	/// are used by <see cref="AddRune(Rune)"/> and <see cref="AddStr"/> to determine where to add content.
	/// </summary>
	public int Col { get; internal set; }

	/// <summary>
	/// Gets the row last set by <see cref="Move"/>. <see cref="Col"/> and <see cref="Row"/>
	/// are used by <see cref="AddRune(Rune)"/> and <see cref="AddStr"/> to determine where to add content.
	/// </summary>
	public int Row { get; internal set; }

	/// <summary>
	/// Updates <see cref="Col"/> and <see cref="Row"/> to the specified column and row in <see cref="Contents"/>.
	/// Used by <see cref="AddRune(Rune)"/> and <see cref="AddStr"/> to determine where to add content.
	/// </summary>
	/// <remarks>
	/// <para>
	/// This does not move the cursor on the screen, it only updates the internal state of the driver.
	/// </para>
	/// <para>
	/// If <paramref name="col"/> or <paramref name="row"/> are negative or beyond  <see cref="Cols"/> and <see cref="Rows"/>,
	/// the method still sets those properties.
	/// </para>
	/// </remarks>
	/// <param name="col">Column to move to.</param>
	/// <param name="row">Row to move to.</param>
	public virtual void Move (int col, int row)
	{
		Col = col;
		Row = row;
	}

	/// <summary>
	/// Tests if the specified rune is supported by the driver.
	/// </summary>
	/// <param name="rune"></param>
	/// <returns><see langword="true"/> if the rune can be properly presented; <see langword="false"/> if the driver
	/// does not support displaying this rune.</returns>
	public virtual bool IsRuneSupported (Rune rune)
	{
		return Rune.IsValid (rune.Value);
	}

	/// <summary>
	/// Adds the specified rune to the display at the current cursor position. 
	/// </summary>
	/// <remarks>
	/// <para>
	/// When the method returns, <see cref="Col"/> will be incremented by the number of columns <paramref name="rune"/> required,
<<<<<<< HEAD
	/// unless the new column value is outside of the <see cref="Clip"/> or screen dimensions defined by <see cref="Cols"/>.
=======
	/// even if the new column value is outside of the <see cref="Clip"/> or screen dimensions defined by <see cref="Cols"/>.
>>>>>>> 0df485a8
	/// </para>
	/// <para>
	/// If <paramref name="rune"/> requires more than one column, and <see cref="Col"/> plus the number of columns needed
	/// exceeds the <see cref="Clip"/> or screen dimensions, the default Unicode replacement character (U+FFFD) will be added instead.
	/// </para>
	/// </remarks>
	/// <param name="rune">Rune to add.</param>
	public void AddRune (Rune rune)
	{
		int runeWidth = -1;
		var validLocation = IsValidLocation (Col, Row);
		if (validLocation) {
			rune = rune.MakePrintable ();
			runeWidth = rune.GetColumns ();
<<<<<<< HEAD
			if (runeWidth == 0 && Col > 0) {
=======
			if (runeWidth == 0 && rune.IsCombiningMark () && Col > 0) {
>>>>>>> 0df485a8
				// This is a combining character, and we are not at the beginning of the line.
				// TODO: Remove hard-coded [0] once combining pairs is supported

				// Convert Runes to string and concatenate
				string combined = Contents [Row, Col - 1].Runes [0].ToString () + rune.ToString ();

				// Normalize to Form C (Canonical Composition)
				string normalized = combined.Normalize (NormalizationForm.FormC);

<<<<<<< HEAD
				Contents [Row, Col - 1].Runes [0] = (Rune)normalized [0];
				Contents [Row, Col - 1].Attribute = CurrentAttribute;
				Contents [Row, Col - 1].IsDirty = true;
=======
				Contents [Row, Col - 1].Runes = new List<Rune> { (Rune)normalized [0] }; ;
				Contents [Row, Col - 1].Attribute = CurrentAttribute;
				Contents [Row, Col - 1].IsDirty = true;

				//Col--;
>>>>>>> 0df485a8
			} else {
				Contents [Row, Col].Attribute = CurrentAttribute;
				Contents [Row, Col].IsDirty = true;

<<<<<<< HEAD
				if (runeWidth < 2 && Col > 0 && Contents [Row, Col - 1].Runes [0].GetColumns () > 1) {
					// This is a single-width character, and we are not at the beginning of the line.
					Contents [Row, Col - 1].Runes [0] = Rune.ReplacementChar;
					Contents [Row, Col - 1].IsDirty = true;
				} else if (runeWidth < 2 && Col <= Clip.Right - 1 && Contents [Row, Col].Runes [0].GetColumns () > 1) {
					// This is a single-width character, and we are not at the end of the line.
					Contents [Row, Col + 1].Runes [0] = Rune.ReplacementChar;
					Contents [Row, Col + 1].IsDirty = true;
				}
				if (runeWidth > 1 && Col == Clip.Right - 1) {
					// This is a double-width character, and we are at the end of the line.
					Contents [Row, Col].Runes [0] = Rune.ReplacementChar;
				} else {
					//if (runeWidth == 1) {
						// This is a single-width character, or we are not at the end of the line.
						Contents [Row, Col].Runes [0] = rune;
					//} else {
						//Contents [Row, Col].Runes [0] = (Rune)'*';
					//}
				}
				_dirtyLines [Row] = true;
			}
		}

		if (runeWidth is < 0 or > 0) {
			Col++;
		}

		if (runeWidth > 1) {
			Debug.Assert(runeWidth <= 2);
=======
				if (Col > 0) {
					// Check if cell to left has a wide glyph
					if (Contents [Row, Col - 1].Runes [0].GetColumns () > 1) {
						// Invalidate cell to left
						Contents [Row, Col - 1].Runes = new List<Rune> { Rune.ReplacementChar };
						Contents [Row, Col - 1].IsDirty = true;
					}
				}


				if (runeWidth < 1) {
					Contents [Row, Col].Runes = new List<Rune> { Rune.ReplacementChar };

				} else if (runeWidth == 1) {
					Contents [Row, Col].Runes = new List<Rune> { rune };
					if (Col < Clip.Right - 1) {
						Contents [Row, Col + 1].IsDirty = true;
					}
				} else if (runeWidth == 2) {
					if (Col == Clip.Right - 1) {
						// We're at the right edge of the clip, so we can't display a wide character.
						// TODO: Figure out if it is better to show a replacement character or ' '
						Contents [Row, Col].Runes = new List<Rune> { Rune.ReplacementChar };
					} else {
						Contents [Row, Col].Runes = new List<Rune> { rune };
						if (Col < Clip.Right - 1) {
							// Invalidate cell to right so that it doesn't get drawn
							// TODO: Figure out if it is better to show a replacement character or ' '
							Contents [Row, Col + 1].Runes = new List<Rune> { Rune.ReplacementChar };
							Contents [Row, Col + 1].IsDirty = true;
						}
					}
				} else {
					// This is a non-spacing character, so we don't need to do anything
					Contents [Row, Col].Runes = new List<Rune> { (Rune)' ' };
					Contents [Row, Col].IsDirty = false;
				}
				_dirtyLines [Row] = true;
			}
		}

		if (runeWidth is < 0 or > 0) {
			Col++;
		}

		if (runeWidth > 1) {
			Debug.Assert (runeWidth <= 2);
>>>>>>> 0df485a8
			if (validLocation && Col < Clip.Right) {
				// This is a double-width character, and we are not at the end of the line.
				// Col now points to the second column of the character. Ensure it doesn't
				// Get rendered.
				Contents [Row, Col].IsDirty = false;
				Contents [Row, Col].Attribute = CurrentAttribute;
<<<<<<< HEAD
=======

				// TODO: Determine if we should wipe this out (for now now)
>>>>>>> 0df485a8
				//Contents [Row, Col].Runes [0] = (Rune)' ';
			}
			Col++;
		}
	}

	/// <summary>
	/// Adds the specified <see langword="char"/> to the display at the current cursor position. This method
	/// is a convenience method that calls <see cref="AddRune(Rune)"/> with the <see cref="Rune"/> constructor.
	/// </summary>
	/// <param name="c">Character to add.</param>
	public void AddRune (char c) => AddRune (new Rune (c));

	/// <summary>
	/// Adds the <paramref name="str"/> to the display at the cursor position.
	/// </summary>
	/// <remarks>
	/// <para>
	/// When the method returns, <see cref="Col"/> will be incremented by the number of columns <paramref name="str"/> required,
	/// unless the new column value is outside of the <see cref="Clip"/> or screen dimensions defined by <see cref="Cols"/>.
	/// </para>
	/// <para>
	/// If <paramref name="str"/> requires more columns than are available, the output will be clipped.
	/// </para>
	/// </remarks>
	/// <param name="str">String.</param>
	public void AddStr (string str)
	{
		foreach (var rune in str.EnumerateRunes ()) {
			AddRune (rune);
		}
	}

	Rect _clip;

	/// <summary>
	/// Tests whether the specified coordinate are valid for drawing. 
	/// </summary>
	/// <param name="col">The column.</param>
	/// <param name="row">The row.</param>
	/// <returns><see langword="false"/> if the coordinate is outside of the
	/// screen bounds or outside of <see cref="Clip"/>. <see langword="true"/> otherwise.</returns>
	public bool IsValidLocation (int col, int row) =>
		col >= 0 && row >= 0 &&
		col < Cols && row < Rows &&
		Clip.Contains (col, row);

	/// <summary>
	/// Gets or sets the clip rectangle that <see cref="AddRune(Rune)"/> and <see cref="AddStr(string)"/> are 
	/// subject to.
	/// </summary>
	/// <value>The rectangle describing the bounds of <see cref="Clip"/>.</value>
	public Rect Clip {
		get => _clip;
		set => _clip = value;
	}

	/// <summary>
	/// Updates the screen to reflect all the changes that have been done to the display buffer
	/// </summary>
	public abstract void Refresh ();

	/// <summary>
	/// Sets the position of the terminal cursor to <see cref="Col"/> and <see cref="Row"/>.
	/// </summary>
	public abstract void UpdateCursor ();

	/// <summary>
	/// Gets the terminal cursor visibility.
	/// </summary>
	/// <param name="visibility">The current <see cref="CursorVisibility"/></param>
	/// <returns><see langword="true"/> upon success</returns>
	public abstract bool GetCursorVisibility (out CursorVisibility visibility);

	/// <summary>
	/// Sets the terminal cursor visibility.
	/// </summary>
	/// <param name="visibility">The wished <see cref="CursorVisibility"/></param>
	/// <returns><see langword="true"/> upon success</returns>
	public abstract bool SetCursorVisibility (CursorVisibility visibility);

	/// <summary>
	/// Determines if the terminal cursor should be visible or not and sets it accordingly.
	/// </summary>
	/// <returns><see langword="true"/> upon success</returns>
	public abstract bool EnsureCursorVisibility ();

	// As performance is a concern, we keep track of the dirty lines and only refresh those.
	// This is in addition to the dirty flag on each cell.
	internal bool [] _dirtyLines;

	/// <summary>
	/// Clears the <see cref="Contents"/> of the driver.
	/// </summary>
	public void ClearContents ()
	{
		// TODO: This method is really "Clear Contents" now and should not be abstract (or virtual)
		Contents = new Cell [Rows, Cols];
<<<<<<< HEAD
=======
		Clip = new Rect (0, 0, Cols, Rows);
>>>>>>> 0df485a8
		_dirtyLines = new bool [Rows];

		lock (Contents) {
			// Can raise an exception while is still resizing.
			try {
				for (var row = 0; row < Rows; row++) {
					for (var c = 0; c < Cols; c++) {
						Contents [row, c] = new Cell () {
							Runes = new List<Rune> { (Rune)' ' },
							Attribute = new Attribute (Color.White, Color.Black),
							IsDirty = true
						};
						_dirtyLines [row] = true;
					}
				}
			} catch (IndexOutOfRangeException) { }
		}
	}

<<<<<<< HEAD
	}

=======
>>>>>>> 0df485a8
	/// <summary>
	/// Redraws the physical screen with the contents that have been queued up via any of the printing commands.
	/// </summary>
	public abstract void UpdateScreen ();

	#region Color Handling


	/// <summary>
	/// Gets whether the <see cref="ConsoleDriver"/> supports TrueColor output.
	/// </summary>
	public virtual bool SupportsTrueColor { get => false; }

	private bool _useTrueColor = true;

	// TODO: Make this a ConfiguationManager setting on Application
	/// <summary>
	/// Gets or sets whether the <see cref="ConsoleDriver"/> should use TrueColor output.
	/// </summary>
	/// <remarks>
	/// Can only be enabled if <see cref="ConsoleDriver.SupportsTrueColor"/> is true, indicating
	/// that the <see cref="ConsoleDriver"/> supports it.
	/// </remarks>
	public bool UseTrueColor {
		get => _useTrueColor && SupportsTrueColor;
		set => this._useTrueColor = (value && SupportsTrueColor);
	}

	Attribute _currentAttribute;

	/// <summary>
	/// The <see cref="Attribute"/> that will be used for the next <see cref="AddRune(Rune)"/> or <see cref="AddStr"/> call.
	/// </summary>
	public Attribute CurrentAttribute {
		get => _currentAttribute;
		set {
			if (value is { Initialized: false, HasValidColors: true } && Application.Driver != null) {
				_currentAttribute = Application.Driver.MakeAttribute (value.Foreground, value.Background);
				return;
			}
			if (!value.Initialized) Debug.WriteLine ("ConsoleDriver.CurrentAttribute: Attributes must be initialized before use.");

			_currentAttribute = value;
		}
	}

	/// <summary>
	/// Selects the specified attribute as the attribute to use for future calls to AddRune and AddString.
	/// </summary>
	/// <remarks>
	/// Implementations should call <c>base.SetAttribute(c)</c>.
	/// </remarks>
	/// <param name="c">C.</param>
	public Attribute SetAttribute (Attribute c)
	{
		var prevAttribute = CurrentAttribute;
		CurrentAttribute = c;
		return prevAttribute;
	}

	/// <summary>
	/// Make the attribute for the foreground and background colors.
	/// </summary>
	/// <param name="fore">Foreground.</param>
	/// <param name="back">Background.</param>
	/// <returns></returns>
	public virtual Attribute MakeAttribute (Color fore, Color back)
	{
		return MakeColor (fore, back);
	}

	/// <summary>
	/// Gets the foreground and background colors based on a platform-dependent color value.
	/// </summary>
	/// <param name="value">The platform-dependent color value.</param>
	/// <param name="foreground">The foreground.</param>
	/// <param name="background">The background.</param>
	internal abstract void GetColors (int value, out Color foreground, out Color background);

	/// <summary>
	/// Gets the current <see cref="Attribute"/>.
	/// </summary>
	/// <returns>The current attribute.</returns>
	public Attribute GetAttribute () => CurrentAttribute;

	/// <summary>
	/// Makes an <see cref="Attribute"/>.
	/// </summary>
	/// <param name="foreground">The foreground color.</param>
	/// <param name="background">The background color.</param>
	/// <returns>The attribute for the foreground and background colors.</returns>
	public abstract Attribute MakeColor (Color foreground, Color background);

	/// <summary>
	/// Ensures all <see cref="Attribute"/>s in <see cref="Colors.ColorSchemes"/> are correctly 
	/// initialized by the driver.
	/// </summary>
	public void InitializeColorSchemes ()
	{
		// Ensure all Attributes are initialized by the driver
		foreach (var s in Colors.ColorSchemes) {
			s.Value.Initialize ();
		}
	}

	#endregion

	/// <summary>
	/// Enables diagnostic functions
	/// </summary>
	[Flags]
	public enum DiagnosticFlags : uint {
		/// <summary>
		/// All diagnostics off
		/// </summary>
		Off = 0b_0000_0000,
		/// <summary>
		/// When enabled, <see cref="Frame.OnDrawFrames"/> will draw a 
		/// ruler in the frame for any side with a padding value greater than 0.
		/// </summary>
		FrameRuler = 0b_0000_0001,
		/// <summary>
		/// When enabled, <see cref="Frame.OnDrawFrames"/> will draw a 
		/// 'L', 'R', 'T', and 'B' when clearing <see cref="Thickness"/>'s instead of ' '.
		/// </summary>
		FramePadding = 0b_0000_0010,
	}

	/// <summary>
	/// Set flags to enable/disable <see cref="ConsoleDriver"/> diagnostics.
	/// </summary>
	public static DiagnosticFlags Diagnostics { get; set; }

	/// <summary>
	/// Suspends the application (e.g. on Linux via SIGTSTP) and upon resume, resets the console driver.
	/// </summary>
	/// <remarks>This is only implemented in <see cref="CursesDriver"/>.</remarks>
	public abstract void Suspend ();

	/// <summary>
	/// Simulates a key press.
	/// </summary>
	/// <param name="keyChar">The key character.</param>
	/// <param name="key">The key.</param>
	/// <param name="shift">If <see langword="true"/> simulates the Shift key being pressed.</param>
	/// <param name="alt">If <see langword="true"/> simulates the Alt key being pressed.</param>
	/// <param name="ctrl">If <see langword="true"/> simulates the Ctrl key being pressed.</param>
	public abstract void SendKeys (char keyChar, ConsoleKey key, bool shift, bool alt, bool ctrl);

	// TODO: Move FillRect to ./Drawing	
	/// <summary>
	/// Fills the specified rectangle with the specified rune.
	/// </summary>
	/// <param name="rect"></param>
	/// <param name="rune"></param>
	public void FillRect (Rect rect, Rune rune = default)
	{
		for (var r = rect.Y; r < rect.Y + rect.Height; r++) {
			for (var c = rect.X; c < rect.X + rect.Width; c++) {
				Application.Driver.Move (c, r);
				Application.Driver.AddRune (rune == default ? new Rune (' ') : rune);
			}
		}
	}

	/// <summary>
	/// Fills the specified rectangle with the specified <see langword="char"/>. This method
	/// is a convenience method that calls <see cref="FillRect(Rect, Rune)"/>.
	/// </summary>
	/// <param name="rect"></param>
	/// <param name="c"></param>
	public void FillRect (Rect rect, char c) => FillRect (rect, new Rune (c));

	/// <summary>
	/// Ends the execution of the console driver.
	/// </summary>
	public abstract void End ();
<<<<<<< HEAD
=======
	
	/// <summary>
	/// Returns the name of the driver and relevant library version information.
	/// </summary>
	/// <returns></returns>
	public virtual string GetVersionInfo () => GetType ().Name;
>>>>>>> 0df485a8
}


/// <summary>
/// Terminal Cursor Visibility settings.
/// </summary>
/// <remarks>
/// Hex value are set as 0xAABBCCDD where :
///
///     AA stand for the TERMINFO DECSUSR parameter value to be used under Linux and MacOS
///     BB stand for the NCurses curs_set parameter value to be used under Linux and MacOS
///     CC stand for the CONSOLE_CURSOR_INFO.bVisible parameter value to be used under Windows
///     DD stand for the CONSOLE_CURSOR_INFO.dwSize parameter value to be used under Windows
///</remarks>
public enum CursorVisibility {
	/// <summary>
	///	Cursor caret has default
	/// </summary>
	/// <remarks>Works under Xterm-like terminal otherwise this is equivalent to <see ref="Underscore"/>. This default directly depends of the XTerm user configuration settings so it could be Block, I-Beam, Underline with possible blinking.</remarks>
	Default = 0x00010119,

	/// <summary>
	///	Cursor caret is hidden
	/// </summary>
	Invisible = 0x03000019,

	/// <summary>
	///	Cursor caret is normally shown as a blinking underline bar _
	/// </summary>
	Underline = 0x03010119,

	/// <summary>
	///	Cursor caret is normally shown as a underline bar _
	/// </summary>
	/// <remarks>Under Windows, this is equivalent to <see ref="UnderscoreBlinking"/></remarks>
	UnderlineFix = 0x04010119,

	/// <summary>
	///	Cursor caret is displayed a blinking vertical bar |
	/// </summary>
	/// <remarks>Works under Xterm-like terminal otherwise this is equivalent to <see ref="Underscore"/></remarks>
	Vertical = 0x05010119,

	/// <summary>
	///	Cursor caret is displayed a blinking vertical bar |
	/// </summary>
	/// <remarks>Works under Xterm-like terminal otherwise this is equivalent to <see ref="Underscore"/></remarks>
	VerticalFix = 0x06010119,

	/// <summary>
	///	Cursor caret is displayed as a blinking block ▉
	/// </summary>
	Box = 0x01020164,

	/// <summary>
	///	Cursor caret is displayed a block ▉
	/// </summary>
	/// <remarks>Works under Xterm-like terminal otherwise this is equivalent to <see ref="Block"/></remarks>
	BoxFix = 0x02020164,
}<|MERGE_RESOLUTION|>--- conflicted
+++ resolved
@@ -45,7 +45,6 @@
 	/// The number of rows visible in the terminal.
 	/// </summary>
 	public virtual int Rows { get; internal set; }
-<<<<<<< HEAD
 
 	/// <summary>
 	/// The leftmost column in the terminal.
@@ -61,41 +60,6 @@
 	/// Get the operating system clipboard.
 	/// </summary>
 	public IClipboard Clipboard { get; internal set; }
-
-	/// <summary>
-	/// <para>
-	/// If <see langword="false"/> (the default) the height of the Terminal.Gui application (<see cref="Rows"/>) 
-	/// tracks to the height of the visible console view when the console is resized. In this case 
-	/// scrolling in the console will be disabled and all <see cref="Rows"/> will remain visible.
-	/// </para>
-	/// <para>
-	/// If <see langword="true"/> then height of the Terminal.Gui application <see cref="Rows"/> only tracks 
-	/// the height of the visible console view when the console is made larger (the application will only grow in height, never shrink). 
-	/// In this case console scrolling is enabled and the contents (<see cref="Rows"/> high) will scroll
-	/// as the console scrolls. 
-	/// </para>
-	/// </summary>
-	/// <remarks>
-	/// NOTE: This functionaliy is currently broken on Windows Terminal.
-	/// </remarks>
-	public bool EnableConsoleScrolling { get; set; }
-=======
-
-	/// <summary>
-	/// The leftmost column in the terminal.
-	/// </summary>
-	public virtual int Left { get; internal set; } = 0;
-
-	/// <summary>
-	/// The topmost row in the terminal.
-	/// </summary>
-	public virtual int Top { get; internal set; } = 0;
-
-	/// <summary>
-	/// Get the operating system clipboard.
-	/// </summary>
-	public IClipboard Clipboard { get; internal set; }
->>>>>>> 0df485a8
 
 	/// <summary>
 	/// The contents of the application output. The driver outputs this buffer to the terminal when <see cref="UpdateScreen"/>
@@ -171,11 +135,7 @@
 	/// <remarks>
 	/// <para>
 	/// When the method returns, <see cref="Col"/> will be incremented by the number of columns <paramref name="rune"/> required,
-<<<<<<< HEAD
-	/// unless the new column value is outside of the <see cref="Clip"/> or screen dimensions defined by <see cref="Cols"/>.
-=======
 	/// even if the new column value is outside of the <see cref="Clip"/> or screen dimensions defined by <see cref="Cols"/>.
->>>>>>> 0df485a8
 	/// </para>
 	/// <para>
 	/// If <paramref name="rune"/> requires more than one column, and <see cref="Col"/> plus the number of columns needed
@@ -190,11 +150,7 @@
 		if (validLocation) {
 			rune = rune.MakePrintable ();
 			runeWidth = rune.GetColumns ();
-<<<<<<< HEAD
-			if (runeWidth == 0 && Col > 0) {
-=======
 			if (runeWidth == 0 && rune.IsCombiningMark () && Col > 0) {
->>>>>>> 0df485a8
 				// This is a combining character, and we are not at the beginning of the line.
 				// TODO: Remove hard-coded [0] once combining pairs is supported
 
@@ -204,53 +160,15 @@
 				// Normalize to Form C (Canonical Composition)
 				string normalized = combined.Normalize (NormalizationForm.FormC);
 
-<<<<<<< HEAD
-				Contents [Row, Col - 1].Runes [0] = (Rune)normalized [0];
-				Contents [Row, Col - 1].Attribute = CurrentAttribute;
-				Contents [Row, Col - 1].IsDirty = true;
-=======
 				Contents [Row, Col - 1].Runes = new List<Rune> { (Rune)normalized [0] }; ;
 				Contents [Row, Col - 1].Attribute = CurrentAttribute;
 				Contents [Row, Col - 1].IsDirty = true;
 
 				//Col--;
->>>>>>> 0df485a8
 			} else {
 				Contents [Row, Col].Attribute = CurrentAttribute;
 				Contents [Row, Col].IsDirty = true;
 
-<<<<<<< HEAD
-				if (runeWidth < 2 && Col > 0 && Contents [Row, Col - 1].Runes [0].GetColumns () > 1) {
-					// This is a single-width character, and we are not at the beginning of the line.
-					Contents [Row, Col - 1].Runes [0] = Rune.ReplacementChar;
-					Contents [Row, Col - 1].IsDirty = true;
-				} else if (runeWidth < 2 && Col <= Clip.Right - 1 && Contents [Row, Col].Runes [0].GetColumns () > 1) {
-					// This is a single-width character, and we are not at the end of the line.
-					Contents [Row, Col + 1].Runes [0] = Rune.ReplacementChar;
-					Contents [Row, Col + 1].IsDirty = true;
-				}
-				if (runeWidth > 1 && Col == Clip.Right - 1) {
-					// This is a double-width character, and we are at the end of the line.
-					Contents [Row, Col].Runes [0] = Rune.ReplacementChar;
-				} else {
-					//if (runeWidth == 1) {
-						// This is a single-width character, or we are not at the end of the line.
-						Contents [Row, Col].Runes [0] = rune;
-					//} else {
-						//Contents [Row, Col].Runes [0] = (Rune)'*';
-					//}
-				}
-				_dirtyLines [Row] = true;
-			}
-		}
-
-		if (runeWidth is < 0 or > 0) {
-			Col++;
-		}
-
-		if (runeWidth > 1) {
-			Debug.Assert(runeWidth <= 2);
-=======
 				if (Col > 0) {
 					// Check if cell to left has a wide glyph
 					if (Contents [Row, Col - 1].Runes [0].GetColumns () > 1) {
@@ -298,18 +216,14 @@
 
 		if (runeWidth > 1) {
 			Debug.Assert (runeWidth <= 2);
->>>>>>> 0df485a8
 			if (validLocation && Col < Clip.Right) {
 				// This is a double-width character, and we are not at the end of the line.
 				// Col now points to the second column of the character. Ensure it doesn't
 				// Get rendered.
 				Contents [Row, Col].IsDirty = false;
 				Contents [Row, Col].Attribute = CurrentAttribute;
-<<<<<<< HEAD
-=======
 
 				// TODO: Determine if we should wipe this out (for now now)
->>>>>>> 0df485a8
 				//Contents [Row, Col].Runes [0] = (Rune)' ';
 			}
 			Col++;
@@ -408,10 +322,7 @@
 	{
 		// TODO: This method is really "Clear Contents" now and should not be abstract (or virtual)
 		Contents = new Cell [Rows, Cols];
-<<<<<<< HEAD
-=======
 		Clip = new Rect (0, 0, Cols, Rows);
->>>>>>> 0df485a8
 		_dirtyLines = new bool [Rows];
 
 		lock (Contents) {
@@ -431,11 +342,6 @@
 		}
 	}
 
-<<<<<<< HEAD
-	}
-
-=======
->>>>>>> 0df485a8
 	/// <summary>
 	/// Redraws the physical screen with the contents that have been queued up via any of the printing commands.
 	/// </summary>
@@ -613,15 +519,12 @@
 	/// Ends the execution of the console driver.
 	/// </summary>
 	public abstract void End ();
-<<<<<<< HEAD
-=======
 	
 	/// <summary>
 	/// Returns the name of the driver and relevant library version information.
 	/// </summary>
 	/// <returns></returns>
 	public virtual string GetVersionInfo () => GetType ().Name;
->>>>>>> 0df485a8
 }
 
 
