--- conflicted
+++ resolved
@@ -1,10 +1,4 @@
 #nullable enable
-<<<<<<< HEAD
-//
-// IConsoleDriver.cs: Base class for Terminal.Gui IConsoleDriver implementations.
-//
-=======
->>>>>>> d0638732
 
 using System.Diagnostics;
 
@@ -18,8 +12,6 @@
 /// </remarks>
 public abstract class ConsoleDriver : IConsoleDriver
 {
-<<<<<<< HEAD
-=======
     /// <summary>
     ///     Set this to true in any unit tests that attempt to test drivers other than FakeDriver.
     ///     <code>
@@ -52,7 +44,6 @@
 
     #region Screen and Contents
 
->>>>>>> d0638732
 
     /// <summary>
     /// How long after Esc has been pressed before we give up on getting an Ansi escape sequence
@@ -120,8 +111,6 @@
 
     /// <summary>The leftmost column in the terminal.</summary>
     public virtual int Left { get; set; } = 0;
-<<<<<<< HEAD
-=======
 
     /// <summary>Tests if the specified rune is supported by the driver.</summary>
     /// <param name="rune"></param>
@@ -159,7 +148,6 @@
         Col = col;
         Row = row;
     }
->>>>>>> d0638732
 
     /// <summary>
     ///     Gets the row last set by <see cref="Move"/>. <see cref="Col"/> and <see cref="Row"/> are used by
@@ -180,20 +168,6 @@
 
     /// <summary>The topmost row in the terminal.</summary>
     public virtual int Top { get; set; } = 0;
-<<<<<<< HEAD
-
-    /// <summary>
-    ///     Set this to true in any unit tests that attempt to test drivers other than FakeDriver.
-    ///     <code>
-    ///  public ColorTests ()
-    ///  {
-    ///    ConsoleDriver.RunningUnitTests = true;
-    ///  }
-    /// </code>
-    /// </summary>
-    internal static bool RunningUnitTests { get; set; }
-=======
->>>>>>> d0638732
 
     /// <summary>Adds the specified rune to the display at the current cursor position.</summary>
     /// <remarks>
@@ -474,39 +448,6 @@
     /// </summary>
     public event EventHandler<EventArgs>? ClearedContents;
 
-<<<<<<< HEAD
-    /// <summary>Determines if the terminal cursor should be visible or not and sets it accordingly.</summary>
-    /// <returns><see langword="true"/> upon success</returns>
-    public abstract bool EnsureCursorVisibility ();
-
-    /// <summary>Fills the specified rectangle with the specified rune, using <see cref="CurrentAttribute"/></summary>
-    /// <remarks>
-    /// The value of <see cref="Clip"/> is honored. Any parts of the rectangle not in the clip will not be drawn.
-    /// </remarks>
-    /// <param name="rect">The Screen-relative rectangle.</param>
-    /// <param name="rune">The Rune used to fill the rectangle</param>
-    public void FillRect (Rectangle rect, Rune rune = default)
-    {
-        // BUGBUG: This should be a method on Region
-        rect = Rectangle.Intersect (rect, Clip?.GetBounds () ?? Screen);
-        lock (Contents!)
-        {
-            for (int r = rect.Y; r < rect.Y + rect.Height; r++)
-            {
-                for (int c = rect.X; c < rect.X + rect.Width; c++)
-                {
-                    if (!IsValidLocation (rune, c, r))
-                    {
-                        continue;
-                    }
-                    Contents [r, c] = new Cell
-                    {
-                        Rune = (rune != default ? rune : (Rune)' '),
-                        Attribute = CurrentAttribute, IsDirty = true
-                    };
-                    _dirtyLines! [r] = true;
-                }
-=======
     /// <summary>
     /// Sets <see cref="Contents"/> as dirty for situations where views
     /// don't need layout and redrawing, but just refresh the screen.
@@ -523,7 +464,6 @@
                 }
 
                 _dirtyLines! [row] = true;
->>>>>>> d0638732
             }
         }
     }
@@ -535,13 +475,10 @@
     /// <param name="rect"></param>
     /// <param name="c"></param>
     public void FillRect (Rectangle rect, char c) { FillRect (rect, new Rune (c)); }
-<<<<<<< HEAD
-=======
 
     #endregion Screen and Contents
 
     #region Cursor Handling
->>>>>>> d0638732
 
     /// <summary>Gets the terminal cursor visibility.</summary>
     /// <param name="visibility">The current <see cref="CursorVisibility"/></param>
@@ -755,7 +692,6 @@
     public abstract void SendKeys (char keyChar, ConsoleKey key, bool shift, bool alt, bool ctrl);
 
     #endregion
-<<<<<<< HEAD
 
     private AnsiRequestScheduler? _scheduler;
 
@@ -770,89 +706,14 @@
 
     public abstract IAnsiResponseParser GetParser ();
 
+    /// <summary>
+    ///     Gets the <see cref="AnsiRequestScheduler"/> for this <see cref="ConsoleDriver"/>.
+    /// </summary>
+    /// <returns></returns>
     public AnsiRequestScheduler GetRequestScheduler ()
     {
         // Lazy initialization because GetParser is virtual
         return _scheduler ??= new (GetParser ());
     }
 
-    /// <summary>
-    /// Writes the given <paramref name="str"/> directly to the console (rather than the output
-    /// draw buffer).
-    /// </summary>
-    /// <param name="str"></param>
-    public abstract void RawWrite (string str);
-}
-
-/// <summary>
-///     The <see cref="KeyCode"/> enumeration encodes key information from <see cref="IConsoleDriver"/>s and provides a
-///     consistent way for application code to specify keys and receive key events.
-///     <para>
-///         The <see cref="Key"/> class provides a higher-level abstraction, with helper methods and properties for
-///         common operations. For example, <see cref="Key.IsAlt"/> and <see cref="Key.IsCtrl"/> provide a convenient way
-///         to check whether the Alt or Ctrl modifier keys were pressed when a key was pressed.
-///     </para>
-/// </summary>
-/// <remarks>
-///     <para>
-///         Lowercase alpha keys are encoded as values between 65 and 90 corresponding to the un-shifted A to Z keys on a
-///         keyboard. Enum values are provided for these (e.g. <see cref="KeyCode.A"/>, <see cref="KeyCode.B"/>, etc.).
-///         Even though the values are the same as the ASCII values for uppercase characters, these enum values represent
-///         *lowercase*, un-shifted characters.
-///     </para>
-///     <para>
-///         Numeric keys are the values between 48 and 57 corresponding to 0 to 9 (e.g. <see cref="KeyCode.D0"/>,
-///         <see cref="KeyCode.D1"/>, etc.).
-///     </para>
-///     <para>
-///         The shift modifiers (<see cref="KeyCode.ShiftMask"/>, <see cref="KeyCode.CtrlMask"/>, and
-///         <see cref="KeyCode.AltMask"/>) can be combined (with logical or) with the other key codes to represent shifted
-///         keys. For example, the <see cref="KeyCode.A"/> enum value represents the un-shifted 'a' key, while
-///         <see cref="KeyCode.ShiftMask"/> | <see cref="KeyCode.A"/> represents the 'A' key (shifted 'a' key). Likewise,
-///         <see cref="KeyCode.AltMask"/> | <see cref="KeyCode.A"/> represents the 'Alt+A' key combination.
-///     </para>
-///     <para>
-///         All other keys that produce a printable character are encoded as the Unicode value of the character. For
-///         example, the <see cref="KeyCode"/> for the '!' character is 33, which is the Unicode value for '!'. Likewise,
-///         `â` is 226, `Â` is 194, etc.
-///     </para>
-///     <para>
-///         If the <see cref="SpecialMask"/> is set, then the value is that of the special mask, otherwise, the value is
-///         the one of the lower bits (as extracted by <see cref="CharMask"/>).
-///     </para>
-/// </remarks>
-[Flags]
-public enum KeyCode : uint
-{
-    /// <summary>
-    ///     Mask that indicates that the key is a unicode codepoint. Values outside this range indicate the key has shift
-    ///     modifiers or is a special key like function keys, arrows keys and so on.
-    /// </summary>
-    CharMask = 0x_f_ffff,
-=======
->>>>>>> d0638732
-
-    private AnsiRequestScheduler? _scheduler;
-
-    /// <summary>
-    /// Queues the given <paramref name="request"/> for execution
-    /// </summary>
-    /// <param name="request"></param>
-    public void QueueAnsiRequest (AnsiEscapeSequenceRequest request)
-    {
-        GetRequestScheduler ().SendOrSchedule (request);
-    }
-
-    internal abstract IAnsiResponseParser GetParser ();
-
-    /// <summary>
-    ///     Gets the <see cref="AnsiRequestScheduler"/> for this <see cref="ConsoleDriver"/>.
-    /// </summary>
-    /// <returns></returns>
-    public AnsiRequestScheduler GetRequestScheduler ()
-    {
-        // Lazy initialization because GetParser is virtual
-        return _scheduler ??= new (GetParser ());
-    }
-
 }