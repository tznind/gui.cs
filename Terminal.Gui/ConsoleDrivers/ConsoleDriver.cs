#nullable enable

using System.Diagnostics;

namespace Terminal.Gui;

/// <summary>Base class for Terminal.Gui ConsoleDriver implementations.</summary>
/// <remarks>
///     There are currently four implementations: - <see cref="CursesDriver"/> (for Unix and Mac) -
///     <see cref="WindowsDriver"/> - <see cref="NetDriver"/> that uses the .NET Console API - <see cref="FakeConsole"/>
///     for unit testing.
/// </remarks>
public abstract class ConsoleDriver : IConsoleDriver
{
<<<<<<< HEAD

    /// <summary>
    /// How long after Esc has been pressed before we give up on getting an Ansi escape sequence
    /// </summary>
    internal TimeSpan EscTimeout = TimeSpan.FromMilliseconds (50);
=======
    /// <summary>
    ///     Set this to true in any unit tests that attempt to test drivers other than FakeDriver.
    ///     <code>
    ///  public ColorTests ()
    ///  {
    ///    ConsoleDriver.RunningUnitTests = true;
    ///  }
    /// </code>
    /// </summary>
    internal static bool RunningUnitTests { get; set; }

    /// <summary>Get the operating system clipboard.</summary>
    public IClipboard? Clipboard { get; internal set; }

    /// <summary>Returns the name of the driver and relevant library version information.</summary>
    /// <returns></returns>
    public virtual string GetVersionInfo () { return GetType ().Name; }

    #region ANSI Esc Sequence Handling

    // QUESTION: This appears to be an API to help in debugging. It's only implemented in CursesDriver and WindowsDriver.
    // QUESTION: Can it be factored such that it does not contaminate the ConsoleDriver API?
    /// <summary>
    ///     Provide proper writing to send escape sequence recognized by the <see cref="ConsoleDriver"/>.
    /// </summary>
    /// <param name="ansi"></param>
    public abstract void WriteRaw (string ansi);

    #endregion ANSI Esc Sequence Handling

    #region Screen and Contents
>>>>>>> f6db2fc8

    // As performance is a concern, we keep track of the dirty lines and only refresh those.
    // This is in addition to the dirty flag on each cell.
    internal bool []? _dirtyLines;

    // QUESTION: When non-full screen apps are supported, will this represent the app size, or will that be in Application?
    /// <summary>Gets the location and size of the terminal screen.</summary>
    public Rectangle Screen => new (0, 0, Cols, Rows);

    private Region? _clip;

    /// <summary>
    ///     Gets or sets the clip rectangle that <see cref="AddRune(Rune)"/> and <see cref="AddStr(string)"/> are subject
    ///     to.
    /// </summary>
    /// <value>The rectangle describing the of <see cref="Clip"/> region.</value>
    public Region? Clip
    {
        get => _clip;
        set
        {
            if (_clip == value)
            {
                return;
            }

            _clip = value;

            // Don't ever let Clip be bigger than Screen
            if (_clip is { })
            {
                _clip.Intersect (Screen);
            }
        }
    }

    /// <summary>
    ///     Gets the column last set by <see cref="Move"/>. <see cref="Col"/> and <see cref="Row"/> are used by
    ///     <see cref="AddRune(Rune)"/> and <see cref="AddStr"/> to determine where to add content.
    /// </summary>
    public int Col { get; private set; }

    /// <summary>The number of columns visible in the terminal.</summary>
    public virtual int Cols
    {
        get => _cols;
        set
        {
            _cols = value;
            ClearContents ();
        }
    }

    /// <summary>
    ///     The contents of the application output. The driver outputs this buffer to the terminal when
    ///     <see cref="UpdateScreen"/> is called.
    ///     <remarks>The format of the array is rows, columns. The first index is the row, the second index is the column.</remarks>
    /// </summary>
    public Cell [,]? Contents { get; set; }

    /// <summary>The leftmost column in the terminal.</summary>
    public virtual int Left { get; set; } = 0;

    /// <summary>Tests if the specified rune is supported by the driver.</summary>
    /// <param name="rune"></param>
    /// <returns>
    ///     <see langword="true"/> if the rune can be properly presented; <see langword="false"/> if the driver does not
    ///     support displaying this rune.
    /// </returns>
    public virtual bool IsRuneSupported (Rune rune) { return Rune.IsValid (rune.Value); }

    /// <summary>Tests whether the specified coordinate are valid for drawing.</summary>
    /// <param name="col">The column.</param>
    /// <param name="row">The row.</param>
    /// <returns>
    ///     <see langword="false"/> if the coordinate is outside the screen bounds or outside of <see cref="Clip"/>.
    ///     <see langword="true"/> otherwise.
    /// </returns>
    public bool IsValidLocation (int col, int row) { return col >= 0 && row >= 0 && col < Cols && row < Rows && Clip!.Contains (col, row); }

    /// <summary>
    ///     Updates <see cref="Col"/> and <see cref="Row"/> to the specified column and row in <see cref="Contents"/>.
    ///     Used by <see cref="AddRune(Rune)"/> and <see cref="AddStr"/> to determine where to add content.
    /// </summary>
    /// <remarks>
    ///     <para>This does not move the cursor on the screen, it only updates the internal state of the driver.</para>
    ///     <para>
    ///         If <paramref name="col"/> or <paramref name="row"/> are negative or beyond  <see cref="Cols"/> and
    ///         <see cref="Rows"/>, the method still sets those properties.
    ///     </para>
    /// </remarks>
    /// <param name="col">Column to move to.</param>
    /// <param name="row">Row to move to.</param>
    public virtual void Move (int col, int row)
    {
        //Debug.Assert (col >= 0 && row >= 0 && col < Contents.GetLength(1) && row < Contents.GetLength(0));
        Col = col;
        Row = row;
    }

    /// <summary>
    ///     Gets the row last set by <see cref="Move"/>. <see cref="Col"/> and <see cref="Row"/> are used by
    ///     <see cref="AddRune(Rune)"/> and <see cref="AddStr"/> to determine where to add content.
    /// </summary>
    public int Row { get; private set; }

    /// <summary>The number of rows visible in the terminal.</summary>
    public virtual int Rows
    {
        get => _rows;
        set
        {
            _rows = value;
            ClearContents ();
        }
    }

    /// <summary>The topmost row in the terminal.</summary>
    public virtual int Top { get; set; } = 0;

    /// <summary>Adds the specified rune to the display at the current cursor position.</summary>
    /// <remarks>
    ///     <para>
    ///         When the method returns, <see cref="Col"/> will be incremented by the number of columns
    ///         <paramref name="rune"/> required, even if the new column value is outside of the <see cref="Clip"/> or screen
    ///         dimensions defined by <see cref="Cols"/>.
    ///     </para>
    ///     <para>
    ///         If <paramref name="rune"/> requires more than one column, and <see cref="Col"/> plus the number of columns
    ///         needed exceeds the <see cref="Clip"/> or screen dimensions, the default Unicode replacement character (U+FFFD)
    ///         will be added instead.
    ///     </para>
    /// </remarks>
    /// <param name="rune">Rune to add.</param>
    public void AddRune (Rune rune)
    {
        int runeWidth = -1;
        bool validLocation = IsValidLocation (rune, Col, Row);

        if (Contents is null)
        {
            return;
        }

        Rectangle clipRect = Clip!.GetBounds ();

        if (validLocation)
        {
            rune = rune.MakePrintable ();
            runeWidth = rune.GetColumns ();

            lock (Contents)
            {
                if (runeWidth == 0 && rune.IsCombiningMark ())
                {
                    // AtlasEngine does not support NON-NORMALIZED combining marks in a way
                    // compatible with the driver architecture. Any CMs (except in the first col)
                    // are correctly combined with the base char, but are ALSO treated as 1 column
                    // width codepoints E.g. `echo "[e`u{0301}`u{0301}]"` will output `[é  ]`.
                    // 
                    // Until this is addressed (see Issue #), we do our best by
                    // a) Attempting to normalize any CM with the base char to it's left
                    // b) Ignoring any CMs that don't normalize
                    if (Col > 0)
                    {
                        if (Contents [Row, Col - 1].CombiningMarks.Count > 0)
                        {
                            // Just add this mark to the list
                            Contents [Row, Col - 1].CombiningMarks.Add (rune);

                            // Ignore. Don't move to next column (let the driver figure out what to do).
                        }
                        else
                        {
                            // Attempt to normalize the cell to our left combined with this mark
                            string combined = Contents [Row, Col - 1].Rune + rune.ToString ();

                            // Normalize to Form C (Canonical Composition)
                            string normalized = combined.Normalize (NormalizationForm.FormC);

                            if (normalized.Length == 1)
                            {
                                // It normalized! We can just set the Cell to the left with the
                                // normalized codepoint
                                Contents [Row, Col - 1].Rune = (Rune)normalized [0];

                                // Ignore. Don't move to next column because we're already there
                            }
                            else
                            {
                                // It didn't normalize. Add it to the Cell to left's CM list
                                Contents [Row, Col - 1].CombiningMarks.Add (rune);

                                // Ignore. Don't move to next column (let the driver figure out what to do).
                            }
                        }

                        Contents [Row, Col - 1].Attribute = CurrentAttribute;
                        Contents [Row, Col - 1].IsDirty = true;
                    }
                    else
                    {
                        // Most drivers will render a combining mark at col 0 as the mark
                        Contents [Row, Col].Rune = rune;
                        Contents [Row, Col].Attribute = CurrentAttribute;
                        Contents [Row, Col].IsDirty = true;
                        Col++;
                    }
                }
                else
                {
                    Contents [Row, Col].Attribute = CurrentAttribute;
                    Contents [Row, Col].IsDirty = true;

                    if (Col > 0)
                    {
                        // Check if cell to left has a wide glyph
                        if (Contents [Row, Col - 1].Rune.GetColumns () > 1)
                        {
                            // Invalidate cell to left
                            Contents [Row, Col - 1].Rune = Rune.ReplacementChar;
                            Contents [Row, Col - 1].IsDirty = true;
                        }
                    }

                    if (runeWidth < 1)
                    {
                        Contents [Row, Col].Rune = Rune.ReplacementChar;
                    }
                    else if (runeWidth == 1)
                    {
                        Contents [Row, Col].Rune = rune;

                        if (Col < clipRect.Right - 1)
                        {
                            Contents [Row, Col + 1].IsDirty = true;
                        }
                    }
                    else if (runeWidth == 2)
                    {
                        if (!Clip.Contains (Col + 1, Row))
                        {
                            // We're at the right edge of the clip, so we can't display a wide character.
                            // TODO: Figure out if it is better to show a replacement character or ' '
                            Contents [Row, Col].Rune = Rune.ReplacementChar;
                        }
                        else if (!Clip.Contains (Col, Row))
                        {
                            // Our 1st column is outside the clip, so we can't display a wide character.
                            Contents [Row, Col+1].Rune = Rune.ReplacementChar;
                        }
                        else
                        {
                            Contents [Row, Col].Rune = rune;

                            if (Col < clipRect.Right - 1)
                            {
                                // Invalidate cell to right so that it doesn't get drawn
                                // TODO: Figure out if it is better to show a replacement character or ' '
                                Contents [Row, Col + 1].Rune = Rune.ReplacementChar;
                                Contents [Row, Col + 1].IsDirty = true;
                            }
                        }
                    }
                    else
                    {
                        // This is a non-spacing character, so we don't need to do anything
                        Contents [Row, Col].Rune = (Rune)' ';
                        Contents [Row, Col].IsDirty = false;
                    }

                    _dirtyLines! [Row] = true;
                }
            }
        }

        if (runeWidth is < 0 or > 0)
        {
            Col++;
        }

        if (runeWidth > 1)
        {
            Debug.Assert (runeWidth <= 2);

            if (validLocation && Col < clipRect.Right)
            {
                lock (Contents!)
                {
                    // This is a double-width character, and we are not at the end of the line.
                    // Col now points to the second column of the character. Ensure it doesn't
                    // Get rendered.
                    Contents [Row, Col].IsDirty = false;
                    Contents [Row, Col].Attribute = CurrentAttribute;

                    // TODO: Determine if we should wipe this out (for now now)
                    //Contents [Row, Col].Rune = (Rune)' ';
                }
            }

            Col++;
        }
    }

    /// <summary>
    ///     Adds the specified <see langword="char"/> to the display at the current cursor position. This method is a
    ///     convenience method that calls <see cref="AddRune(Rune)"/> with the <see cref="Rune"/> constructor.
    /// </summary>
    /// <param name="c">Character to add.</param>
    public void AddRune (char c) { AddRune (new Rune (c)); }

    /// <summary>Adds the <paramref name="str"/> to the display at the cursor position.</summary>
    /// <remarks>
    ///     <para>
    ///         When the method returns, <see cref="Col"/> will be incremented by the number of columns
    ///         <paramref name="str"/> required, unless the new column value is outside of the <see cref="Clip"/> or screen
    ///         dimensions defined by <see cref="Cols"/>.
    ///     </para>
    ///     <para>If <paramref name="str"/> requires more columns than are available, the output will be clipped.</para>
    /// </remarks>
    /// <param name="str">String.</param>
    public void AddStr (string str)
    {
        List<Rune> runes = str.EnumerateRunes ().ToList ();

        for (var i = 0; i < runes.Count; i++)
        {
            AddRune (runes [i]);
        }
    }

    /// <summary>Fills the specified rectangle with the specified rune, using <see cref="CurrentAttribute"/></summary>
    /// <remarks>
    ///     The value of <see cref="Clip"/> is honored. Any parts of the rectangle not in the clip will not be drawn.
    /// </remarks>
    /// <param name="rect">The Screen-relative rectangle.</param>
    /// <param name="rune">The Rune used to fill the rectangle</param>
    public void FillRect (Rectangle rect, Rune rune = default)
    {
        // BUGBUG: This should be a method on Region
        rect = Rectangle.Intersect (rect, Clip?.GetBounds () ?? Screen);
        lock (Contents!)
        {
            for (int r = rect.Y; r < rect.Y + rect.Height; r++)
            {
                for (int c = rect.X; c < rect.X + rect.Width; c++)
                {
                    if (!IsValidLocation (rune, c, r))
                    {
                        continue;
                    }
                    Contents [r, c] = new Cell
                    {
                        Rune = rune != default ? rune : (Rune)' ',
                        Attribute = CurrentAttribute, IsDirty = true
                    };
                    _dirtyLines! [r] = true;
                }
            }
        }
    }

    /// <summary>Clears the <see cref="Contents"/> of the driver.</summary>
    public void ClearContents ()
    {
        Contents = new Cell [Rows, Cols];

        //CONCURRENCY: Unsynchronized access to Clip isn't safe.
        // TODO: ClearContents should not clear the clip; it should only clear the contents. Move clearing it elsewhere.
        Clip = new (Screen);

        _dirtyLines = new bool [Rows];

        lock (Contents)
        {
            for (var row = 0; row < Rows; row++)
            {
                for (var c = 0; c < Cols; c++)
                {
                    Contents [row, c] = new ()
                    {
                        Rune = (Rune)' ',
                        Attribute = new Attribute (Color.White, Color.Black),
                        IsDirty = true
                    };
                }

                _dirtyLines [row] = true;
            }
        }

        ClearedContents?.Invoke (this, EventArgs.Empty);
    }

    /// <summary>
    ///     Raised each time <see cref="ClearContents"/> is called. For benchmarking.
    /// </summary>
    public event EventHandler<EventArgs>? ClearedContents;

    /// <summary>
    /// Sets <see cref="Contents"/> as dirty for situations where views
    /// don't need layout and redrawing, but just refresh the screen.
    /// </summary>
    public void SetContentsAsDirty ()
    {
        lock (Contents!)
        {
            for (var row = 0; row < Rows; row++)
            {
                for (var c = 0; c < Cols; c++)
                {
                    Contents [row, c].IsDirty = true;
                }

                _dirtyLines! [row] = true;
            }
        }
    }

    /// <summary>
    ///     Fills the specified rectangle with the specified <see langword="char"/>. This method is a convenience method
    ///     that calls <see cref="FillRect(Rectangle, Rune)"/>.
    /// </summary>
    /// <param name="rect"></param>
    /// <param name="c"></param>
    public void FillRect (Rectangle rect, char c) { FillRect (rect, new Rune (c)); }

    #endregion Screen and Contents

    #region Cursor Handling

    /// <summary>Determines if the terminal cursor should be visible or not and sets it accordingly.</summary>
    /// <returns><see langword="true"/> upon success</returns>
    public abstract bool EnsureCursorVisibility ();

    /// <summary>Gets the terminal cursor visibility.</summary>
    /// <param name="visibility">The current <see cref="CursorVisibility"/></param>
    /// <returns><see langword="true"/> upon success</returns>
    public abstract bool GetCursorVisibility (out CursorVisibility visibility);

    /// <summary>Tests whether the specified coordinate are valid for drawing the specified Rune.</summary>
    /// <param name="rune">Used to determine if one or two columns are required.</param>
    /// <param name="col">The column.</param>
    /// <param name="row">The row.</param>
    /// <returns>
    ///     <see langword="false"/> if the coordinate is outside the screen bounds or outside of <see cref="Clip"/>.
    ///     <see langword="true"/> otherwise.
    /// </returns>
    public bool IsValidLocation (Rune rune, int col, int row)
    {
        if (rune.GetColumns () < 2)
        {
            return col >= 0 && row >= 0 && col < Cols && row < Rows && Clip!.Contains (col, row);
        }
        else
        {

            return Clip!.Contains (col, row) || Clip!.Contains (col + 1, row);
        }
    }

    /// <summary>Called when the terminal size changes. Fires the <see cref="SizeChanged"/> event.</summary>
    /// <param name="args"></param>
    public void OnSizeChanged (SizeChangedEventArgs args) { SizeChanged?.Invoke (this, args); }

    /// <summary>Updates the screen to reflect all the changes that have been done to the display buffer</summary>
    public void Refresh ()
    {
        bool updated = UpdateScreen ();
        UpdateCursor ();

        Refreshed?.Invoke (this, new EventArgs<bool> (in updated));
    }

    /// <summary>
    ///     Raised each time <see cref="Refresh"/> is called. For benchmarking.
    /// </summary>
    public event EventHandler<EventArgs<bool>>? Refreshed;

    /// <summary>Sets the terminal cursor visibility.</summary>
    /// <param name="visibility">The wished <see cref="CursorVisibility"/></param>
    /// <returns><see langword="true"/> upon success</returns>
    public abstract bool SetCursorVisibility (CursorVisibility visibility);

    /// <summary>The event fired when the terminal is resized.</summary>
    public event EventHandler<SizeChangedEventArgs>? SizeChanged;

    #endregion Cursor Handling

    /// <summary>Suspends the application (e.g. on Linux via SIGTSTP) and upon resume, resets the console driver.</summary>
    /// <remarks>This is only implemented in <see cref="CursesDriver"/>.</remarks>
    public abstract void Suspend ();

    /// <summary>Sets the position of the terminal cursor to <see cref="Col"/> and <see cref="Row"/>.</summary>
    public abstract void UpdateCursor ();

    /// <summary>Redraws the physical screen with the contents that have been queued up via any of the printing commands.</summary>
    /// <returns><see langword="true"/> if any updates to the screen were made.</returns>
    public abstract bool UpdateScreen ();

    #region Setup & Teardown

    /// <summary>Initializes the driver</summary>
    /// <returns>Returns an instance of <see cref="MainLoop"/> using the <see cref="IMainLoopDriver"/> for the driver.</returns>
    public abstract MainLoop Init ();

    /// <summary>Ends the execution of the console driver.</summary>
    public abstract void End ();

    #endregion

    #region Color Handling

    /// <summary>Gets whether the <see cref="ConsoleDriver"/> supports TrueColor output.</summary>
    public virtual bool SupportsTrueColor => true;

    // TODO: This makes ConsoleDriver dependent on Application, which is not ideal. This should be moved to Application.
    // BUGBUG: Application.Force16Colors should be bool? so if SupportsTrueColor and Application.Force16Colors == false, this doesn't override
    /// <summary>
    ///     Gets or sets whether the <see cref="ConsoleDriver"/> should use 16 colors instead of the default TrueColors.
    ///     See <see cref="Application.Force16Colors"/> to change this setting via <see cref="ConfigurationManager"/>.
    /// </summary>
    /// <remarks>
    ///     <para>
    ///         Will be forced to <see langword="true"/> if <see cref="ConsoleDriver.SupportsTrueColor"/> is
    ///         <see langword="false"/>, indicating that the <see cref="ConsoleDriver"/> cannot support TrueColor.
    ///     </para>
    /// </remarks>
    public virtual bool Force16Colors
    {
        get => Application.Force16Colors || !SupportsTrueColor;
        set => Application.Force16Colors = value || !SupportsTrueColor;
    }

    private Attribute _currentAttribute;
    private int _cols;
    private int _rows;

    /// <summary>
    ///     The <see cref="Attribute"/> that will be used for the next <see cref="AddRune(Rune)"/> or <see cref="AddStr"/>
    ///     call.
    /// </summary>
    public Attribute CurrentAttribute
    {
        get => _currentAttribute;
        set
        {
            // TODO: This makes ConsoleDriver dependent on Application, which is not ideal. Once Attribute.PlatformColor is removed, this can be fixed.
            if (Application.Driver is { })
            {
                _currentAttribute = new (value.Foreground, value.Background);

                return;
            }

            _currentAttribute = value;
        }
    }

    /// <summary>Selects the specified attribute as the attribute to use for future calls to AddRune and AddString.</summary>
    /// <remarks>Implementations should call <c>base.SetAttribute(c)</c>.</remarks>
    /// <param name="c">C.</param>
    public Attribute SetAttribute (Attribute c)
    {
        Attribute prevAttribute = CurrentAttribute;
        CurrentAttribute = c;

        return prevAttribute;
    }

    /// <summary>Gets the current <see cref="Attribute"/>.</summary>
    /// <returns>The current attribute.</returns>
    public Attribute GetAttribute () { return CurrentAttribute; }

    // TODO: This is only overridden by CursesDriver. Once CursesDriver supports 24-bit color, this virtual method can be
    // removed (and Attribute can lose the platformColor property).
    /// <summary>Makes an <see cref="Attribute"/>.</summary>
    /// <param name="foreground">The foreground color.</param>
    /// <param name="background">The background color.</param>
    /// <returns>The attribute for the foreground and background colors.</returns>
    public virtual Attribute MakeColor (in Color foreground, in Color background)
    {
        // Encode the colors into the int value.
        return new (
                    -1, // only used by cursesdriver!
                    foreground,
                    background
                   );
    }

    #endregion Color Handling

    #region Mouse Handling

    /// <summary>Event fired when a mouse event occurs.</summary>
    public event EventHandler<MouseEventArgs>? MouseEvent;

    /// <summary>Called when a mouse event occurs. Fires the <see cref="MouseEvent"/> event.</summary>
    /// <param name="a"></param>
    public void OnMouseEvent (MouseEventArgs a)
    {
        // Ensure ScreenPosition is set
        a.ScreenPosition = a.Position;

        MouseEvent?.Invoke (this, a);
    }

    #endregion Mouse Handling

    #region Keyboard Handling

    /// <summary>Event fired when a key is pressed down. This is a precursor to <see cref="KeyUp"/>.</summary>
    public event EventHandler<Key>? KeyDown;

    /// <summary>
    ///     Called when a key is pressed down. Fires the <see cref="KeyDown"/> event. This is a precursor to
    ///     <see cref="OnKeyUp"/>.
    /// </summary>
    /// <param name="a"></param>
    public void OnKeyDown (Key a) { KeyDown?.Invoke (this, a); }

    /// <summary>Event fired when a key is released.</summary>
    /// <remarks>
    ///     Drivers that do not support key release events will fire this event after <see cref="KeyDown"/> processing is
    ///     complete.
    /// </remarks>
    public event EventHandler<Key>? KeyUp;

    /// <summary>Called when a key is released. Fires the <see cref="KeyUp"/> event.</summary>
    /// <remarks>
    ///     Drivers that do not support key release events will call this method after <see cref="OnKeyDown"/> processing
    ///     is complete.
    /// </remarks>
    /// <param name="a"></param>
    public void OnKeyUp (Key a) { KeyUp?.Invoke (this, a); }

    // TODO: Remove this API - it was needed when we didn't have a reliable way to simulate key presses.
    // TODO: We now do: Applicaiton.RaiseKeyDown and Application.RaiseKeyUp
    /// <summary>Simulates a key press.</summary>
    /// <param name="keyChar">The key character.</param>
    /// <param name="key">The key.</param>
    /// <param name="shift">If <see langword="true"/> simulates the Shift key being pressed.</param>
    /// <param name="alt">If <see langword="true"/> simulates the Alt key being pressed.</param>
    /// <param name="ctrl">If <see langword="true"/> simulates the Ctrl key being pressed.</param>
    public abstract void SendKeys (char keyChar, ConsoleKey key, bool shift, bool alt, bool ctrl);

<<<<<<< HEAD
    #endregion

    private AnsiRequestScheduler? _scheduler;

    /// <summary>
    /// Queues the given <paramref name="request"/> for execution
    /// </summary>
    /// <param name="request"></param>
    public void QueueAnsiRequest (AnsiEscapeSequenceRequest request)
    {
        GetRequestScheduler ().SendOrSchedule (request);
    }

    internal abstract IAnsiResponseParser GetParser ();

    internal AnsiRequestScheduler GetRequestScheduler ()
    {
        // Lazy initialization because GetParser is virtual
        return _scheduler ??= new (GetParser ());
    }

    /// <summary>
    /// Writes the given <paramref name="str"/> directly to the console (rather than the output
    /// draw buffer).
    /// </summary>
    /// <param name="str"></param>
    internal abstract void RawWrite (string str);
}

/// <summary>
///     The <see cref="KeyCode"/> enumeration encodes key information from <see cref="ConsoleDriver"/>s and provides a
///     consistent way for application code to specify keys and receive key events.
///     <para>
///         The <see cref="Key"/> class provides a higher-level abstraction, with helper methods and properties for
///         common operations. For example, <see cref="Key.IsAlt"/> and <see cref="Key.IsCtrl"/> provide a convenient way
///         to check whether the Alt or Ctrl modifier keys were pressed when a key was pressed.
///     </para>
/// </summary>
/// <remarks>
///     <para>
///         Lowercase alpha keys are encoded as values between 65 and 90 corresponding to the un-shifted A to Z keys on a
///         keyboard. Enum values are provided for these (e.g. <see cref="KeyCode.A"/>, <see cref="KeyCode.B"/>, etc.).
///         Even though the values are the same as the ASCII values for uppercase characters, these enum values represent
///         *lowercase*, un-shifted characters.
///     </para>
///     <para>
///         Numeric keys are the values between 48 and 57 corresponding to 0 to 9 (e.g. <see cref="KeyCode.D0"/>,
///         <see cref="KeyCode.D1"/>, etc.).
///     </para>
///     <para>
///         The shift modifiers (<see cref="KeyCode.ShiftMask"/>, <see cref="KeyCode.CtrlMask"/>, and
///         <see cref="KeyCode.AltMask"/>) can be combined (with logical or) with the other key codes to represent shifted
///         keys. For example, the <see cref="KeyCode.A"/> enum value represents the un-shifted 'a' key, while
///         <see cref="KeyCode.ShiftMask"/> | <see cref="KeyCode.A"/> represents the 'A' key (shifted 'a' key). Likewise,
///         <see cref="KeyCode.AltMask"/> | <see cref="KeyCode.A"/> represents the 'Alt+A' key combination.
///     </para>
///     <para>
///         All other keys that produce a printable character are encoded as the Unicode value of the character. For
///         example, the <see cref="KeyCode"/> for the '!' character is 33, which is the Unicode value for '!'. Likewise,
///         `â` is 226, `Â` is 194, etc.
///     </para>
///     <para>
///         If the <see cref="SpecialMask"/> is set, then the value is that of the special mask, otherwise, the value is
///         the one of the lower bits (as extracted by <see cref="CharMask"/>).
///     </para>
/// </remarks>
[Flags]
public enum KeyCode : uint
{
    /// <summary>
    ///     Mask that indicates that the key is a unicode codepoint. Values outside this range indicate the key has shift
    ///     modifiers or is a special key like function keys, arrows keys and so on.
    /// </summary>
    CharMask = 0x_f_ffff,

    /// <summary>
    ///     If the <see cref="SpecialMask"/> is set, then the value is that of the special mask, otherwise, the value is
    ///     in the lower bits (as extracted by <see cref="CharMask"/>).
    /// </summary>
    SpecialMask = 0x_fff0_0000,

    /// <summary>
    ///     When this value is set, the Key encodes the sequence Shift-KeyValue. The actual value must be extracted by
    ///     removing the ShiftMask.
    /// </summary>
    ShiftMask = 0x_1000_0000,

    /// <summary>
    ///     When this value is set, the Key encodes the sequence Alt-KeyValue. The actual value must be extracted by
    ///     removing the AltMask.
    /// </summary>
    AltMask = 0x_8000_0000,

    /// <summary>
    ///     When this value is set, the Key encodes the sequence Ctrl-KeyValue. The actual value must be extracted by
    ///     removing the CtrlMask.
    /// </summary>
    CtrlMask = 0x_4000_0000,

    /// <summary>The key code representing an invalid or empty key.</summary>
    Null = 0,

    /// <summary>Backspace key.</summary>
    Backspace = 8,

    /// <summary>The key code for the tab key (forwards tab key).</summary>
    Tab = 9,

    /// <summary>The key code for the return key.</summary>
    Enter = ConsoleKey.Enter,

    /// <summary>The key code for the clear key.</summary>
    Clear = 12,

    /// <summary>The key code for the escape key.</summary>
    Esc = 27,

    /// <summary>The key code for the space bar key.</summary>
    Space = 32,

    /// <summary>Digit 0.</summary>
    D0 = 48,

    /// <summary>Digit 1.</summary>
    D1,

    /// <summary>Digit 2.</summary>
    D2,

    /// <summary>Digit 3.</summary>
    D3,

    /// <summary>Digit 4.</summary>
    D4,

    /// <summary>Digit 5.</summary>
    D5,

    /// <summary>Digit 6.</summary>
    D6,

    /// <summary>Digit 7.</summary>
    D7,

    /// <summary>Digit 8.</summary>
    D8,

    /// <summary>Digit 9.</summary>
    D9,

    /// <summary>The key code for the A key</summary>
    A = 65,

    /// <summary>The key code for the B key</summary>
    B,

    /// <summary>The key code for the C key</summary>
    C,

    /// <summary>The key code for the D key</summary>
    D,

    /// <summary>The key code for the E key</summary>
    E,

    /// <summary>The key code for the F key</summary>
    F,

    /// <summary>The key code for the G key</summary>
    G,

    /// <summary>The key code for the H key</summary>
    H,

    /// <summary>The key code for the I key</summary>
    I,

    /// <summary>The key code for the J key</summary>
    J,

    /// <summary>The key code for the K key</summary>
    K,

    /// <summary>The key code for the L key</summary>
    L,

    /// <summary>The key code for the M key</summary>
    M,

    /// <summary>The key code for the N key</summary>
    N,

    /// <summary>The key code for the O key</summary>
    O,

    /// <summary>The key code for the P key</summary>
    P,

    /// <summary>The key code for the Q key</summary>
    Q,

    /// <summary>The key code for the R key</summary>
    R,

    /// <summary>The key code for the S key</summary>
    S,

    /// <summary>The key code for the T key</summary>
    T,

    /// <summary>The key code for the U key</summary>
    U,

    /// <summary>The key code for the V key</summary>
    V,

    /// <summary>The key code for the W key</summary>
    W,

    /// <summary>The key code for the X key</summary>
    X,

    /// <summary>The key code for the Y key</summary>
    Y,

    /// <summary>The key code for the Z key</summary>
    Z,

    ///// <summary>
    ///// The key code for the Delete key.
    ///// </summary>
    //Delete = 127,

    // --- Special keys ---
    // The values below are common non-alphanum keys. Their values are
    // based on the .NET ConsoleKey values, which, in-turn are based on the
    // VK_ values from the Windows API.
    // We add MaxCodePoint to avoid conflicts with the Unicode values.

    /// <summary>The maximum Unicode codepoint value. Used to encode the non-alphanumeric control keys.</summary>
    MaxCodePoint = 0x10FFFF,

    /// <summary>Cursor up key</summary>
    CursorUp = MaxCodePoint + ConsoleKey.UpArrow,

    /// <summary>Cursor down key.</summary>
    CursorDown = MaxCodePoint + ConsoleKey.DownArrow,

    /// <summary>Cursor left key.</summary>
    CursorLeft = MaxCodePoint + ConsoleKey.LeftArrow,

    /// <summary>Cursor right key.</summary>
    CursorRight = MaxCodePoint + ConsoleKey.RightArrow,

    /// <summary>Page Up key.</summary>
    PageUp = MaxCodePoint + ConsoleKey.PageUp,

    /// <summary>Page Down key.</summary>
    PageDown = MaxCodePoint + ConsoleKey.PageDown,

    /// <summary>Home key.</summary>
    Home = MaxCodePoint + ConsoleKey.Home,

    /// <summary>End key.</summary>
    End = MaxCodePoint + ConsoleKey.End,

    /// <summary>Insert (INS) key.</summary>
    Insert = MaxCodePoint + ConsoleKey.Insert,

    /// <summary>Delete (DEL) key.</summary>
    Delete = MaxCodePoint + ConsoleKey.Delete,

    /// <summary>Print screen character key.</summary>
    PrintScreen = MaxCodePoint + ConsoleKey.PrintScreen,

    /// <summary>F1 key.</summary>
    F1 = MaxCodePoint + ConsoleKey.F1,

    /// <summary>F2 key.</summary>
    F2 = MaxCodePoint + ConsoleKey.F2,

    /// <summary>F3 key.</summary>
    F3 = MaxCodePoint + ConsoleKey.F3,

    /// <summary>F4 key.</summary>
    F4 = MaxCodePoint + ConsoleKey.F4,

    /// <summary>F5 key.</summary>
    F5 = MaxCodePoint + ConsoleKey.F5,

    /// <summary>F6 key.</summary>
    F6 = MaxCodePoint + ConsoleKey.F6,

    /// <summary>F7 key.</summary>
    F7 = MaxCodePoint + ConsoleKey.F7,

    /// <summary>F8 key.</summary>
    F8 = MaxCodePoint + ConsoleKey.F8,

    /// <summary>F9 key.</summary>
    F9 = MaxCodePoint + ConsoleKey.F9,

    /// <summary>F10 key.</summary>
    F10 = MaxCodePoint + ConsoleKey.F10,

    /// <summary>F11 key.</summary>
    F11 = MaxCodePoint + ConsoleKey.F11,

    /// <summary>F12 key.</summary>
    F12 = MaxCodePoint + ConsoleKey.F12,

    /// <summary>F13 key.</summary>
    F13 = MaxCodePoint + ConsoleKey.F13,

    /// <summary>F14 key.</summary>
    F14 = MaxCodePoint + ConsoleKey.F14,

    /// <summary>F15 key.</summary>
    F15 = MaxCodePoint + ConsoleKey.F15,

    /// <summary>F16 key.</summary>
    F16 = MaxCodePoint + ConsoleKey.F16,

    /// <summary>F17 key.</summary>
    F17 = MaxCodePoint + ConsoleKey.F17,

    /// <summary>F18 key.</summary>
    F18 = MaxCodePoint + ConsoleKey.F18,

    /// <summary>F19 key.</summary>
    F19 = MaxCodePoint + ConsoleKey.F19,

    /// <summary>F20 key.</summary>
    F20 = MaxCodePoint + ConsoleKey.F20,

    /// <summary>F21 key.</summary>
    F21 = MaxCodePoint + ConsoleKey.F21,

    /// <summary>F22 key.</summary>
    F22 = MaxCodePoint + ConsoleKey.F22,

    /// <summary>F23 key.</summary>
    F23 = MaxCodePoint + ConsoleKey.F23,

    /// <summary>F24 key.</summary>
    F24 = MaxCodePoint + ConsoleKey.F24
=======
    #endregion Keyboard Handling
>>>>>>> f6db2fc8
}<|MERGE_RESOLUTION|>--- conflicted
+++ resolved
@@ -12,13 +12,6 @@
 /// </remarks>
 public abstract class ConsoleDriver : IConsoleDriver
 {
-<<<<<<< HEAD
-
-    /// <summary>
-    /// How long after Esc has been pressed before we give up on getting an Ansi escape sequence
-    /// </summary>
-    internal TimeSpan EscTimeout = TimeSpan.FromMilliseconds (50);
-=======
     /// <summary>
     ///     Set this to true in any unit tests that attempt to test drivers other than FakeDriver.
     ///     <code>
@@ -50,7 +43,12 @@
     #endregion ANSI Esc Sequence Handling
 
     #region Screen and Contents
->>>>>>> f6db2fc8
+
+
+    /// <summary>
+    /// How long after Esc has been pressed before we give up on getting an Ansi escape sequence
+    /// </summary>
+    internal TimeSpan EscTimeout = TimeSpan.FromMilliseconds (50);
 
     // As performance is a concern, we keep track of the dirty lines and only refresh those.
     // This is in addition to the dirty flag on each cell.
@@ -697,7 +695,6 @@
     /// <param name="ctrl">If <see langword="true"/> simulates the Ctrl key being pressed.</param>
     public abstract void SendKeys (char keyChar, ConsoleKey key, bool shift, bool alt, bool ctrl);
 
-<<<<<<< HEAD
     #endregion
 
     private AnsiRequestScheduler? _scheduler;
@@ -725,326 +722,4 @@
     /// </summary>
     /// <param name="str"></param>
     internal abstract void RawWrite (string str);
-}
-
-/// <summary>
-///     The <see cref="KeyCode"/> enumeration encodes key information from <see cref="ConsoleDriver"/>s and provides a
-///     consistent way for application code to specify keys and receive key events.
-///     <para>
-///         The <see cref="Key"/> class provides a higher-level abstraction, with helper methods and properties for
-///         common operations. For example, <see cref="Key.IsAlt"/> and <see cref="Key.IsCtrl"/> provide a convenient way
-///         to check whether the Alt or Ctrl modifier keys were pressed when a key was pressed.
-///     </para>
-/// </summary>
-/// <remarks>
-///     <para>
-///         Lowercase alpha keys are encoded as values between 65 and 90 corresponding to the un-shifted A to Z keys on a
-///         keyboard. Enum values are provided for these (e.g. <see cref="KeyCode.A"/>, <see cref="KeyCode.B"/>, etc.).
-///         Even though the values are the same as the ASCII values for uppercase characters, these enum values represent
-///         *lowercase*, un-shifted characters.
-///     </para>
-///     <para>
-///         Numeric keys are the values between 48 and 57 corresponding to 0 to 9 (e.g. <see cref="KeyCode.D0"/>,
-///         <see cref="KeyCode.D1"/>, etc.).
-///     </para>
-///     <para>
-///         The shift modifiers (<see cref="KeyCode.ShiftMask"/>, <see cref="KeyCode.CtrlMask"/>, and
-///         <see cref="KeyCode.AltMask"/>) can be combined (with logical or) with the other key codes to represent shifted
-///         keys. For example, the <see cref="KeyCode.A"/> enum value represents the un-shifted 'a' key, while
-///         <see cref="KeyCode.ShiftMask"/> | <see cref="KeyCode.A"/> represents the 'A' key (shifted 'a' key). Likewise,
-///         <see cref="KeyCode.AltMask"/> | <see cref="KeyCode.A"/> represents the 'Alt+A' key combination.
-///     </para>
-///     <para>
-///         All other keys that produce a printable character are encoded as the Unicode value of the character. For
-///         example, the <see cref="KeyCode"/> for the '!' character is 33, which is the Unicode value for '!'. Likewise,
-///         `â` is 226, `Â` is 194, etc.
-///     </para>
-///     <para>
-///         If the <see cref="SpecialMask"/> is set, then the value is that of the special mask, otherwise, the value is
-///         the one of the lower bits (as extracted by <see cref="CharMask"/>).
-///     </para>
-/// </remarks>
-[Flags]
-public enum KeyCode : uint
-{
-    /// <summary>
-    ///     Mask that indicates that the key is a unicode codepoint. Values outside this range indicate the key has shift
-    ///     modifiers or is a special key like function keys, arrows keys and so on.
-    /// </summary>
-    CharMask = 0x_f_ffff,
-
-    /// <summary>
-    ///     If the <see cref="SpecialMask"/> is set, then the value is that of the special mask, otherwise, the value is
-    ///     in the lower bits (as extracted by <see cref="CharMask"/>).
-    /// </summary>
-    SpecialMask = 0x_fff0_0000,
-
-    /// <summary>
-    ///     When this value is set, the Key encodes the sequence Shift-KeyValue. The actual value must be extracted by
-    ///     removing the ShiftMask.
-    /// </summary>
-    ShiftMask = 0x_1000_0000,
-
-    /// <summary>
-    ///     When this value is set, the Key encodes the sequence Alt-KeyValue. The actual value must be extracted by
-    ///     removing the AltMask.
-    /// </summary>
-    AltMask = 0x_8000_0000,
-
-    /// <summary>
-    ///     When this value is set, the Key encodes the sequence Ctrl-KeyValue. The actual value must be extracted by
-    ///     removing the CtrlMask.
-    /// </summary>
-    CtrlMask = 0x_4000_0000,
-
-    /// <summary>The key code representing an invalid or empty key.</summary>
-    Null = 0,
-
-    /// <summary>Backspace key.</summary>
-    Backspace = 8,
-
-    /// <summary>The key code for the tab key (forwards tab key).</summary>
-    Tab = 9,
-
-    /// <summary>The key code for the return key.</summary>
-    Enter = ConsoleKey.Enter,
-
-    /// <summary>The key code for the clear key.</summary>
-    Clear = 12,
-
-    /// <summary>The key code for the escape key.</summary>
-    Esc = 27,
-
-    /// <summary>The key code for the space bar key.</summary>
-    Space = 32,
-
-    /// <summary>Digit 0.</summary>
-    D0 = 48,
-
-    /// <summary>Digit 1.</summary>
-    D1,
-
-    /// <summary>Digit 2.</summary>
-    D2,
-
-    /// <summary>Digit 3.</summary>
-    D3,
-
-    /// <summary>Digit 4.</summary>
-    D4,
-
-    /// <summary>Digit 5.</summary>
-    D5,
-
-    /// <summary>Digit 6.</summary>
-    D6,
-
-    /// <summary>Digit 7.</summary>
-    D7,
-
-    /// <summary>Digit 8.</summary>
-    D8,
-
-    /// <summary>Digit 9.</summary>
-    D9,
-
-    /// <summary>The key code for the A key</summary>
-    A = 65,
-
-    /// <summary>The key code for the B key</summary>
-    B,
-
-    /// <summary>The key code for the C key</summary>
-    C,
-
-    /// <summary>The key code for the D key</summary>
-    D,
-
-    /// <summary>The key code for the E key</summary>
-    E,
-
-    /// <summary>The key code for the F key</summary>
-    F,
-
-    /// <summary>The key code for the G key</summary>
-    G,
-
-    /// <summary>The key code for the H key</summary>
-    H,
-
-    /// <summary>The key code for the I key</summary>
-    I,
-
-    /// <summary>The key code for the J key</summary>
-    J,
-
-    /// <summary>The key code for the K key</summary>
-    K,
-
-    /// <summary>The key code for the L key</summary>
-    L,
-
-    /// <summary>The key code for the M key</summary>
-    M,
-
-    /// <summary>The key code for the N key</summary>
-    N,
-
-    /// <summary>The key code for the O key</summary>
-    O,
-
-    /// <summary>The key code for the P key</summary>
-    P,
-
-    /// <summary>The key code for the Q key</summary>
-    Q,
-
-    /// <summary>The key code for the R key</summary>
-    R,
-
-    /// <summary>The key code for the S key</summary>
-    S,
-
-    /// <summary>The key code for the T key</summary>
-    T,
-
-    /// <summary>The key code for the U key</summary>
-    U,
-
-    /// <summary>The key code for the V key</summary>
-    V,
-
-    /// <summary>The key code for the W key</summary>
-    W,
-
-    /// <summary>The key code for the X key</summary>
-    X,
-
-    /// <summary>The key code for the Y key</summary>
-    Y,
-
-    /// <summary>The key code for the Z key</summary>
-    Z,
-
-    ///// <summary>
-    ///// The key code for the Delete key.
-    ///// </summary>
-    //Delete = 127,
-
-    // --- Special keys ---
-    // The values below are common non-alphanum keys. Their values are
-    // based on the .NET ConsoleKey values, which, in-turn are based on the
-    // VK_ values from the Windows API.
-    // We add MaxCodePoint to avoid conflicts with the Unicode values.
-
-    /// <summary>The maximum Unicode codepoint value. Used to encode the non-alphanumeric control keys.</summary>
-    MaxCodePoint = 0x10FFFF,
-
-    /// <summary>Cursor up key</summary>
-    CursorUp = MaxCodePoint + ConsoleKey.UpArrow,
-
-    /// <summary>Cursor down key.</summary>
-    CursorDown = MaxCodePoint + ConsoleKey.DownArrow,
-
-    /// <summary>Cursor left key.</summary>
-    CursorLeft = MaxCodePoint + ConsoleKey.LeftArrow,
-
-    /// <summary>Cursor right key.</summary>
-    CursorRight = MaxCodePoint + ConsoleKey.RightArrow,
-
-    /// <summary>Page Up key.</summary>
-    PageUp = MaxCodePoint + ConsoleKey.PageUp,
-
-    /// <summary>Page Down key.</summary>
-    PageDown = MaxCodePoint + ConsoleKey.PageDown,
-
-    /// <summary>Home key.</summary>
-    Home = MaxCodePoint + ConsoleKey.Home,
-
-    /// <summary>End key.</summary>
-    End = MaxCodePoint + ConsoleKey.End,
-
-    /// <summary>Insert (INS) key.</summary>
-    Insert = MaxCodePoint + ConsoleKey.Insert,
-
-    /// <summary>Delete (DEL) key.</summary>
-    Delete = MaxCodePoint + ConsoleKey.Delete,
-
-    /// <summary>Print screen character key.</summary>
-    PrintScreen = MaxCodePoint + ConsoleKey.PrintScreen,
-
-    /// <summary>F1 key.</summary>
-    F1 = MaxCodePoint + ConsoleKey.F1,
-
-    /// <summary>F2 key.</summary>
-    F2 = MaxCodePoint + ConsoleKey.F2,
-
-    /// <summary>F3 key.</summary>
-    F3 = MaxCodePoint + ConsoleKey.F3,
-
-    /// <summary>F4 key.</summary>
-    F4 = MaxCodePoint + ConsoleKey.F4,
-
-    /// <summary>F5 key.</summary>
-    F5 = MaxCodePoint + ConsoleKey.F5,
-
-    /// <summary>F6 key.</summary>
-    F6 = MaxCodePoint + ConsoleKey.F6,
-
-    /// <summary>F7 key.</summary>
-    F7 = MaxCodePoint + ConsoleKey.F7,
-
-    /// <summary>F8 key.</summary>
-    F8 = MaxCodePoint + ConsoleKey.F8,
-
-    /// <summary>F9 key.</summary>
-    F9 = MaxCodePoint + ConsoleKey.F9,
-
-    /// <summary>F10 key.</summary>
-    F10 = MaxCodePoint + ConsoleKey.F10,
-
-    /// <summary>F11 key.</summary>
-    F11 = MaxCodePoint + ConsoleKey.F11,
-
-    /// <summary>F12 key.</summary>
-    F12 = MaxCodePoint + ConsoleKey.F12,
-
-    /// <summary>F13 key.</summary>
-    F13 = MaxCodePoint + ConsoleKey.F13,
-
-    /// <summary>F14 key.</summary>
-    F14 = MaxCodePoint + ConsoleKey.F14,
-
-    /// <summary>F15 key.</summary>
-    F15 = MaxCodePoint + ConsoleKey.F15,
-
-    /// <summary>F16 key.</summary>
-    F16 = MaxCodePoint + ConsoleKey.F16,
-
-    /// <summary>F17 key.</summary>
-    F17 = MaxCodePoint + ConsoleKey.F17,
-
-    /// <summary>F18 key.</summary>
-    F18 = MaxCodePoint + ConsoleKey.F18,
-
-    /// <summary>F19 key.</summary>
-    F19 = MaxCodePoint + ConsoleKey.F19,
-
-    /// <summary>F20 key.</summary>
-    F20 = MaxCodePoint + ConsoleKey.F20,
-
-    /// <summary>F21 key.</summary>
-    F21 = MaxCodePoint + ConsoleKey.F21,
-
-    /// <summary>F22 key.</summary>
-    F22 = MaxCodePoint + ConsoleKey.F22,
-
-    /// <summary>F23 key.</summary>
-    F23 = MaxCodePoint + ConsoleKey.F23,
-
-    /// <summary>F24 key.</summary>
-    F24 = MaxCodePoint + ConsoleKey.F24
-=======
-    #endregion Keyboard Handling
->>>>>>> f6db2fc8
 }