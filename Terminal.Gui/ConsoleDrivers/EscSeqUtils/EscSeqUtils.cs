#nullable enable
using Terminal.Gui.ConsoleDrivers;
using static Terminal.Gui.ConsoleDrivers.ConsoleKeyMapping;

namespace Terminal.Gui;

// QUESTION: Should this class be refactored into separate classes for:
// QUESTION:   CSI definitions
// QUESTION:   Primitives like DecodeEsqReq
// QUESTION:   Screen/Color/Cursor handling
// QUESTION:   Mouse handling
// QUESTION:   Keyboard handling

/// <summary>
///     Provides a platform-independent API for managing ANSI escape sequences.
/// </summary>
/// <remarks>
///     Useful resources:
///     * https://learn.microsoft.com/en-us/windows/console/console-virtual-terminal-sequences
///     * https://invisible-island.net/xterm/ctlseqs/ctlseqs.html
///     * https://vt100.net/
/// </remarks>
public static class EscSeqUtils
{
    // TODO: One type per file - Move this enum to a separate file.
    /// <summary>
    ///     Options for ANSI ESC "[xJ" - Clears part of the screen.
    /// </summary>
    public enum ClearScreenOptions
    {
        /// <summary>
        ///     If n is 0 (or missing), clear from cursor to end of screen.
        /// </summary>
        CursorToEndOfScreen = 0,

        /// <summary>
        ///     If n is 1, clear from cursor to beginning of the screen.
        /// </summary>
        CursorToBeginningOfScreen = 1,

        /// <summary>
        ///     If n is 2, clear entire screen (and moves cursor to upper left on DOS ANSI.SYS).
        /// </summary>
        EntireScreen = 2,

        /// <summary>
        ///     If n is 3, clear entire screen and delete all lines saved in the scrollback buffer
        /// </summary>
        EntireScreenAndScrollbackBuffer = 3
    }

    // QUESTION: I wonder if EscSeqUtils.CSI_... should be more strongly typed such that this (and Terminator could be
    // QUESTION: public required CSIRequests Request { get; init; }
    // QUESTION: public required CSITerminators Terminator { get; init; }
    /// <summary>
    ///     Escape key code (ASCII 27/0x1B).
    /// </summary>
    public const char KeyEsc = (char)KeyCode.Esc;

    /// <summary>
    ///     ESC [ - The CSI (Control Sequence Introducer).
    /// </summary>
    public const string CSI = "\u001B[";

    /// <summary>
    ///     ESC [ ? 1047 h - Activate xterm alternative buffer (no backscroll)
    /// </summary>
    /// <remarks>
    ///     From
    ///     https://invisible-island.net/xterm/ctlseqs/ctlseqs.html#h3-Functions-using-CSI-_-ordered-by-the-final-character_s_
    ///     Use Alternate Screen Buffer, xterm.
    /// </remarks>
    public static readonly string CSI_ActivateAltBufferNoBackscroll = CSI + "?1047h";

    /// <summary>
    ///     ESC [ ? 1003 l - Disable any mouse event tracking.
    /// </summary>
    public static readonly string CSI_DisableAnyEventMouse = CSI + "?1003l";

    /// <summary>
    ///     ESC [ ? 1006 l - Disable SGR (Select Graphic Rendition).
    /// </summary>
    public static readonly string CSI_DisableSgrExtModeMouse = CSI + "?1006l";

    /// <summary>
    ///     ESC [ ? 1015 l - Disable URXVT (Unicode Extended Virtual Terminal).
    /// </summary>
    public static readonly string CSI_DisableUrxvtExtModeMouse = CSI + "?1015l";

    /// <summary>
    ///     ESC [ ? 1003 h - Enable  mouse event tracking.
    /// </summary>
    public static readonly string CSI_EnableAnyEventMouse = CSI + "?1003h";

    /// <summary>
    ///     ESC [ ? 1006 h - Enable SGR (Select Graphic Rendition).
    /// </summary>
    public static readonly string CSI_EnableSgrExtModeMouse = CSI + "?1006h";

    /// <summary>
    ///     ESC [ ? 1015 h - Enable URXVT (Unicode Extended Virtual Terminal).
    /// </summary>
    public static readonly string CSI_EnableUrxvtExtModeMouse = CSI + "?1015h";

    /// <summary>
    ///     ESC [ ? 1047 l - Restore xterm working buffer (with backscroll)
    /// </summary>
    /// <remarks>
    ///     From
    ///     https://invisible-island.net/xterm/ctlseqs/ctlseqs.html#h3-Functions-using-CSI-_-ordered-by-the-final-character_s_
    ///     Use Normal Screen Buffer, xterm.  Clear the screen first if in the Alternate Screen Buffer.
    /// </remarks>
    public static readonly string CSI_RestoreAltBufferWithBackscroll = CSI + "?1047l";

    /// <summary>
    ///     ESC [ ? 1049 l - Restore cursor position and restore xterm working buffer (with backscroll)
    /// </summary>
    /// <remarks>
    ///     From
    ///     https://invisible-island.net/xterm/ctlseqs/ctlseqs.html#h3-Functions-using-CSI-_-ordered-by-the-final-character_s_
    ///     Use Normal Screen Buffer and restore cursor as in DECRC, xterm.
    ///     resource.This combines the effects of the 1047 and 1048  modes.
    /// </remarks>
    public static readonly string CSI_RestoreCursorAndRestoreAltBufferWithBackscroll = CSI + "?1049l";

    /// <summary>
    ///     ESC [ ? 1049 h - Save cursor position and activate xterm alternative buffer (no backscroll)
    /// </summary>
    /// <remarks>
    ///     From
    ///     https://invisible-island.net/xterm/ctlseqs/ctlseqs.html#h3-Functions-using-CSI-_-ordered-by-the-final-character_s_
    ///     Save cursor as in DECSC, xterm. After saving the cursor, switch to the Alternate Screen Buffer,
    ///     clearing it first.
    ///     This control combines the effects of the 1047 and 1048 modes.
    ///     Use this with terminfo-based applications rather than the 47 mode.
    /// </remarks>
    public static readonly string CSI_SaveCursorAndActivateAltBufferNoBackscroll = CSI + "?1049h";

    //private static bool isButtonReleased;
    private static bool _isButtonClicked;

    private static bool _isButtonDoubleClicked;

    //private static MouseFlags? lastMouseButtonReleased;
    // QUESTION: What's the difference between isButtonClicked and isButtonPressed?
    // Some clarity or comments would be handy, here.
    // It also seems like some enforcement of valid states might be a good idea.
    private static bool _isButtonPressed;
    private static bool _isButtonTripleClicked;

    private static MouseFlags? _lastMouseButtonPressed;
    private static Point? _point;

    /// <summary>
    ///     Control sequence for disabling mouse events.
    /// </summary>
    public static string CSI_DisableMouseEvents { get; set; } =
        CSI_DisableAnyEventMouse + CSI_DisableUrxvtExtModeMouse + CSI_DisableSgrExtModeMouse;

    /// <summary>
    ///     Control sequence for enabling mouse events.
    /// </summary>
    public static string CSI_EnableMouseEvents { get; set; } =
        CSI_EnableAnyEventMouse + CSI_EnableUrxvtExtModeMouse + CSI_EnableSgrExtModeMouse;

    /// <summary>
    ///     ESC [ x J - Clears part of the screen. See <see cref="ClearScreenOptions"/>.
    /// </summary>
    /// <param name="option"></param>
    /// <returns></returns>
    public static string CSI_ClearScreen (ClearScreenOptions option) { return $"{CSI}{(int)option}J"; }

    /// <summary>
    ///     Specify the incomplete <see cref="ConsoleKeyInfo"/> array not yet recognized as valid ANSI escape sequence.
    /// </summary>
    public static ConsoleKeyInfo []? IncompleteCkInfos { get; set; }

    /// <summary>
    ///     Decodes an ANSI escape sequence.
    /// </summary>
    /// <param name="newConsoleKeyInfo">The <see cref="ConsoleKeyInfo"/> which may change.</param>
    /// <param name="key">The <see cref="ConsoleKey"/> which may change.</param>
    /// <param name="cki">The <see cref="ConsoleKeyInfo"/> array.</param>
    /// <param name="mod">The <see cref="ConsoleModifiers"/> which may change.</param>
    /// <param name="c1Control">The control returned by the <see cref="GetC1ControlChar"/> method.</param>
    /// <param name="code">The code returned by the <see cref="GetEscapeResult(char[])"/> method.</param>
    /// <param name="values">The values returned by the <see cref="GetEscapeResult(char[])"/> method.</param>
    /// <param name="terminator">The terminator returned by the <see cref="GetEscapeResult(char[])"/> method.</param>
    /// <param name="isMouse">Indicates if the escape sequence is a mouse event.</param>
    /// <param name="buttonState">The <see cref="MouseFlags"/> button state.</param>
    /// <param name="pos">The <see cref="MouseFlags"/> position.</param>
    /// <param name="isResponse">Indicates if the escape sequence is a response to a request.</param>
    /// <param name="continuousButtonPressedHandler">The handler that will process the event.</param>
    public static void DecodeEscSeq (
        ref ConsoleKeyInfo newConsoleKeyInfo,
        ref ConsoleKey key,
        ConsoleKeyInfo [] cki,
        ref ConsoleModifiers mod,
        out string c1Control,
        out string code,
        out string [] values,
        out string terminator,
        out bool isMouse,
        out List<MouseFlags> buttonState,
        out Point pos,
        out bool isResponse,
        Action<MouseFlags, Point>? continuousButtonPressedHandler
    )
    {
        char [] kChars = GetKeyCharArray (cki);
        (c1Control, code, values, terminator) = GetEscapeResult (kChars);
        isMouse = false;
        buttonState = [0];
        pos = default (Point);
        isResponse = false;
        var keyChar = '\0';

        switch (c1Control)
        {
            case "ESC":
                if (values is null && string.IsNullOrEmpty (terminator))
                {
                    key = ConsoleKey.Escape;

                    newConsoleKeyInfo = new (
                                             cki [0].KeyChar,
                                             key,
                                             (mod & ConsoleModifiers.Shift) != 0,
                                             (mod & ConsoleModifiers.Alt) != 0,
                                             (mod & ConsoleModifiers.Control) != 0);
                }
                else if ((uint)cki [1].KeyChar >= 1 && (uint)cki [1].KeyChar <= 26 && (uint)cki [1].KeyChar != '\n' && (uint)cki [1].KeyChar != '\r')
                {
                    key = (ConsoleKey)(char)(cki [1].KeyChar + (uint)ConsoleKey.A - 1);
                    mod = ConsoleModifiers.Alt | ConsoleModifiers.Control;

                    newConsoleKeyInfo = new (
                                             cki [1].KeyChar,
                                             key,
                                             (mod & ConsoleModifiers.Shift) != 0,
                                             (mod & ConsoleModifiers.Alt) != 0,
                                             (mod & ConsoleModifiers.Control) != 0);
                }
                else if (cki [1].KeyChar >= 65 && cki [1].KeyChar <= 90)
                {
                    key = (ConsoleKey)cki [1].KeyChar;
                    mod = ConsoleModifiers.Shift | ConsoleModifiers.Alt;

                    newConsoleKeyInfo = new (
                                             cki [1].KeyChar,
                                             (ConsoleKey)Math.Min ((uint)key, 255),
                                             (mod & ConsoleModifiers.Shift) != 0,
                                             (mod & ConsoleModifiers.Alt) != 0,
                                             (mod & ConsoleModifiers.Control) != 0);
                }
                else if (cki [1].KeyChar >= 97 && cki [1].KeyChar <= 122)
                {
                    key = (ConsoleKey)cki [1].KeyChar.ToString ().ToUpper () [0];
                    mod = ConsoleModifiers.Alt;

                    newConsoleKeyInfo = new (
                                             cki [1].KeyChar,
                                             (ConsoleKey)Math.Min ((uint)key, 255),
                                             (mod & ConsoleModifiers.Shift) != 0,
                                             (mod & ConsoleModifiers.Alt) != 0,
                                             (mod & ConsoleModifiers.Control) != 0);
                }
                else if (cki [1].KeyChar is '\0' or ' ')
                {
                    key = ConsoleKey.Spacebar;

                    if (kChars.Length > 1 && kChars [1] == '\0')
                    {
                        mod = ConsoleModifiers.Alt | ConsoleModifiers.Control;
                    }
                    else
                    {
                        mod = ConsoleModifiers.Shift | ConsoleModifiers.Alt;
                    }

                    newConsoleKeyInfo = new (
                                             cki [1].KeyChar,
                                             (ConsoleKey)Math.Min ((uint)key, 255),
                                             (mod & ConsoleModifiers.Shift) != 0,
                                             (mod & ConsoleModifiers.Alt) != 0,
                                             (mod & ConsoleModifiers.Control) != 0);
                }
                else if (cki [1].KeyChar is '\n' or '\r')
                {
                    key = ConsoleKey.Enter;

                    if (kChars.Length > 1 && kChars [1] == '\n')
                    {
                        mod = ConsoleModifiers.Alt | ConsoleModifiers.Control;
                    }
                    else
                    {
                        mod = ConsoleModifiers.Shift | ConsoleModifiers.Alt;
                    }

                    newConsoleKeyInfo = new (
                                             cki [1].KeyChar,
                                             (ConsoleKey)Math.Min ((uint)key, 255),
                                             (mod & ConsoleModifiers.Shift) != 0,
                                             (mod & ConsoleModifiers.Alt) != 0,
                                             (mod & ConsoleModifiers.Control) != 0);
                }
                else
                {
                    key = (ConsoleKey)cki [1].KeyChar;
                    mod = ConsoleModifiers.Alt;

                    newConsoleKeyInfo = new (
                                             cki [1].KeyChar,
                                             (ConsoleKey)Math.Min ((uint)key, 255),
                                             (mod & ConsoleModifiers.Shift) != 0,
                                             (mod & ConsoleModifiers.Alt) != 0,
                                             (mod & ConsoleModifiers.Control) != 0);
                }

                break;
            case "SS3":
                key = GetConsoleKey (terminator [0], values [0], ref mod, ref keyChar);

                newConsoleKeyInfo = new (
                                         keyChar,
                                         key,
                                         (mod & ConsoleModifiers.Shift) != 0,
                                         (mod & ConsoleModifiers.Alt) != 0,
                                         (mod & ConsoleModifiers.Control) != 0);

                break;
            case "CSI":
                // Reset always IncompleteCkInfos
                if (IncompleteCkInfos is { })
                {
                    IncompleteCkInfos = null;
                }

                if (!string.IsNullOrEmpty (code) && code == "<")
                {
                    GetMouse (cki, out buttonState, out pos, continuousButtonPressedHandler);
                    isMouse = true;

                    return;
                }

                if (EscSeqRequests.HasResponse (terminator))
                {
                    isResponse = true;
                    EscSeqRequests.Remove (terminator);

                    return;
                }

                if (!string.IsNullOrEmpty (terminator))
                {
                    System.Diagnostics.Debug.Assert (terminator.Length == 1);

                    key = GetConsoleKey (terminator [0], values [0], ref mod, ref keyChar);

                    if (key != 0 && values.Length > 1)
                    {
                        mod |= GetConsoleModifiers (values [1]);
                    }

                    if (keyChar != 0 || key != 0 || mod != 0)
                    {
                        newConsoleKeyInfo = new (
                                                 keyChar,
                                                 key,
                                                 (mod & ConsoleModifiers.Shift) != 0,
                                                 (mod & ConsoleModifiers.Alt) != 0,
                                                 (mod & ConsoleModifiers.Control) != 0);
                    }
                    else
                    {
                        // It's request response that wasn't handled by a valid request terminator
                        System.Diagnostics.Debug.Assert (EscSeqRequests.Statuses.Count > 0);

                        isResponse = true;
                        EscSeqRequests.Remove (terminator);
                    }
                }
                else
                {
                    // BUGBUG: See https://github.com/gui-cs/Terminal.Gui/issues/2803
                    // This is caused by NetDriver depending on Console.KeyAvailable?
                    //throw new InvalidOperationException ("CSI response, but there's no terminator");

                    IncompleteCkInfos = cki;
                }

                break;
            default:
                newConsoleKeyInfo = MapConsoleKeyInfo (cki [0]);
                key = newConsoleKeyInfo.Key;
                mod = newConsoleKeyInfo.Modifiers;

                break;
        }
    }

    /// <summary>
    ///     Gets the c1Control used in the called escape sequence.
    /// </summary>
    /// <param name="c">The char used.</param>
    /// <returns>The c1Control.</returns>
    [Pure]
    public static string GetC1ControlChar (in char c)
    {
        // These control characters are used in the vtXXX emulation.
        return c switch
               {
                   'D' => "IND", // Index
                   'E' => "NEL", // Next Line
                   'H' => "HTS", // Tab Set
                   'M' => "RI", // Reverse Index
                   'N' => "SS2", // Single Shift Select of G2 Character Set: affects next character only
                   'O' => "SS3", // Single Shift Select of G3 Character Set: affects next character only
                   'P' => "DCS", // Device Control String
                   'V' => "SPA", // Start of Guarded Area
                   'W' => "EPA", // End of Guarded Area
                   'X' => "SOS", // Start of String
                   'Z' => "DECID", // Return Terminal ID Obsolete form of CSI c (DA)
                   '[' => "CSI", // Control Sequence Introducer
                   '\\' => "ST", // String Terminator
                   ']' => "OSC", // Operating System Command
                   '^' => "PM", // Privacy Message
                   '_' => "APC", // Application Program Command
                   _ => string.Empty
               };
    }


    /// <summary>
    ///     Gets the <see cref="ConsoleKey"/> depending on terminating and value.
    /// </summary>
    /// <param name="terminator">
    ///     The terminator indicating a reply to <see cref="CSI_SendDeviceAttributes"/> or
    ///     <see cref="CSI_SendDeviceAttributes2"/>.
    /// </param>
    /// <param name="value">The value.</param>
    /// <param name="mod">The <see cref="ConsoleModifiers"/> which may change.</param>
    /// <param name="keyChar">Normally is '\0' but on some cases may need other value.</param>
    /// <returns>The <see cref="ConsoleKey"/> and probably the <see cref="ConsoleModifiers"/>.</returns>
    public static ConsoleKey GetConsoleKey (char terminator, string? value, ref ConsoleModifiers mod, ref char keyChar)
    {
        if (terminator == 'Z')
        {
            mod |= ConsoleModifiers.Shift;
        }

        if (terminator == 'l')
        {
            keyChar = '+';
        }

        if (terminator == 'm')
        {
            keyChar = '-';
        }

        return (terminator, value) switch
               {
                   ('A', _) => ConsoleKey.UpArrow,
                   ('B', _) => ConsoleKey.DownArrow,
                   ('C', _) => ConsoleKey.RightArrow,
                   ('D', _) => ConsoleKey.LeftArrow,
                   ('E', _) => ConsoleKey.Clear,
                   ('F', _) => ConsoleKey.End,
                   ('H', _) => ConsoleKey.Home,
                   ('P', _) => ConsoleKey.F1,
                   ('Q', _) => ConsoleKey.F2,
                   ('R', _) => ConsoleKey.F3,
                   ('S', _) => ConsoleKey.F4,
                   ('Z', _) => ConsoleKey.Tab,
                   ('~', "2") => ConsoleKey.Insert,
                   ('~', "3") => ConsoleKey.Delete,
                   ('~', "5") => ConsoleKey.PageUp,
                   ('~', "6") => ConsoleKey.PageDown,
                   ('~', "15") => ConsoleKey.F5,
                   ('~', "17") => ConsoleKey.F6,
                   ('~', "18") => ConsoleKey.F7,
                   ('~', "19") => ConsoleKey.F8,
                   ('~', "20") => ConsoleKey.F9,
                   ('~', "21") => ConsoleKey.F10,
                   ('~', "23") => ConsoleKey.F11,
                   ('~', "24") => ConsoleKey.F12,
                   // These terminators are used by macOS on a numeric keypad without keys modifiers
                   ('l', null) => ConsoleKey.Add,
                   ('m', null) => ConsoleKey.Subtract,
                   ('p', null) => ConsoleKey.Insert,
                   ('q', null) => ConsoleKey.End,
                   ('r', null) => ConsoleKey.DownArrow,
                   ('s', null) => ConsoleKey.PageDown,
                   ('t', null) => ConsoleKey.LeftArrow,
                   ('u', null) => ConsoleKey.Clear,
                   ('v', null) => ConsoleKey.RightArrow,
                   ('w', null) => ConsoleKey.Home,
                   ('x', null) => ConsoleKey.UpArrow,
                   ('y', null) => ConsoleKey.PageUp,
                   (_, _) => 0
               };
    }

    /// <summary>
    ///     Gets the <see cref="ConsoleModifiers"/> from the value.
    /// </summary>
    /// <param name="value">The value.</param>
    /// <returns>The <see cref="ConsoleModifiers"/> or zero.</returns>
    public static ConsoleModifiers GetConsoleModifiers (string? value)
    {
        return value switch
               {
                   "2" => ConsoleModifiers.Shift,
                   "3" => ConsoleModifiers.Alt,
                   "4" => ConsoleModifiers.Shift | ConsoleModifiers.Alt,
                   "5" => ConsoleModifiers.Control,
                   "6" => ConsoleModifiers.Shift | ConsoleModifiers.Control,
                   "7" => ConsoleModifiers.Alt | ConsoleModifiers.Control,
                   "8" => ConsoleModifiers.Shift | ConsoleModifiers.Alt | ConsoleModifiers.Control,
                   _ => 0
               };
    }
    #nullable restore

    /// <summary>
    ///     Gets all the needed information about an escape sequence.
    /// </summary>
    /// <param name="kChar">The array with all chars.</param>
    /// <returns>
    ///     The c1Control returned by <see cref="GetC1ControlChar"/>, code, values and terminating.
    /// </returns>
    public static (string c1Control, string code, string [] values, string terminating) GetEscapeResult (char [] kChar)
    {
        if (kChar is null || kChar.Length == 0 || (kChar.Length == 1 && kChar [0] != KeyEsc))
        {
            return (null, null, null, null);
        }

        if (kChar [0] != KeyEsc)
        {
            throw new InvalidOperationException ("Invalid escape character!");
        }

        if (kChar.Length == 1)
        {
            return ("ESC", null, null, null);
        }

        if (kChar.Length == 2)
        {
            return ("ESC", null, null, kChar [1].ToString ());
        }

        string c1Control = GetC1ControlChar (kChar [1]);
        string code = null;
        int nSep = kChar.Count (static x => x == ';') + 1;
        var values = new string [nSep];
        var valueIdx = 0;
        var terminating = string.Empty;

        for (var i = 2; i < kChar.Length; i++)
        {
            char c = kChar [i];

            if (char.IsDigit (c))
            {
                // PERF: Ouch
                values [valueIdx] += c.ToString ();
            }
            else if (c == ';')
            {
                valueIdx++;
            }
            else if (valueIdx == nSep - 1 || i == kChar.Length - 1)
            {
                // PERF: Ouch
                terminating += c.ToString ();
            }
            else
            {
                // PERF: Ouch
                code += c.ToString ();
            }
        }

        return (c1Control, code, values, terminating);
    }

    /// <summary>
    ///     A helper to get only the <see cref="ConsoleKeyInfo.KeyChar"/> from the <see cref="ConsoleKeyInfo"/> array.
    /// </summary>
    /// <param name="cki"></param>
    /// <returns>The char array of the escape sequence.</returns>
    // PERF: This is expensive
    public static char [] GetKeyCharArray (ConsoleKeyInfo [] cki)
    {
        char [] kChar = [];
        var length = 0;

        foreach (ConsoleKeyInfo kc in cki)
        {
            length++;
            Array.Resize (ref kChar, length);
            kChar [length - 1] = kc.KeyChar;
        }

        return kChar;
    }

    /// <summary>
    ///     Gets the <see cref="MouseFlags"/> mouse button flags and the position.
    /// </summary>
    /// <param name="cki">The <see cref="ConsoleKeyInfo"/> array.</param>
    /// <param name="mouseFlags">The mouse button flags.</param>
    /// <param name="pos">The mouse position.</param>
    /// <param name="continuousButtonPressedHandler">The handler that will process the event.</param>
    public static void GetMouse (
        ConsoleKeyInfo [] cki,
        out List<MouseFlags> mouseFlags,
        out Point pos,
        Action<MouseFlags, Point> continuousButtonPressedHandler
    )
    {
        MouseFlags buttonState = 0;
        pos = Point.Empty;
        var buttonCode = 0;
        var foundButtonCode = false;
        var foundPoint = 0;
        string value = string.Empty;
        char [] kChar = GetKeyCharArray (cki);

        // PERF: This loop could benefit from use of Spans and other strategies to avoid copies.
        //System.Diagnostics.Debug.WriteLine ($"kChar: {new string (kChar)}");
        for (var i = 0; i < kChar.Length; i++)
        {
            // PERF: Copy
            char c = kChar [i];

            if (c == '<')
            {
                foundButtonCode = true;
            }
            else if (foundButtonCode && c != ';')
            {
                // PERF: Ouch
                value += c.ToString ();
            }
            else if (c == ';')
            {
                if (foundButtonCode)
                {
                    foundButtonCode = false;
                    buttonCode = int.Parse (value);
                }

                if (foundPoint == 1)
                {
                    pos.X = int.Parse (value) - 1;
                }

                value = string.Empty;
                foundPoint++;
            }
            else if (foundPoint > 0 && c != 'm' && c != 'M')
            {
                value += c.ToString ();
            }
            else if (c == 'm' || c == 'M')
            {
                //pos.Y = int.Parse (value) + Console.WindowTop - 1;
                pos.Y = int.Parse (value) - 1;

                switch (buttonCode)
                {
                    case 0:
                    case 8:
                    case 16:
                    case 24:
                    case 32:
                    case 36:
                    case 40:
                    case 48:
                    case 56:
                        buttonState = c == 'M'
                                          ? MouseFlags.Button1Pressed
                                          : MouseFlags.Button1Released;

                        break;
                    case 1:
                    case 9:
                    case 17:
                    case 25:
                    case 33:
                    case 37:
                    case 41:
                    case 45:
                    case 49:
                    case 53:
                    case 57:
                    case 61:
                        buttonState = c == 'M'
                                          ? MouseFlags.Button2Pressed
                                          : MouseFlags.Button2Released;

                        break;
                    case 2:
                    case 10:
                    case 14:
                    case 18:
                    case 22:
                    case 26:
                    case 30:
                    case 34:
                    case 42:
                    case 46:
                    case 50:
                    case 54:
                    case 58:
                    case 62:
                        buttonState = c == 'M'
                                          ? MouseFlags.Button3Pressed
                                          : MouseFlags.Button3Released;

                        break;
                    case 35:
                    //// Needed for Windows OS
                    //if (isButtonPressed && c == 'm'
                    //	&& (lastMouseEvent.ButtonState == MouseFlags.Button1Pressed
                    //	|| lastMouseEvent.ButtonState == MouseFlags.Button2Pressed
                    //	|| lastMouseEvent.ButtonState == MouseFlags.Button3Pressed)) {

                    //	switch (lastMouseEvent.ButtonState) {
                    //	case MouseFlags.Button1Pressed:
                    //		buttonState = MouseFlags.Button1Released;
                    //		break;
                    //	case MouseFlags.Button2Pressed:
                    //		buttonState = MouseFlags.Button2Released;
                    //		break;
                    //	case MouseFlags.Button3Pressed:
                    //		buttonState = MouseFlags.Button3Released;
                    //		break;
                    //	}
                    //} else {
                    //	buttonState = MouseFlags.ReportMousePosition;
                    //}
                    //break;
                    case 39:
                    case 43:
                    case 47:
                    case 51:
                    case 55:
                    case 59:
                    case 63:
                        buttonState = MouseFlags.ReportMousePosition;

                        break;
                    case 64:
                        buttonState = MouseFlags.WheeledUp;

                        break;
                    case 65:
                        buttonState = MouseFlags.WheeledDown;

                        break;
                    case 68:
                    case 72:
                    case 80:
                        buttonState = MouseFlags.WheeledLeft; // Shift/Ctrl+WheeledUp

                        break;
                    case 69:
                    case 73:
                    case 81:
                        buttonState = MouseFlags.WheeledRight; // Shift/Ctrl+WheeledDown

                        break;
                }

                // Modifiers.
                switch (buttonCode)
                {
                    case 8:
                    case 9:
                    case 10:
                    case 43:
                        buttonState |= MouseFlags.ButtonAlt;

                        break;
                    case 14:
                    case 47:
                        buttonState |= MouseFlags.ButtonAlt | MouseFlags.ButtonShift;

                        break;
                    case 16:
                    case 17:
                    case 18:
                    case 51:
                        buttonState |= MouseFlags.ButtonCtrl;

                        break;
                    case 22:
                    case 55:
                        buttonState |= MouseFlags.ButtonCtrl | MouseFlags.ButtonShift;

                        break;
                    case 24:
                    case 25:
                    case 26:
                    case 59:
                        buttonState |= MouseFlags.ButtonCtrl | MouseFlags.ButtonAlt;

                        break;
                    case 30:
                    case 63:
                        buttonState |= MouseFlags.ButtonCtrl | MouseFlags.ButtonShift | MouseFlags.ButtonAlt;

                        break;
                    case 32:
                    case 33:
                    case 34:
                        buttonState |= MouseFlags.ReportMousePosition;

                        break;
                    case 36:
                    case 37:
                        buttonState |= MouseFlags.ReportMousePosition | MouseFlags.ButtonShift;

                        break;
                    case 39:
                    case 68:
                    case 69:
                        buttonState |= MouseFlags.ButtonShift;

                        break;
                    case 40:
                    case 41:
                    case 42:
                        buttonState |= MouseFlags.ReportMousePosition | MouseFlags.ButtonAlt;

                        break;
                    case 45:
                    case 46:
                        buttonState |= MouseFlags.ReportMousePosition | MouseFlags.ButtonAlt | MouseFlags.ButtonShift;

                        break;
                    case 48:
                    case 49:
                    case 50:
                        buttonState |= MouseFlags.ReportMousePosition | MouseFlags.ButtonCtrl;

                        break;
                    case 53:
                    case 54:
                        buttonState |= MouseFlags.ReportMousePosition | MouseFlags.ButtonCtrl | MouseFlags.ButtonShift;

                        break;
                    case 56:
                    case 57:
                    case 58:
                        buttonState |= MouseFlags.ReportMousePosition | MouseFlags.ButtonCtrl | MouseFlags.ButtonAlt;

                        break;
                    case 61:
                    case 62:
                        buttonState |= MouseFlags.ReportMousePosition | MouseFlags.ButtonCtrl | MouseFlags.ButtonShift | MouseFlags.ButtonAlt;

                        break;
                }
            }
        }

        mouseFlags = [MouseFlags.AllEvents];

        if (_lastMouseButtonPressed != null
            && !_isButtonPressed
            && !buttonState.HasFlag (MouseFlags.ReportMousePosition)
            && !buttonState.HasFlag (MouseFlags.Button1Released)
            && !buttonState.HasFlag (MouseFlags.Button2Released)
            && !buttonState.HasFlag (MouseFlags.Button3Released)
            && !buttonState.HasFlag (MouseFlags.Button4Released))
        {
            _lastMouseButtonPressed = null;
            _isButtonPressed = false;
        }

        if ((!_isButtonClicked
             && !_isButtonDoubleClicked
             && (buttonState == MouseFlags.Button1Pressed
                 || buttonState == MouseFlags.Button2Pressed
                 || buttonState == MouseFlags.Button3Pressed
                 || buttonState == MouseFlags.Button4Pressed)
             && _lastMouseButtonPressed is null)
            || (_isButtonPressed && _lastMouseButtonPressed is { } && buttonState.HasFlag (MouseFlags.ReportMousePosition)))
        {
            mouseFlags [0] = buttonState;
            _lastMouseButtonPressed = buttonState;
            _isButtonPressed = true;

            _point = pos;

            if ((mouseFlags [0] & MouseFlags.ReportMousePosition) == 0)
            {
                Application.MainLoop?.AddIdle (
                                              () =>
                                              {
                                                  // INTENT: What's this trying to do?
                                                  // The task itself is not awaited.
                                                  Task.Run (
                                                            async () => await ProcessContinuousButtonPressedAsync (
                                                                         buttonState,
                                                                         continuousButtonPressedHandler));

                                                  return false;
                                              });
            }
            else if (mouseFlags [0].HasFlag (MouseFlags.ReportMousePosition))
            {
                _point = pos;

                // The isButtonPressed must always be true, otherwise we can lose the feature
                // If mouse flags has ReportMousePosition this feature won't run
                // but is always prepared with the new location
                //isButtonPressed = false;
            }
        }
        else if (_isButtonDoubleClicked
                 && (buttonState == MouseFlags.Button1Pressed
                     || buttonState == MouseFlags.Button2Pressed
                     || buttonState == MouseFlags.Button3Pressed
                     || buttonState == MouseFlags.Button4Pressed))
        {
            mouseFlags [0] = GetButtonTripleClicked (buttonState);
            _isButtonDoubleClicked = false;
            _isButtonTripleClicked = true;
        }
        else if (_isButtonClicked
                 && (buttonState == MouseFlags.Button1Pressed
                     || buttonState == MouseFlags.Button2Pressed
                     || buttonState == MouseFlags.Button3Pressed
                     || buttonState == MouseFlags.Button4Pressed))
        {
            mouseFlags [0] = GetButtonDoubleClicked (buttonState);
            _isButtonClicked = false;
            _isButtonDoubleClicked = true;

            Application.MainLoop?.AddIdle (
                                          () =>
                                          {
                                              Task.Run (async () => await ProcessButtonDoubleClickedAsync ());

                                              return false;
                                          });
        }

        //else if (isButtonReleased && !isButtonClicked && buttonState == MouseFlags.ReportMousePosition) {
        //	mouseFlag [0] = GetButtonClicked ((MouseFlags)lastMouseButtonReleased);
        //	lastMouseButtonReleased = null;
        //	isButtonReleased = false;
        //	isButtonClicked = true;
        //	Application.MainLoop.AddIdle (() => {
        //		Task.Run (async () => await ProcessButtonClickedAsync ());
        //		return false;
        //	});

        //} 
        else if (!_isButtonClicked
                 && !_isButtonDoubleClicked
                 && (buttonState == MouseFlags.Button1Released
                     || buttonState == MouseFlags.Button2Released
                     || buttonState == MouseFlags.Button3Released
                     || buttonState == MouseFlags.Button4Released))
        {
            mouseFlags [0] = buttonState;
            _isButtonPressed = false;

            if (_isButtonTripleClicked)
            {
                _isButtonTripleClicked = false;
            }
            else if (pos.X == _point?.X && pos.Y == _point?.Y)
            {
                mouseFlags.Add (GetButtonClicked (buttonState));
                _isButtonClicked = true;

                Application.MainLoop?.AddIdle (
                                              () =>
                                              {
                                                  Task.Run (async () => await ProcessButtonClickedAsync ());

                                                  return false;
                                              });
            }

            _point = pos;

            //if ((lastMouseButtonPressed & MouseFlags.ReportMousePosition) == 0) {
            //	lastMouseButtonReleased = buttonState;
            //	isButtonPressed = false;
            //	isButtonReleased = true;
            //} else {
            //	lastMouseButtonPressed = null;
            //	isButtonPressed = false;
            //}
        }
        else if (buttonState == MouseFlags.WheeledUp)
        {
            mouseFlags [0] = MouseFlags.WheeledUp;
        }
        else if (buttonState == MouseFlags.WheeledDown)
        {
            mouseFlags [0] = MouseFlags.WheeledDown;
        }
        else if (buttonState == MouseFlags.WheeledLeft)
        {
            mouseFlags [0] = MouseFlags.WheeledLeft;
        }
        else if (buttonState == MouseFlags.WheeledRight)
        {
            mouseFlags [0] = MouseFlags.WheeledRight;
        }
        else if (buttonState == MouseFlags.ReportMousePosition)
        {
            mouseFlags [0] = MouseFlags.ReportMousePosition;
        }
        else
        {
            mouseFlags [0] = buttonState;

            //foreach (var flag in buttonState.GetUniqueFlags()) {
            //	mouseFlag [0] |= flag;
            //}
        }

        mouseFlags [0] = SetControlKeyStates (buttonState, mouseFlags [0]);

        //buttonState = mouseFlags;

        //System.Diagnostics.Debug.WriteLine ($"buttonState: {buttonState} X: {pos.X} Y: {pos.Y}");
        //foreach (var mf in mouseFlags) {
        //	System.Diagnostics.Debug.WriteLine ($"mouseFlags: {mf} X: {pos.X} Y: {pos.Y}");
        //}
    }

    /// <summary>
    ///     Ensures a console key is mapped to one that works correctly with ANSI escape sequences.
    /// </summary>
    /// <param name="consoleKeyInfo">The <see cref="ConsoleKeyInfo"/>.</param>
    /// <returns>The <see cref="ConsoleKeyInfo"/> modified.</returns>
    public static ConsoleKeyInfo MapConsoleKeyInfo (ConsoleKeyInfo consoleKeyInfo)
    {
        ConsoleKeyInfo newConsoleKeyInfo = consoleKeyInfo;
        ConsoleKey key = ConsoleKey.None;
        char keyChar = consoleKeyInfo.KeyChar;

        switch ((uint)keyChar)
        {
            case 0:
                if (consoleKeyInfo.Key == (ConsoleKey)64)
                { // Ctrl+Space in Windows.
                    newConsoleKeyInfo = new (
                                             consoleKeyInfo.KeyChar,
                                             ConsoleKey.Spacebar,
                                             (consoleKeyInfo.Modifiers & ConsoleModifiers.Shift) != 0,
                                             (consoleKeyInfo.Modifiers & ConsoleModifiers.Alt) != 0,
                                             (consoleKeyInfo.Modifiers & ConsoleModifiers.Control) != 0);
                }
                else if (consoleKeyInfo.Key == ConsoleKey.None)
                {
                    newConsoleKeyInfo = new (
                                             consoleKeyInfo.KeyChar,
                                             ConsoleKey.Spacebar,
                                             (consoleKeyInfo.Modifiers & ConsoleModifiers.Shift) != 0,
                                             (consoleKeyInfo.Modifiers & ConsoleModifiers.Alt) != 0,
                                             true);
                }

                break;
<<<<<<< HEAD
            case uint n when n > 0 && n <= KeyEsc:
                if (n == KeyEsc)
                {
                    key= ConsoleKey.Escape;

                    newConsoleKeyInfo = new ConsoleKeyInfo (
                                                            consoleKeyInfo.KeyChar,
                                                            key,
                                                            (consoleKeyInfo.Modifiers & ConsoleModifiers.Shift) != 0,
                                                            (consoleKeyInfo.Modifiers & ConsoleModifiers.Alt) != 0,
                                                            (consoleKeyInfo.Modifiers & ConsoleModifiers.Control) != 0);
                }
                else
                if (consoleKeyInfo.Key == 0 && consoleKeyInfo.KeyChar == '\r')
=======
            case uint n when n is > 0 and <= KeyEsc:
                if (consoleKeyInfo is { Key: 0, KeyChar: '\u001B' })
                {
                    key = ConsoleKey.Escape;

                    newConsoleKeyInfo = new (
                                             consoleKeyInfo.KeyChar,
                                             key,
                                             (consoleKeyInfo.Modifiers & ConsoleModifiers.Shift) != 0,
                                             (consoleKeyInfo.Modifiers & ConsoleModifiers.Alt) != 0,
                                             (consoleKeyInfo.Modifiers & ConsoleModifiers.Control) != 0);
                }
                else if (consoleKeyInfo is { Key: 0, KeyChar: '\t' })
                {
                    key = ConsoleKey.Tab;

                    newConsoleKeyInfo = new (
                                             consoleKeyInfo.KeyChar,
                                             key,
                                             (consoleKeyInfo.Modifiers & ConsoleModifiers.Shift) != 0,
                                             (consoleKeyInfo.Modifiers & ConsoleModifiers.Alt) != 0,
                                             (consoleKeyInfo.Modifiers & ConsoleModifiers.Control) != 0);
                }
                else if (consoleKeyInfo is { Key: 0, KeyChar: '\r' })
>>>>>>> f6db2fc8
                {
                    key = ConsoleKey.Enter;

                    newConsoleKeyInfo = new (
                                             consoleKeyInfo.KeyChar,
                                             key,
                                             (consoleKeyInfo.Modifiers & ConsoleModifiers.Shift) != 0,
                                             (consoleKeyInfo.Modifiers & ConsoleModifiers.Alt) != 0,
                                             (consoleKeyInfo.Modifiers & ConsoleModifiers.Control) != 0);
                }
                else if (consoleKeyInfo is { Key: 0, KeyChar: '\n' })
                {
                    key = ConsoleKey.Enter;

                    newConsoleKeyInfo = new (
                                             consoleKeyInfo.KeyChar,
                                             key,
                                             (consoleKeyInfo.Modifiers & ConsoleModifiers.Shift) != 0,
                                             (consoleKeyInfo.Modifiers & ConsoleModifiers.Alt) != 0,
                                             true);
                }
                else if (consoleKeyInfo.Key == 0)
                {
                    key = (ConsoleKey)(char)(consoleKeyInfo.KeyChar + (uint)ConsoleKey.A - 1);

                    newConsoleKeyInfo = new (
                                             consoleKeyInfo.KeyChar,
                                             key,
                                             (consoleKeyInfo.Modifiers & ConsoleModifiers.Shift) != 0,
                                             (consoleKeyInfo.Modifiers & ConsoleModifiers.Alt) != 0,
                                             true);
                }

                break;
            case 127: // DEL
                key = ConsoleKey.Backspace;

                newConsoleKeyInfo = new (
                                         consoleKeyInfo.KeyChar,
                                         key,
                                         (consoleKeyInfo.Modifiers & ConsoleModifiers.Shift) != 0,
                                         (consoleKeyInfo.Modifiers & ConsoleModifiers.Alt) != 0,
                                         (consoleKeyInfo.Modifiers & ConsoleModifiers.Control) != 0);

                break;
            default:
                uint ck = MapKeyCodeToConsoleKey ((KeyCode)consoleKeyInfo.KeyChar, out bool isConsoleKey);

                if (isConsoleKey)
                {
                    key = (ConsoleKey)ck;
                }

                newConsoleKeyInfo = new (
                                         keyChar,
                                         key,
                                         GetShiftMod (consoleKeyInfo.Modifiers),
                                         (consoleKeyInfo.Modifiers & ConsoleModifiers.Alt) != 0,
                                         (consoleKeyInfo.Modifiers & ConsoleModifiers.Control) != 0);

                break;
        }

        return newConsoleKeyInfo;

        bool GetShiftMod (ConsoleModifiers modifiers)
        {
            if (consoleKeyInfo.KeyChar is >= (char)ConsoleKey.A and <= (char)ConsoleKey.Z && modifiers == ConsoleModifiers.None)
            {
                return true;
            }

            return (modifiers & ConsoleModifiers.Shift) != 0;
        }
    }

    private static MouseFlags _lastMouseFlags;

    /// <summary>
    ///     Provides a handler to be invoked when mouse continuous button pressed is processed.
    /// </summary>
    public static event EventHandler<MouseEventArgs> ContinuousButtonPressed;

    /// <summary>
    ///     Provides a default mouse event handler that can be used by any driver.
    /// </summary>
    /// <param name="mouseFlag">The mouse flags event.</param>
    /// <param name="pos">The mouse position.</param>
    public static void ProcessMouseEvent (MouseFlags mouseFlag, Point pos)
    {
        bool WasButtonReleased (MouseFlags flag)
        {
            return flag.HasFlag (MouseFlags.Button1Released)
                   || flag.HasFlag (MouseFlags.Button2Released)
                   || flag.HasFlag (MouseFlags.Button3Released)
                   || flag.HasFlag (MouseFlags.Button4Released);
        }

        bool IsButtonNotPressed (MouseFlags flag)
        {
            return !flag.HasFlag (MouseFlags.Button1Pressed)
                   && !flag.HasFlag (MouseFlags.Button2Pressed)
                   && !flag.HasFlag (MouseFlags.Button3Pressed)
                   && !flag.HasFlag (MouseFlags.Button4Pressed);
        }

        bool IsButtonClickedOrDoubleClicked (MouseFlags flag)
        {
            return flag.HasFlag (MouseFlags.Button1Clicked)
                   || flag.HasFlag (MouseFlags.Button2Clicked)
                   || flag.HasFlag (MouseFlags.Button3Clicked)
                   || flag.HasFlag (MouseFlags.Button4Clicked)
                   || flag.HasFlag (MouseFlags.Button1DoubleClicked)
                   || flag.HasFlag (MouseFlags.Button2DoubleClicked)
                   || flag.HasFlag (MouseFlags.Button3DoubleClicked)
                   || flag.HasFlag (MouseFlags.Button4DoubleClicked);
        }

        if ((WasButtonReleased (mouseFlag) && IsButtonNotPressed (_lastMouseFlags)) || (IsButtonClickedOrDoubleClicked (mouseFlag) && _lastMouseFlags == 0))
        {
            return;
        }

        _lastMouseFlags = mouseFlag;

        var me = new MouseEventArgs { Flags = mouseFlag, Position = pos };

        ContinuousButtonPressed?.Invoke ((mouseFlag, pos), me);
    }

    /// <summary>
    ///     A helper to resize the <see cref="ConsoleKeyInfo"/> as needed.
    /// </summary>
    /// <param name="consoleKeyInfo">The <see cref="ConsoleKeyInfo"/>.</param>
    /// <param name="cki">The <see cref="ConsoleKeyInfo"/> array to resize.</param>
    /// <returns>The <see cref="ConsoleKeyInfo"/> resized.</returns>
    public static ConsoleKeyInfo [] ResizeArray (ConsoleKeyInfo consoleKeyInfo, ConsoleKeyInfo [] cki)
    {
        Array.Resize (ref cki, cki is null ? 1 : cki.Length + 1);
        cki [^1] = consoleKeyInfo;

        return cki;
    }

    /// <summary>
    ///     Insert a <see cref="ConsoleKeyInfo"/> array into the another <see cref="ConsoleKeyInfo"/> array at the specified
    ///     index.
    /// </summary>
    /// <param name="toInsert">The array to insert.</param>
    /// <param name="cki">The array where will be added the array.</param>
    /// <param name="index">The start index to insert the array, default is 0.</param>
    /// <returns>The <see cref="ConsoleKeyInfo"/> array with another array inserted.</returns>
    public static ConsoleKeyInfo [] InsertArray ([CanBeNull] ConsoleKeyInfo [] toInsert, ConsoleKeyInfo [] cki, int index = 0)
    {
        if (toInsert is null)
        {
            return cki;
        }

        if (cki is null)
        {
            return toInsert;
        }

        if (index < 0)
        {
            index = 0;
        }

        ConsoleKeyInfo [] backupCki = cki.Clone () as ConsoleKeyInfo [];

        Array.Resize (ref cki, cki.Length + toInsert.Length);

        for (var i = 0; i < cki.Length; i++)
        {
            if (i == index)
            {
                for (var j = 0; j < toInsert.Length; j++)
                {
                    cki [i] = toInsert [j];
                    i++;
                }

                for (int k = index; k < backupCki!.Length; k++)
                {
                    cki [i] = backupCki [k];
                    i++;
                }
            }
            else
            {
                cki [i] = backupCki! [i];
            }
        }

        return cki;
    }

    private static MouseFlags GetButtonClicked (MouseFlags mouseFlag)
    {
        MouseFlags mf = default;

        switch (mouseFlag)
        {
            case MouseFlags.Button1Released:
                mf = MouseFlags.Button1Clicked;

                break;

            case MouseFlags.Button2Released:
                mf = MouseFlags.Button2Clicked;

                break;

            case MouseFlags.Button3Released:
                mf = MouseFlags.Button3Clicked;

                break;
        }

        return mf;
    }

    private static MouseFlags GetButtonDoubleClicked (MouseFlags mouseFlag)
    {
        MouseFlags mf = default;

        switch (mouseFlag)
        {
            case MouseFlags.Button1Pressed:
                mf = MouseFlags.Button1DoubleClicked;

                break;

            case MouseFlags.Button2Pressed:
                mf = MouseFlags.Button2DoubleClicked;

                break;

            case MouseFlags.Button3Pressed:
                mf = MouseFlags.Button3DoubleClicked;

                break;
        }

        return mf;
    }

    private static MouseFlags GetButtonTripleClicked (MouseFlags mouseFlag)
    {
        MouseFlags mf = default;

        switch (mouseFlag)
        {
            case MouseFlags.Button1Pressed:
                mf = MouseFlags.Button1TripleClicked;

                break;

            case MouseFlags.Button2Pressed:
                mf = MouseFlags.Button2TripleClicked;

                break;

            case MouseFlags.Button3Pressed:
                mf = MouseFlags.Button3TripleClicked;

                break;
        }

        return mf;
    }

    internal static KeyCode MapKey (ConsoleKeyInfo keyInfo)
    {
        switch (keyInfo.Key)
        {
            case ConsoleKey.OemPeriod:
            case ConsoleKey.OemComma:
            case ConsoleKey.OemPlus:
            case ConsoleKey.OemMinus:
            case ConsoleKey.Packet:
            case ConsoleKey.Oem1:
            case ConsoleKey.Oem2:
            case ConsoleKey.Oem3:
            case ConsoleKey.Oem4:
            case ConsoleKey.Oem5:
            case ConsoleKey.Oem6:
            case ConsoleKey.Oem7:
            case ConsoleKey.Oem8:
            case ConsoleKey.Oem102:
                if (keyInfo.KeyChar == 0)
                {
                    // If the keyChar is 0, keyInfo.Key value is not a printable character.
                    System.Diagnostics.Debug.Assert (keyInfo.Key == 0);

                    return KeyCode.Null; // MapToKeyCodeModifiers (keyInfo.Modifiers, KeyCode)keyInfo.Key);
                }

                if (keyInfo.Modifiers != ConsoleModifiers.Shift)
                {
                    // If Shift wasn't down we don't need to do anything but return the keyInfo.KeyChar
                    return MapToKeyCodeModifiers (keyInfo.Modifiers, (KeyCode)keyInfo.KeyChar);
                }

                // Strip off Shift - We got here because they KeyChar from Windows is the shifted char (e.g. "Ç")
                // and passing on Shift would be redundant.
                return MapToKeyCodeModifiers (keyInfo.Modifiers & ~ConsoleModifiers.Shift, (KeyCode)keyInfo.KeyChar);
        }

        // Handle control keys whose VK codes match the related ASCII value (those below ASCII 33) like ESC
        if (keyInfo.Key != ConsoleKey.None && Enum.IsDefined (typeof (KeyCode), (uint)keyInfo.Key))
        {
            if (keyInfo.Modifiers.HasFlag (ConsoleModifiers.Control) && keyInfo.Key == ConsoleKey.I)
            {
                return KeyCode.Tab;
            }

            return MapToKeyCodeModifiers (keyInfo.Modifiers, (KeyCode)(uint)keyInfo.Key);
        }

        // Handle control keys (e.g. CursorUp)
        if (keyInfo.Key != ConsoleKey.None
            && Enum.IsDefined (typeof (KeyCode), (uint)keyInfo.Key + (uint)KeyCode.MaxCodePoint))
        {
            return MapToKeyCodeModifiers (keyInfo.Modifiers, (KeyCode)((uint)keyInfo.Key + (uint)KeyCode.MaxCodePoint));
        }

        if ((ConsoleKey)keyInfo.KeyChar is >= ConsoleKey.A and <= ConsoleKey.Z)
        {
            // Shifted
            keyInfo = new (
                           keyInfo.KeyChar,
                           (ConsoleKey)keyInfo.KeyChar,
                           true,
                           keyInfo.Modifiers.HasFlag (ConsoleModifiers.Alt),
                           keyInfo.Modifiers.HasFlag (ConsoleModifiers.Control));
        }

        if ((ConsoleKey)keyInfo.KeyChar - 32 is >= ConsoleKey.A and <= ConsoleKey.Z)
        {
            // Unshifted
            keyInfo = new (
                           keyInfo.KeyChar,
                           (ConsoleKey)(keyInfo.KeyChar - 32),
                           false,
                           keyInfo.Modifiers.HasFlag (ConsoleModifiers.Alt),
                           keyInfo.Modifiers.HasFlag (ConsoleModifiers.Control));
        }

        if (keyInfo.Key is >= ConsoleKey.A and <= ConsoleKey.Z)
        {
            if (keyInfo.Modifiers.HasFlag (ConsoleModifiers.Alt)
                || keyInfo.Modifiers.HasFlag (ConsoleModifiers.Control))
            {
                // NetDriver doesn't support Shift-Ctrl/Shift-Alt combos
                return MapToKeyCodeModifiers (keyInfo.Modifiers & ~ConsoleModifiers.Shift, (KeyCode)keyInfo.Key);
            }

            if (keyInfo.Modifiers == ConsoleModifiers.Shift)
            {
                // If ShiftMask is on  add the ShiftMask
                if (char.IsUpper (keyInfo.KeyChar))
                {
                    return (KeyCode)keyInfo.Key | KeyCode.ShiftMask;
                }
            }

            return (KeyCode)keyInfo.Key;
        }

        return MapToKeyCodeModifiers (keyInfo.Modifiers, (KeyCode)keyInfo.KeyChar);
    }

    private static async Task ProcessButtonClickedAsync ()
    {
        await Task.Delay (300);
        _isButtonClicked = false;
    }

    private static async Task ProcessButtonDoubleClickedAsync ()
    {
        await Task.Delay (300);
        _isButtonDoubleClicked = false;
    }

    private static async Task ProcessContinuousButtonPressedAsync (MouseFlags mouseFlag, Action<MouseFlags, Point> continuousButtonPressedHandler)
    {
        // PERF: Pause and poll in a hot loop.
        // This should be replaced with event dispatch and a synchronization primitive such as AutoResetEvent.
        // Will make a massive difference in responsiveness.
        while (_isButtonPressed)
        {
            await Task.Delay (100);

            View view = Application.WantContinuousButtonPressedView;

            if (view is null)
            {
                break;
            }

            if (_isButtonPressed && _lastMouseButtonPressed is { } && (mouseFlag & MouseFlags.ReportMousePosition) == 0)
            {
                Application.Invoke (() => continuousButtonPressedHandler (mouseFlag, _point ?? Point.Empty));
            }
        }
    }

    private static MouseFlags SetControlKeyStates (MouseFlags buttonState, MouseFlags mouseFlag)
    {
        if ((buttonState & MouseFlags.ButtonCtrl) != 0 && (mouseFlag & MouseFlags.ButtonCtrl) == 0)
        {
            mouseFlag |= MouseFlags.ButtonCtrl;
        }

        if ((buttonState & MouseFlags.ButtonShift) != 0 && (mouseFlag & MouseFlags.ButtonShift) == 0)
        {
            mouseFlag |= MouseFlags.ButtonShift;
        }

        if ((buttonState & MouseFlags.ButtonAlt) != 0 && (mouseFlag & MouseFlags.ButtonAlt) == 0)
        {
            mouseFlag |= MouseFlags.ButtonAlt;
        }

        return mouseFlag;
    }

    /// <summary>
    ///     Split a raw string into a list of string with the correct ansi escape sequence.
    /// </summary>
    /// <param name="rawData">The raw string containing one or many ansi escape sequence.</param>
    /// <returns>A list with a valid ansi escape sequence.</returns>
    public static List<string> SplitEscapeRawString (string rawData)
    {
        List<string> splitList = [];
        var isEscSeq = false;
        var split = string.Empty;
        char previousChar = '\0';

        for (var i = 0; i < rawData.Length; i++)
        {
            char c = rawData [i];

            if (c == '\u001B')
            {
                isEscSeq = true;

                split = AddAndClearSplit ();

                split += c.ToString ();
            }
            else if (!isEscSeq && c >= Key.Space)
            {
                split = AddAndClearSplit ();
                splitList.Add (c.ToString ());
            }
            else if ((previousChar != '\u001B' && c <= Key.Space) || (previousChar != '\u001B' && c == 127)
                     || (char.IsLetter (previousChar) && char.IsLower (c) && char.IsLetter (c))
                     || (!string.IsNullOrEmpty (split) && split.Length > 2 && char.IsLetter (previousChar) && char.IsLetterOrDigit (c))
                     || (!string.IsNullOrEmpty (split) && split.Length > 2 && char.IsLetter (previousChar) && char.IsPunctuation (c))
                     || (!string.IsNullOrEmpty (split) && split.Length > 2 && char.IsLetter (previousChar) && char.IsSymbol (c)))
            {
                isEscSeq = false;
                split = AddAndClearSplit ();
                splitList.Add (c.ToString ());
            }
            else
            {
                split += c.ToString ();
            }

            if (!string.IsNullOrEmpty (split) && i == rawData.Length - 1)
            {
                splitList.Add (split);
            }

            previousChar = c;
        }

        return splitList;

        string AddAndClearSplit ()
        {
            if (!string.IsNullOrEmpty (split))
            {
                splitList.Add (split);
                split = string.Empty;
            }

            return split;
        }
    }

    /// <summary>
    ///     Convert a <see cref="ConsoleKeyInfo"/> array to string.
    /// </summary>
    /// <param name="consoleKeyInfos"></param>
    /// <returns>The string representing the array.</returns>
    public static string ToString (ConsoleKeyInfo [] consoleKeyInfos)
    {
        StringBuilder sb = new ();

        foreach (ConsoleKeyInfo keyChar in consoleKeyInfos)
        {
            sb.Append (keyChar.KeyChar);
        }

        return sb.ToString ();
    }

    /// <summary>
    /// Convert a string to <see cref="ConsoleKeyInfo"/> array.
    /// </summary>
    /// <param name="ansi"></param>
    /// <returns>The <see cref="ConsoleKeyInfo"/>representing the string.</returns>
    public static ConsoleKeyInfo [] ToConsoleKeyInfoArray (string ansi)
    {
        if (ansi is null)
        {
            return null;
        }

        ConsoleKeyInfo [] cki = new ConsoleKeyInfo [ansi.Length];

        for (var i = 0; i < ansi.Length; i++)
        {
            char c = ansi [i];
            cki [i] = new (c, 0, false, false, false);
        }

        return cki;
    }

    #region Cursor

    //ESC [ M - RI Reverse Index – Performs the reverse operation of \n, moves cursor up one line, maintains horizontal position, scrolls buffer if necessary*

    /// <summary>
    ///     ESC [ 7 - Save Cursor Position in Memory**
    /// </summary>
    public static readonly string CSI_SaveCursorPosition = CSI + "7";

    /// <summary>
    ///     ESC [ 8 - DECSR Restore Cursor Position from Memory**
    /// </summary>
    public static readonly string CSI_RestoreCursorPosition = CSI + "8";

    /// <summary>
    ///     ESC [ 8 ; height ; width t - Set Terminal Window Size
    ///     https://terminalguide.namepad.de/seq/csi_st-8/
    /// </summary>
    public static string CSI_SetTerminalWindowSize (int height, int width) { return $"{CSI}8;{height};{width}t"; }

    //ESC [ < n > A - CUU - Cursor Up       Cursor up by < n >
    //ESC [ < n > B - CUD - Cursor Down     Cursor down by < n >
    //ESC [ < n > C - CUF - Cursor Forward  Cursor forward (Right) by < n >
    //ESC [ < n > D - CUB - Cursor Backward Cursor backward (Left) by < n >
    //ESC [ < n > E - CNL - Cursor Next Line - Cursor down < n > lines from current position
    //ESC [ < n > F - CPL - Cursor Previous Line    Cursor up < n > lines from current position
    //ESC [ < n > G - CHA - Cursor Horizontal Absolute      Cursor moves to < n > th position horizontally in the current line
    //ESC [ < n > d - VPA - Vertical Line Position Absolute Cursor moves to the < n > th position vertically in the current column

    /// <summary>
    ///     ESC [ y ; x H - CUP Cursor Position - Cursor moves to x ; y coordinate within the viewport, where x is the column
    ///     of the y line
    /// </summary>
    /// <param name="row">Origin is (1,1).</param>
    /// <param name="col">Origin is (1,1).</param>
    /// <returns></returns>
    public static string CSI_SetCursorPosition (int row, int col) { return $"{CSI}{row};{col}H"; }

    //ESC [ <y> ; <x> f - HVP     Horizontal Vertical Position* Cursor moves to<x>; <y> coordinate within the viewport, where <x> is the column of the<y> line
    //ESC [ s - ANSISYSSC       Save Cursor – Ansi.sys emulation	**With no parameters, performs a save cursor operation like DECSC
    //ESC [ u - ANSISYSRC       Restore Cursor – Ansi.sys emulation	**With no parameters, performs a restore cursor operation like DECRC
    //ESC [ ? 12 h - ATT160  Text Cursor Enable Blinking     Start the cursor blinking
    //ESC [ ? 12 l - ATT160  Text Cursor Disable Blinking    Stop blinking the cursor
    /// <summary>
    ///     ESC [ ? 25 h - DECTCEM Text Cursor Enable Mode Show    Show the cursor
    /// </summary>
    public static readonly string CSI_ShowCursor = CSI + "?25h";

    /// <summary>
    ///     ESC [ ? 25 l - DECTCEM Text Cursor Enable Mode Hide    Hide the cursor
    /// </summary>
    public static readonly string CSI_HideCursor = CSI + "?25l";

    //ESC [ ? 12 h - ATT160  Text Cursor Enable Blinking     Start the cursor blinking
    //ESC [ ? 12 l - ATT160  Text Cursor Disable Blinking    Stop blinking the cursor
    //ESC [ ? 25 h - DECTCEM Text Cursor Enable Mode Show    Show the cursor
    //ESC [ ? 25 l - DECTCEM Text Cursor Enable Mode Hide    Hide the cursor

    /// <summary>
    ///     Styles for ANSI ESC "[x q" - Set Cursor Style
    /// </summary>
    public enum DECSCUSR_Style
    {
        /// <summary>
        ///     DECSCUSR - User Shape - Default cursor shape configured by the user
        /// </summary>
        UserShape = 0,

        /// <summary>
        ///     DECSCUSR - Blinking Block - Blinking block cursor shape
        /// </summary>
        BlinkingBlock = 1,

        /// <summary>
        ///     DECSCUSR - Steady Block - Steady block cursor shape
        /// </summary>
        SteadyBlock = 2,

        /// <summary>
        ///     DECSCUSR - Blinking Underline - Blinking underline cursor shape
        /// </summary>
        BlinkingUnderline = 3,

        /// <summary>
        ///     DECSCUSR - Steady Underline - Steady underline cursor shape
        /// </summary>
        SteadyUnderline = 4,

        /// <summary>
        ///     DECSCUSR - Blinking Bar - Blinking bar cursor shape
        /// </summary>
        BlinkingBar = 5,

        /// <summary>
        ///     DECSCUSR - Steady Bar - Steady bar cursor shape
        /// </summary>
        SteadyBar = 6
    }

    /// <summary>
    ///     ESC [ n SP q - Select Cursor Style (DECSCUSR)
    ///     https://terminalguide.namepad.de/seq/csi_sq_t_space/
    /// </summary>
    /// <param name="style"></param>
    /// <returns></returns>
    public static string CSI_SetCursorStyle (DECSCUSR_Style style) { return $"{CSI}{(int)style} q"; }

    #endregion

    #region Colors

    /// <summary>
    ///     ESC [ (n) m - SGR - Set Graphics Rendition - Set the format of the screen and text as specified by (n)
    ///     This command is special in that the (n) position can accept between 0 and 16 parameters separated by semicolons.
    ///     When no parameters are specified, it is treated the same as a single 0 parameter.
    ///     https://terminalguide.namepad.de/seq/csi_sm/
    /// </summary>
    public static string CSI_SetGraphicsRendition (params int [] parameters) { return $"{CSI}{string.Join (";", parameters)}m"; }

    /// <summary>
    ///     ESC [ (n) m - Uses <see cref="CSI_SetGraphicsRendition(int[])"/> to set the foreground color.
    /// </summary>
    /// <param name="code">One of the 16 color codes.</param>
    /// <returns></returns>
    public static string CSI_SetForegroundColor (AnsiColorCode code) { return CSI_SetGraphicsRendition ((int)code); }

    /// <summary>
    ///     ESC [ (n) m - Uses <see cref="CSI_SetGraphicsRendition(int[])"/> to set the background color.
    /// </summary>
    /// <param name="code">One of the 16 color codes.</param>
    /// <returns></returns>
    public static string CSI_SetBackgroundColor (AnsiColorCode code) { return CSI_SetGraphicsRendition ((int)code + 10); }

    /// <summary>
    ///     ESC[38;5;{id}m - Set foreground color (256 colors)
    /// </summary>
    public static string CSI_SetForegroundColor256 (int color) { return $"{CSI}38;5;{color}m"; }

    /// <summary>
    ///     ESC[48;5;{id}m - Set background color (256 colors)
    /// </summary>
    public static string CSI_SetBackgroundColor256 (int color) { return $"{CSI}48;5;{color}m"; }

    /// <summary>
    ///     ESC[38;2;{r};{g};{b}m	Set foreground color as RGB.
    /// </summary>
    public static string CSI_SetForegroundColorRGB (int r, int g, int b) { return $"{CSI}38;2;{r};{g};{b}m"; }

    /// <summary>
    ///     ESC[48;2;{r};{g};{b}m	Set background color as RGB.
    /// </summary>
    public static string CSI_SetBackgroundColorRGB (int r, int g, int b) { return $"{CSI}48;2;{r};{g};{b}m"; }

    #endregion

    #region Requests

    /// <summary>
    ///     ESC [ ? 6 n - Request Cursor Position Report (?) (DECXCPR)
    ///     https://terminalguide.namepad.de/seq/csi_sn__p-6/
    ///     The terminal reply to <see cref="CSI_RequestCursorPositionReport"/>. ESC [ ? (y) ; (x) ; 1 R
    /// </summary>
    public static readonly AnsiEscapeSequenceRequest CSI_RequestCursorPositionReport = new () { Request = CSI + "?6n", Terminator = "R" };

    /// <summary>
    ///     The terminal reply to <see cref="CSI_RequestCursorPositionReport"/>. ESC [ ? (y) ; (x) R
    /// </summary>
    public static readonly string CSI_RequestCursorPositionReport_Terminator = "R";

    /// <summary>
    ///     ESC [ 0 c - Send Device Attributes (Primary DA)
    ///     https://invisible-island.net/xterm/ctlseqs/ctlseqs.html#h3-Application-Program-Command-functions
    ///     https://www.xfree86.org/current/ctlseqs.html
    ///     Windows Terminal v1.17 and below emits “\x1b[?1;0c”, indicating "VT101 with No Options".
    ///     Windows Terminal v1.18+ emits: \x1b[?61;6;7;22;23;24;28;32;42c"
    ///     See https://github.com/microsoft/terminal/pull/14906
    ///     61 - The device conforms to level 1 of the character cell display architecture
    ///     (See https://github.com/microsoft/terminal/issues/15693#issuecomment-1633304497)
    ///     6 = Selective erase
    ///     7 = Soft fonts
    ///     22 = Color text
    ///     23 = Greek character sets
    ///     24 = Turkish character sets
    ///     28 = Rectangular area operations
    ///     32 = Text macros
    ///     42 = ISO Latin-2 character set
    ///     The terminator indicating a reply to <see cref="CSI_SendDeviceAttributes"/> or
    ///     <see cref="CSI_SendDeviceAttributes2"/>
    /// </summary>
    public static readonly AnsiEscapeSequenceRequest CSI_SendDeviceAttributes = new () { Request = CSI + "0c", Terminator = "c" };

    /// <summary>
    ///     ESC [ > 0 c - Send Device Attributes (Secondary DA)
    ///     Windows Terminal v1.18+ emits: "\x1b[>0;10;1c" (vt100, firmware version 1.0, vt220)
<<<<<<< HEAD
    /// </summary>
    public static readonly AnsiEscapeSequenceRequest CSI_SendDeviceAttributes2 = new () { Request = CSI + ">0c", Terminator = "c" };

    /// <summary>
=======
>>>>>>> f6db2fc8
    ///     The terminator indicating a reply to <see cref="CSI_SendDeviceAttributes"/> or
    ///     <see cref="CSI_SendDeviceAttributes2"/>
    /// </summary>
    public static readonly string CSI_SendDeviceAttributes2 = CSI + ">0c";

    /// <summary>
    ///     CSI 16 t - Request sixel resolution (width and height in pixels)
    /// </summary>
    public static readonly AnsiEscapeSequenceRequest CSI_RequestSixelResolution = new () { Request = CSI + "16t", Terminator = "t" };

    /// <summary>
    ///     CSI 14 t - Request window size in pixels (width x height)
    /// </summary>
    public static readonly AnsiEscapeSequenceRequest CSI_RequestWindowSizeInPixels = new () { Request = CSI + "14t", Terminator = "t" };

    /// <summary>
    ///     CSI 1 8 t  | yes | yes |  yes  | report window size in chars
    ///     https://terminalguide.namepad.de/seq/csi_st-18/
    ///     The terminator indicating a reply to <see cref="CSI_ReportTerminalSizeInChars"/> : ESC [ 8 ; height ; width t
    /// </summary>
    public static readonly AnsiEscapeSequenceRequest CSI_ReportTerminalSizeInChars = new () { Request = CSI + "18t", Terminator = "t", Value = "8" };


    /// <summary>
    ///     The terminator indicating a reply to <see cref="CSI_ReportTerminalSizeInChars"/> : ESC [ 8 ; height ; width t
    /// </summary>
    public static readonly string CSI_ReportTerminalSizeInChars_Terminator = "t";

    /// <summary>
    ///     The value of the response to <see cref="CSI_ReportTerminalSizeInChars"/> indicating value 1 and 2 are the terminal
    ///     size in chars.
    /// </summary>
    public static readonly string CSI_ReportTerminalSizeInChars_ResponseValue = "8";

    #endregion
}<|MERGE_RESOLUTION|>--- conflicted
+++ resolved
@@ -1078,22 +1078,6 @@
                 }
 
                 break;
-<<<<<<< HEAD
-            case uint n when n > 0 && n <= KeyEsc:
-                if (n == KeyEsc)
-                {
-                    key= ConsoleKey.Escape;
-
-                    newConsoleKeyInfo = new ConsoleKeyInfo (
-                                                            consoleKeyInfo.KeyChar,
-                                                            key,
-                                                            (consoleKeyInfo.Modifiers & ConsoleModifiers.Shift) != 0,
-                                                            (consoleKeyInfo.Modifiers & ConsoleModifiers.Alt) != 0,
-                                                            (consoleKeyInfo.Modifiers & ConsoleModifiers.Control) != 0);
-                }
-                else
-                if (consoleKeyInfo.Key == 0 && consoleKeyInfo.KeyChar == '\r')
-=======
             case uint n when n is > 0 and <= KeyEsc:
                 if (consoleKeyInfo is { Key: 0, KeyChar: '\u001B' })
                 {
@@ -1118,7 +1102,6 @@
                                              (consoleKeyInfo.Modifiers & ConsoleModifiers.Control) != 0);
                 }
                 else if (consoleKeyInfo is { Key: 0, KeyChar: '\r' })
->>>>>>> f6db2fc8
                 {
                     key = ConsoleKey.Enter;
 
@@ -1848,17 +1831,8 @@
     /// <summary>
     ///     ESC [ > 0 c - Send Device Attributes (Secondary DA)
     ///     Windows Terminal v1.18+ emits: "\x1b[>0;10;1c" (vt100, firmware version 1.0, vt220)
-<<<<<<< HEAD
     /// </summary>
     public static readonly AnsiEscapeSequenceRequest CSI_SendDeviceAttributes2 = new () { Request = CSI + ">0c", Terminator = "c" };
-
-    /// <summary>
-=======
->>>>>>> f6db2fc8
-    ///     The terminator indicating a reply to <see cref="CSI_SendDeviceAttributes"/> or
-    ///     <see cref="CSI_SendDeviceAttributes2"/>
-    /// </summary>
-    public static readonly string CSI_SendDeviceAttributes2 = CSI + ">0c";
 
     /// <summary>
     ///     CSI 16 t - Request sixel resolution (width and height in pixels)
