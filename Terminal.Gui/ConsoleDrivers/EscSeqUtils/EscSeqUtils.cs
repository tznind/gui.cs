--- conflicted
+++ resolved
@@ -1078,22 +1078,6 @@
                 }
 
                 break;
-<<<<<<< HEAD
-            case uint n when n > 0 && n <= KeyEsc:
-                if (n == KeyEsc)
-                {
-                    key= ConsoleKey.Escape;
-
-                    newConsoleKeyInfo = new ConsoleKeyInfo (
-                                                            consoleKeyInfo.KeyChar,
-                                                            key,
-                                                            (consoleKeyInfo.Modifiers & ConsoleModifiers.Shift) != 0,
-                                                            (consoleKeyInfo.Modifiers & ConsoleModifiers.Alt) != 0,
-                                                            (consoleKeyInfo.Modifiers & ConsoleModifiers.Control) != 0);
-                }
-                else
-                if (consoleKeyInfo.Key == 0 && consoleKeyInfo.KeyChar == '\r')
-=======
             case uint n when n is > 0 and <= KeyEsc:
                 if (consoleKeyInfo is { Key: 0, KeyChar: '\u001B' })
                 {
@@ -1118,7 +1102,6 @@
                                              (consoleKeyInfo.Modifiers & ConsoleModifiers.Control) != 0);
                 }
                 else if (consoleKeyInfo is { Key: 0, KeyChar: '\r' })
->>>>>>> d0638732
                 {
                     key = ConsoleKey.Enter;
 
@@ -1816,11 +1799,7 @@
     ///     https://terminalguide.namepad.de/seq/csi_sn__p-6/
     ///     The terminal reply to <see cref="CSI_RequestCursorPositionReport"/>. ESC [ ? (y) ; (x) ; 1 R
     /// </summary>
-<<<<<<< HEAD
-    public static readonly AnsiEscapeSequenceRequest CSI_RequestCursorPositionReport = new () { Request = CSI + "?6n", Terminator = "R" };
-=======
     public static readonly AnsiEscapeSequence CSI_RequestCursorPositionReport = new () { Request = CSI + "?6n", Terminator = "R" };
->>>>>>> d0638732
 
     /// <summary>
     ///     The terminal reply to <see cref="CSI_RequestCursorPositionReport"/>. ESC [ ? (y) ; (x) R
@@ -1847,31 +1826,15 @@
     ///     The terminator indicating a reply to <see cref="CSI_SendDeviceAttributes"/> or
     ///     <see cref="CSI_SendDeviceAttributes2"/>
     /// </summary>
-<<<<<<< HEAD
-    public static readonly AnsiEscapeSequenceRequest CSI_SendDeviceAttributes = new () { Request = CSI + "0c", Terminator = "c" };
-=======
     public static readonly AnsiEscapeSequence CSI_SendDeviceAttributes = new () { Request = CSI + "0c", Terminator = "c" };
->>>>>>> d0638732
 
     /// <summary>
     ///     ESC [ > 0 c - Send Device Attributes (Secondary DA)
     ///     Windows Terminal v1.18+ emits: "\x1b[>0;10;1c" (vt100, firmware version 1.0, vt220)
     /// </summary>
-<<<<<<< HEAD
-    public static readonly AnsiEscapeSequenceRequest CSI_SendDeviceAttributes2 = new () { Request = CSI + ">0c", Terminator = "c" };
-
-    /// <summary>
-    ///     The terminator indicating a reply to <see cref="CSI_SendDeviceAttributes"/> or
-    ///     <see cref="CSI_SendDeviceAttributes2"/>
-    /// </summary>
-    public const string CSI_ReportDeviceAttributes_Terminator = "c";
-
-    /// <summary>
-=======
     public static readonly AnsiEscapeSequence CSI_SendDeviceAttributes2 = new () { Request = CSI + ">0c", Terminator = "c" };
 
     /// <summary>
->>>>>>> d0638732
     ///     CSI 16 t - Request sixel resolution (width and height in pixels)
     /// </summary>
     public static readonly AnsiEscapeSequence CSI_RequestSixelResolution = new () { Request = CSI + "16t", Terminator = "t" };
@@ -1879,22 +1842,14 @@
     /// <summary>
     ///     CSI 14 t - Request window size in pixels (width x height)
     /// </summary>
-<<<<<<< HEAD
-    public static readonly AnsiEscapeSequenceRequest CSI_RequestWindowSizeInPixels = new () { Request = CSI + "14t", Terminator = "t" };
-=======
     public static readonly AnsiEscapeSequence CSI_RequestWindowSizeInPixels = new () { Request = CSI + "14t", Terminator = "t" };
->>>>>>> d0638732
 
     /// <summary>
     ///     CSI 1 8 t  | yes | yes |  yes  | report window size in chars
     ///     https://terminalguide.namepad.de/seq/csi_st-18/
     ///     The terminator indicating a reply to <see cref="CSI_ReportTerminalSizeInChars"/> : ESC [ 8 ; height ; width t
     /// </summary>
-<<<<<<< HEAD
-    public static readonly AnsiEscapeSequenceRequest CSI_ReportTerminalSizeInChars = new () { Request = CSI + "18t", Terminator = "t", Value = "8" };
-=======
     public static readonly AnsiEscapeSequence CSI_ReportTerminalSizeInChars = new () { Request = CSI + "18t", Terminator = "t", Value = "8" };
->>>>>>> d0638732
 
 
     /// <summary>
