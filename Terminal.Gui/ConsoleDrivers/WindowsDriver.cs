--- conflicted
+++ resolved
@@ -1640,13 +1640,6 @@
 		}
 	}
 
-<<<<<<< HEAD
-	class WindowsClipboard : IClipboard {
-		public string GetClipboardData ()
-		{
-			if (!IsClipboardFormatAvailable (cfUnicodeText))
-				return null;
-=======
 	class WindowsClipboard : ClipboardBase {
 		public override bool IsSupported => IsClipboardFormatAvailable (cfUnicodeText) ? true : false;
 
@@ -1654,7 +1647,6 @@
 		{
 			//if (!IsClipboardFormatAvailable (cfUnicodeText))
 			//	return null;
->>>>>>> 8f66fc07
 
 			try {
 				if (!OpenClipboard (IntPtr.Zero))
@@ -1688,11 +1680,7 @@
 			}
 		}
 
-<<<<<<< HEAD
-		public void SetClipboardData (string text)
-=======
 		protected override void SetClipboardDataImpl (string text)
->>>>>>> 8f66fc07
 		{
 			OpenClipboard ();
 
