--- conflicted
+++ resolved
@@ -632,14 +632,10 @@
 		public override IClipboard Clipboard { get; }
 		public override int [,,] Contents => contents;
 
-<<<<<<< HEAD
-		int largestBufferHeight;
-=======
 		readonly bool supportsTrueColorOutput;
 		public override bool SupportsTrueColorOutput => supportsTrueColorOutput;
 
 		int largestWindowHeight;
->>>>>>> 9f8efc65
 
 		public NetDriver ()
 		{
@@ -713,7 +709,6 @@
 					} else if (runeWidth < 2 && ccol <= Clip.Right - 1
 						&& ((Rune)(char)contents [crow, ccol, 0]).GetColumns () > 1) {
 
-<<<<<<< HEAD
 						contents [crow, ccol + 1, 0] = (int)(uint)' ';
 						contents [crow, ccol + 1, 2] = 1;
 
@@ -725,17 +720,6 @@
 					}
 					contents [crow, ccol, 1] = CurrentAttribute;
 					contents [crow, ccol, 2] = 1;
-=======
-				}
-				if (runeWidth > 1 && ccol == Clip.Right - 1) {
-					contents [crow, ccol, 0] = (int)(uint)' ';
-				} else {
-					contents [crow, ccol, 0] = (int)(uint)rune;
-				}
-				OutputAttributeBuffer [position] = currentAttribute;
-				contents [crow, ccol, 1] = currentAttribute;
-				contents [crow, ccol, 2] = 1;
->>>>>>> 9f8efc65
 
 				}
 				dirtyLine [crow] = true;
@@ -747,12 +731,7 @@
 
 			if (runeWidth > 1) {
 				if (validClip && ccol < Clip.Right) {
-<<<<<<< HEAD
 					contents [crow, ccol, 1] = CurrentAttribute;
-=======
-					OutputAttributeBuffer [position] = currentAttribute;
-					contents [crow, ccol, 1] = currentAttribute;
->>>>>>> 9f8efc65
 					contents [crow, ccol, 2] = 0;
 				}
 				ccol++;
@@ -887,21 +866,18 @@
 					Console.Out.Write ($"\x1b[30;{Rows};{Cols}t");
 				}
 			}
-<<<<<<< HEAD
-			setClip ();
-
-			void setClip ()
-			{
-				Clip = new Rect (0, 0, Cols, Rows);
-			}
-=======
 
 			OutputAttributeBuffer = new Attribute [Rows * Cols];
 
 			Clip = new Rect (0, 0, Cols, Rows);
 			Console.Out.Write ("\x1b[3J");
 			Console.Out.Flush ();
->>>>>>> 9f8efc65
+			setClip();
+		}
+
+		void setClip()
+		{
+			Clip = new Rect(0, 0, Cols, Rows);
 		}
 
 		public override void UpdateOffScreen ()
@@ -938,11 +914,6 @@
 			UpdateCursor ();
 		}
 
-<<<<<<< HEAD
-=======
-		Attribute redrawAttr = null;
-
->>>>>>> 9f8efc65
 		public override void UpdateScreen ()
 		{
 			if (winChanging || Console.WindowHeight < 1 || contents.Length != Rows * Cols * 3
@@ -1030,16 +1001,6 @@
 		{
 			System.Text.StringBuilder sb = new System.Text.StringBuilder ();
 
-<<<<<<< HEAD
-			IEnumerable<int> values = Enum.GetValues (typeof (ConsoleColor))
-				  .OfType<ConsoleColor> ()
-				  .Select (s => (int)s);
-			if (values.Contains (attr & 0xffff)) {
-				bg = MapColors ((ConsoleColor)(attr & 0xffff), false);
-			}
-			if (values.Contains ((attr >> 16) & 0xffff)) {
-				fg = MapColors ((ConsoleColor)((attr >> 16) & 0xffff));
-=======
 			if (UseTrueColor) {
 				sb.Append (new [] { '\x1b', '[', '3', '8', ';', '2', ';' });
 				sb.Append (attr.TrueColorForeground.Red);
@@ -1059,20 +1020,16 @@
 				int bg = 0;
 				int fg = 0;
 
-				IEnumerable<int> values = Enum.GetValues (typeof (ConsoleColor))
-				      .OfType<ConsoleColor> ()
-				      .Select (s => (int)s);
-				if (values.Contains (attr & 0xffff)) {
-					bg = MapColors ((ConsoleColor)(attr & 0xffff), false);
-				}
-				if (values.Contains ((attr >> 16) & 0xffff)) {
-					fg = MapColors ((ConsoleColor)((attr >> 16) & 0xffff));
-				}
-				sb.Append ($"{CSI}{bg};{fg}m");
->>>>>>> 9f8efc65
-			}
-
-			redrawAttr = attr;
+			IEnumerable<int> values = Enum.GetValues (typeof (ConsoleColor))
+				  .OfType<ConsoleColor> ()
+				  .Select (s => (int)s);
+			if (values.Contains (attr & 0xffff)) {
+				bg = MapColors ((ConsoleColor)(attr & 0xffff), false);
+			}
+			if (values.Contains ((attr >> 16) & 0xffff)) {
+				fg = MapColors ((ConsoleColor)((attr >> 16) & 0xffff));
+			}
+			sb.Append ($"{CSI}{bg};{fg}m");
 
 			return sb;
 		}
