﻿//
// NetDriver.cs: The System.Console-based .NET driver, works on Windows and Unix, but is not particularly efficient.
//
// Authors:
//   Miguel de Icaza (miguel@gnome.org)
//
using System;
using System.Collections.Generic;
using System.Diagnostics;
using System.Linq;
using System.Runtime.InteropServices;
using System.Threading;
using System.Threading.Tasks;
<<<<<<< HEAD
using Rune = System.Text.Rune;
=======
using System.Text;

namespace Terminal.Gui {
	internal class NetWinVTConsole {
		IntPtr InputHandle, OutputHandle, ErrorHandle;
		uint originalInputConsoleMode, originalOutputConsoleMode, originalErrorConsoleMode;

		public NetWinVTConsole ()
		{
			InputHandle = GetStdHandle (STD_INPUT_HANDLE);
			if (!GetConsoleMode (InputHandle, out uint mode)) {
				throw new ApplicationException ($"Failed to get input console mode, error code: {GetLastError ()}.");
			}
			originalInputConsoleMode = mode;
			if ((mode & ENABLE_VIRTUAL_TERMINAL_INPUT) < ENABLE_VIRTUAL_TERMINAL_INPUT) {
				mode |= ENABLE_VIRTUAL_TERMINAL_INPUT;
				if (!SetConsoleMode (InputHandle, mode)) {
					throw new ApplicationException ($"Failed to set input console mode, error code: {GetLastError ()}.");
				}
			}
>>>>>>> a6b05b83

namespace Terminal.Gui;
internal class NetWinVTConsole {
	IntPtr _inputHandle, _outputHandle, _errorHandle;
	uint _originalInputConsoleMode, _originalOutputConsoleMode, _originalErrorConsoleMode;

	public NetWinVTConsole ()
	{
		_inputHandle = GetStdHandle (STD_INPUT_HANDLE);
		if (!GetConsoleMode (_inputHandle, out uint mode)) {
			throw new ApplicationException ($"Failed to get input console mode, error code: {GetLastError ()}.");
		}
		_originalInputConsoleMode = mode;
		if ((mode & ENABLE_VIRTUAL_TERMINAL_INPUT) < ENABLE_VIRTUAL_TERMINAL_INPUT) {
			mode |= ENABLE_VIRTUAL_TERMINAL_INPUT;
			if (!SetConsoleMode (_inputHandle, mode)) {
				throw new ApplicationException ($"Failed to set input console mode, error code: {GetLastError ()}.");
			}
		}

		_outputHandle = GetStdHandle (STD_OUTPUT_HANDLE);
		if (!GetConsoleMode (_outputHandle, out mode)) {
			throw new ApplicationException ($"Failed to get output console mode, error code: {GetLastError ()}.");
		}
		_originalOutputConsoleMode = mode;
		if ((mode & (ENABLE_VIRTUAL_TERMINAL_PROCESSING | DISABLE_NEWLINE_AUTO_RETURN)) < DISABLE_NEWLINE_AUTO_RETURN) {
			mode |= ENABLE_VIRTUAL_TERMINAL_PROCESSING | DISABLE_NEWLINE_AUTO_RETURN;
			if (!SetConsoleMode (_outputHandle, mode)) {
				throw new ApplicationException ($"Failed to set output console mode, error code: {GetLastError ()}.");
			}
		}

		_errorHandle = GetStdHandle (STD_ERROR_HANDLE);
		if (!GetConsoleMode (_errorHandle, out mode)) {
			throw new ApplicationException ($"Failed to get error console mode, error code: {GetLastError ()}.");
		}
		_originalErrorConsoleMode = mode;
		if ((mode & (DISABLE_NEWLINE_AUTO_RETURN)) < DISABLE_NEWLINE_AUTO_RETURN) {
			mode |= DISABLE_NEWLINE_AUTO_RETURN;
			if (!SetConsoleMode (_errorHandle, mode)) {
				throw new ApplicationException ($"Failed to set error console mode, error code: {GetLastError ()}.");
			}
		}
	}

	public void Cleanup ()
	{
		if (!SetConsoleMode (_inputHandle, _originalInputConsoleMode)) {
			throw new ApplicationException ($"Failed to restore input console mode, error code: {GetLastError ()}.");
		}
		if (!SetConsoleMode (_outputHandle, _originalOutputConsoleMode)) {
			throw new ApplicationException ($"Failed to restore output console mode, error code: {GetLastError ()}.");
		}
		if (!SetConsoleMode (_errorHandle, _originalErrorConsoleMode)) {
			throw new ApplicationException ($"Failed to restore error console mode, error code: {GetLastError ()}.");
		}
	}

	const int STD_INPUT_HANDLE = -10;
	const int STD_OUTPUT_HANDLE = -11;
	const int STD_ERROR_HANDLE = -12;

	// Input modes.
	const uint ENABLE_PROCESSED_INPUT = 1;
	const uint ENABLE_LINE_INPUT = 2;
	const uint ENABLE_ECHO_INPUT = 4;
	const uint ENABLE_WINDOW_INPUT = 8;
	const uint ENABLE_MOUSE_INPUT = 16;
	const uint ENABLE_INSERT_MODE = 32;
	const uint ENABLE_QUICK_EDIT_MODE = 64;
	const uint ENABLE_EXTENDED_FLAGS = 128;
	const uint ENABLE_VIRTUAL_TERMINAL_INPUT = 512;

	// Output modes.
	const uint ENABLE_PROCESSED_OUTPUT = 1;
	const uint ENABLE_WRAP_AT_EOL_OUTPUT = 2;
	const uint ENABLE_VIRTUAL_TERMINAL_PROCESSING = 4;
	const uint DISABLE_NEWLINE_AUTO_RETURN = 8;
	const uint ENABLE_LVB_GRID_WORLDWIDE = 10;

	[DllImport ("kernel32.dll", SetLastError = true)]
	static extern IntPtr GetStdHandle (int nStdHandle);

	[DllImport ("kernel32.dll")]
	static extern bool GetConsoleMode (IntPtr hConsoleHandle, out uint lpMode);

	[DllImport ("kernel32.dll")]
	static extern bool SetConsoleMode (IntPtr hConsoleHandle, uint dwMode);

	[DllImport ("kernel32.dll")]
	static extern uint GetLastError ();
}

internal class NetEvents {
	ManualResetEventSlim _inputReady = new ManualResetEventSlim (false);
	ManualResetEventSlim _waitForStart = new ManualResetEventSlim (false);
	ManualResetEventSlim _winChange = new ManualResetEventSlim (false);
	Queue<InputResult?> _inputResultQueue = new Queue<InputResult?> ();
	ConsoleDriver _consoleDriver;
	volatile ConsoleKeyInfo [] _cki = null;
	static volatile bool _isEscSeq;
	int _lastWindowHeight;
	bool _stopTasks;
#if PROCESS_REQUEST
		bool _neededProcessRequest;
#endif
	public bool IsTerminalWithOptions { get; set; }
	public EscSeqReqProc EscSeqReqProc { get; } = new EscSeqReqProc ();

	public NetEvents (ConsoleDriver consoleDriver)
	{
		_consoleDriver = consoleDriver ?? throw new ArgumentNullException (nameof (consoleDriver));
		Task.Run (ProcessInputResultQueue);
		Task.Run (CheckWinChange);
	}

	internal void StopTasks ()
	{
		_stopTasks = true;
	}

	public InputResult? ReadConsoleInput ()
	{
		while (true) {
			if (_stopTasks) {
				return null;
			}
			_waitForStart.Set ();
			_winChange.Set ();

			if (_inputResultQueue.Count == 0) {
				_inputReady.Wait ();
				_inputReady.Reset ();
			}
#if PROCESS_REQUEST
				_neededProcessRequest = false;
#endif
			if (_inputResultQueue.Count > 0) {
				return _inputResultQueue.Dequeue ();
			}
		}
	}

	void ProcessInputResultQueue ()
	{
		while (true) {
			_waitForStart.Wait ();
			_waitForStart.Reset ();

			if (_inputResultQueue.Count == 0) {
				GetConsoleKey ();
			}

			_inputReady.Set ();
		}
	}

<<<<<<< HEAD
	void GetConsoleKey ()
	{
		ConsoleKey key = 0;
		ConsoleModifiers mod = 0;
		ConsoleKeyInfo newConsoleKeyInfo = default;

		while (true) {
			ConsoleKeyInfo consoleKeyInfo = Console.ReadKey (true);
			if ((consoleKeyInfo.KeyChar == (char)Key.Esc && !_isEscSeq)
				|| (consoleKeyInfo.KeyChar != (char)Key.Esc && _isEscSeq)) {
				if (_cki == null && consoleKeyInfo.KeyChar != (char)Key.Esc && _isEscSeq) {
					_cki = EscSeqUtils.ResizeArray (new ConsoleKeyInfo ((char)Key.Esc, 0,
						false, false, false), _cki);
				}
				_isEscSeq = true;
				newConsoleKeyInfo = consoleKeyInfo;
				_cki = EscSeqUtils.ResizeArray (consoleKeyInfo, _cki);
				if (!Console.KeyAvailable) {
					DecodeEscSeq (ref newConsoleKeyInfo, ref key, _cki, ref mod);
					_cki = null;
					_isEscSeq = false;
=======
			while (true) {
				ConsoleKeyInfo consoleKeyInfo = Console.ReadKey (true);
				if ((consoleKeyInfo.KeyChar == (char)Key.Esc && !isEscSeq)
					|| (consoleKeyInfo.KeyChar != (char)Key.Esc && isEscSeq)) {
					if (cki == null && consoleKeyInfo.KeyChar != (char)Key.Esc && isEscSeq) {
						cki = EscSeqUtils.ResizeArray (new ConsoleKeyInfo ((char)Key.Esc, 0,
							false, false, false), cki);
					}
					isEscSeq = true;
					newConsoleKeyInfo = consoleKeyInfo;
					cki = EscSeqUtils.ResizeArray (consoleKeyInfo, cki);
					if (!Console.KeyAvailable) {
						DecodeEscSeq (ref newConsoleKeyInfo, ref key, cki, ref mod);
						cki = null;
						isEscSeq = false;
						break;
					}
				} else if (consoleKeyInfo.KeyChar == (char)Key.Esc && isEscSeq && cki != null) {
					DecodeEscSeq (ref newConsoleKeyInfo, ref key, cki, ref mod);
					cki = null;
					break;
				} else {
					GetConsoleInputType (consoleKeyInfo);
					isEscSeq = false;
>>>>>>> a6b05b83
					break;
				}
			} else if (consoleKeyInfo.KeyChar == (char)Key.Esc && _isEscSeq) {
				DecodeEscSeq (ref newConsoleKeyInfo, ref key, _cki, ref mod);
				_cki = null;
				break;
			} else {
				GetConsoleInputType (consoleKeyInfo);
				break;
			}
		}
	}

	void CheckWinChange ()
	{
		while (true) {
			if (_stopTasks) {
				return;
			}
			_winChange.Wait ();
			_winChange.Reset ();
			WaitWinChange ();
			_inputReady.Set ();
		}
	}

	void WaitWinChange ()
	{
		while (true) {
			// HACK: Sleep for 10ms to mitigate high CPU usage (see issue #1502). 10ms was tested to address the problem, but may not be correct.
			Thread.Sleep (10);
			if (_stopTasks) {
				return;
			}
			switch (IsTerminalWithOptions) {
			case false:
				int buffHeight, buffWidth;
				if (((NetDriver)_consoleDriver).IsWinPlatform) {
					buffHeight = Math.Max (Console.BufferHeight, 0);
					buffWidth = Math.Max (Console.BufferWidth, 0);
				} else {
					buffHeight = _consoleDriver.Rows;
					buffWidth = _consoleDriver.Cols;
				}
				if (IsWinChanged (
					Math.Max (Console.WindowHeight, 0),
					Math.Max (Console.WindowWidth, 0),
					buffHeight,
					buffWidth)) {

					return;
				}
				break;
			case true:
				//Request the size of the text area in characters.
				EscSeqReqProc.Add ("t");
				Console.Out.Write ("\x1b[18t");
				break;
			}
		}
	}

	bool IsWinChanged (int winHeight, int winWidth, int buffHeight, int buffWidth)
	{
		if (!_consoleDriver.EnableConsoleScrolling) {
			if (winWidth != _consoleDriver.Cols || winHeight != _consoleDriver.Rows) {
				var w = Math.Max (winWidth, 0);
				var h = Math.Max (winHeight, 0);
				GetWindowSizeEvent (new Size (w, h));
				return true;
			}
		} else {
			if (winWidth != _consoleDriver.Cols || winHeight != _lastWindowHeight
				|| buffWidth != _consoleDriver.Cols || buffHeight != _consoleDriver.Rows) {

				_lastWindowHeight = Math.Max (winHeight, 0);
				GetWindowSizeEvent (new Size (winWidth, _lastWindowHeight));
				return true;
			}
		}
		return false;
	}

	void GetWindowSizeEvent (Size size)
	{
		WindowSizeEvent windowSizeEvent = new WindowSizeEvent () {
			Size = size
		};

		_inputResultQueue.Enqueue (new InputResult () {
			EventType = EventType.WindowSize,
			WindowSizeEvent = windowSizeEvent
		});
	}

	void GetConsoleInputType (ConsoleKeyInfo consoleKeyInfo)
	{
		InputResult inputResult = new InputResult {
			EventType = EventType.Key
		};
		MouseEvent mouseEvent = new MouseEvent ();
		ConsoleKeyInfo newConsoleKeyInfo = EscSeqUtils.GetConsoleInputKey (consoleKeyInfo);
		if (inputResult.EventType == EventType.Key) {
			inputResult.ConsoleKeyInfo = newConsoleKeyInfo;
		} else {
			inputResult.MouseEvent = mouseEvent;
		}

		_inputResultQueue.Enqueue (inputResult);
	}

	void DecodeEscSeq (ref ConsoleKeyInfo newConsoleKeyInfo, ref ConsoleKey key, ConsoleKeyInfo [] cki, ref ConsoleModifiers mod)
	{
		// isKeyMouse is true if it's CSI<, false otherwise
		EscSeqUtils.DecodeEscSeq (EscSeqReqProc, ref newConsoleKeyInfo, ref key, cki, ref mod, out var c1Control, out var code, out var values, out var terminating, out var isKeyMouse, out var mouseFlags, out var pos, out var isReq, ProcessContinuousButtonPressed);

		if (isKeyMouse) {
			foreach (var mf in mouseFlags) {
				GetMouseEvent (MapMouseFlags (mf), pos);
			}
			return;
		} else if (isReq) {
			GetRequestEvent (c1Control, code, values, terminating);
			return;
		}
		InputResult inputResult = new InputResult {
			EventType = EventType.Key,
			ConsoleKeyInfo = newConsoleKeyInfo
		};

		_inputResultQueue.Enqueue (inputResult);
	}

	void ProcessContinuousButtonPressed (MouseFlags mouseFlag, Point pos)
	{
		GetMouseEvent (MapMouseFlags (mouseFlag), pos);
	}

	MouseButtonState MapMouseFlags (MouseFlags mouseFlags)
	{
		MouseButtonState mbs = default;
		foreach (var flag in Enum.GetValues (mouseFlags.GetType ())) {
			if (mouseFlags.HasFlag ((MouseFlags)flag)) {
				switch (flag) {
				case MouseFlags.Button1Pressed:
					mbs |= MouseButtonState.Button1Pressed;
					break;
				case MouseFlags.Button1Released:
					mbs |= MouseButtonState.Button1Released;
					break;
				case MouseFlags.Button1Clicked:
					mbs |= MouseButtonState.Button1Clicked;
					break;
				case MouseFlags.Button1DoubleClicked:
					mbs |= MouseButtonState.Button1DoubleClicked;
					break;
				case MouseFlags.Button1TripleClicked:
					mbs |= MouseButtonState.Button1TripleClicked;
					break;
				case MouseFlags.Button2Pressed:
					mbs |= MouseButtonState.Button2Pressed;
					break;
				case MouseFlags.Button2Released:
					mbs |= MouseButtonState.Button2Released;
					break;
				case MouseFlags.Button2Clicked:
					mbs |= MouseButtonState.Button2Clicked;
					break;
				case MouseFlags.Button2DoubleClicked:
					mbs |= MouseButtonState.Button2DoubleClicked;
					break;
				case MouseFlags.Button2TripleClicked:
					mbs |= MouseButtonState.Button2TripleClicked;
					break;
				case MouseFlags.Button3Pressed:
					mbs |= MouseButtonState.Button3Pressed;
					break;
				case MouseFlags.Button3Released:
					mbs |= MouseButtonState.Button3Released;
					break;
				case MouseFlags.Button3Clicked:
					mbs |= MouseButtonState.Button3Clicked;
					break;
				case MouseFlags.Button3DoubleClicked:
					mbs |= MouseButtonState.Button3DoubleClicked;
					break;
				case MouseFlags.Button3TripleClicked:
					mbs |= MouseButtonState.Button3TripleClicked;
					break;
				case MouseFlags.WheeledUp:
					mbs |= MouseButtonState.ButtonWheeledUp;
					break;
				case MouseFlags.WheeledDown:
					mbs |= MouseButtonState.ButtonWheeledDown;
					break;
				case MouseFlags.WheeledLeft:
					mbs |= MouseButtonState.ButtonWheeledLeft;
					break;
				case MouseFlags.WheeledRight:
					mbs |= MouseButtonState.ButtonWheeledRight;
					break;
				case MouseFlags.Button4Pressed:
					mbs |= MouseButtonState.Button4Pressed;
					break;
				case MouseFlags.Button4Released:
					mbs |= MouseButtonState.Button4Released;
					break;
				case MouseFlags.Button4Clicked:
					mbs |= MouseButtonState.Button4Clicked;
					break;
				case MouseFlags.Button4DoubleClicked:
					mbs |= MouseButtonState.Button4DoubleClicked;
					break;
				case MouseFlags.Button4TripleClicked:
					mbs |= MouseButtonState.Button4TripleClicked;
					break;
				case MouseFlags.ButtonShift:
					mbs |= MouseButtonState.ButtonShift;
					break;
				case MouseFlags.ButtonCtrl:
					mbs |= MouseButtonState.ButtonCtrl;
					break;
				case MouseFlags.ButtonAlt:
					mbs |= MouseButtonState.ButtonAlt;
					break;
				case MouseFlags.ReportMousePosition:
					mbs |= MouseButtonState.ReportMousePosition;
					break;
				case MouseFlags.AllEvents:
					mbs |= MouseButtonState.AllEvents;
					break;
				}
			}
		}
		return mbs;
	}

	Point _lastCursorPosition;

	void GetRequestEvent (string c1Control, string code, string [] values, string terminating)
	{
		switch (terminating) {
		case "R": // Reports cursor position as CSI r ; c R
			Point point = new Point {
				X = int.Parse (values [1]) - 1,
				Y = int.Parse (values [0]) - 1
			};
			if (_lastCursorPosition.Y != point.Y) {
				_lastCursorPosition = point;
				var eventType = EventType.WindowPosition;
				var winPositionEv = new WindowPositionEvent () {
					CursorPosition = point
				};
				_inputResultQueue.Enqueue (new InputResult () {
					EventType = eventType,
					WindowPositionEvent = winPositionEv
				});
			} else {
				return;
			}
			break;
		case "c":
			try {
				var parent = EscSeqUtils.GetParentProcess (Process.GetCurrentProcess ());
				if (parent == null) { Debug.WriteLine ("Not supported!"); }
			} catch (Exception ex) {
				Debug.WriteLine (ex.Message);
			}

			if (c1Control == "CSI" && values.Length == 2
				&& values [0] == "1" && values [1] == "0") {
				// Reports CSI?1;0c ("VT101 with No Options")
				IsTerminalWithOptions = false;
			} else {
				IsTerminalWithOptions = true;
			}
			break;
		case "t":
			switch (values [0]) {
			case "8":
				IsWinChanged (
					Math.Max (int.Parse (values [1]), 0),
					Math.Max (int.Parse (values [2]), 0),
					Math.Max (int.Parse (values [1]), 0),
					Math.Max (int.Parse (values [2]), 0));
				break;
			default:
				SetRequestedEvent (c1Control, code, values, terminating);
				break;
			}
			break;
		default:
			SetRequestedEvent (c1Control, code, values, terminating);
			break;
		}

		_inputReady.Set ();
	}

	void SetRequestedEvent (string c1Control, string code, string [] values, string terminating)
	{
		EventType eventType = EventType.RequestResponse;
		var requestRespEv = new RequestResponseEvent () {
			ResultTuple = (c1Control, code, values, terminating)
		};
		_inputResultQueue.Enqueue (new InputResult () {
			EventType = eventType,
			RequestResponseEvent = requestRespEv
		});
	}

	void GetMouseEvent (MouseButtonState buttonState, Point pos)
	{
		MouseEvent mouseEvent = new MouseEvent () {
			Position = pos,
			ButtonState = buttonState,
		};

		_inputResultQueue.Enqueue (new InputResult () {
			EventType = EventType.Mouse,
			MouseEvent = mouseEvent
		});

<<<<<<< HEAD
		_inputReady.Set ();
	}

	public enum EventType {
		Key = 1,
		Mouse = 2,
		WindowSize = 3,
		WindowPosition = 4,
		RequestResponse = 5
	}
=======
		public override void AddRune (Rune rune)
		{
			if (contents.Length != Rows * Cols * 3) {
				return;
			}
			rune = rune.MakePrintable ();
			var runeWidth = rune.GetColumns ();
			var validClip = IsValidContent (ccol, crow, Clip);

			if (validClip) {
				if (runeWidth == 0 && ccol > 0) {
					var r = contents [crow, ccol - 1, 0];
					var s = new string (new char [] { (char)r, (char)rune.Value });
					string sn;
					if (!s.IsNormalized ()) {
						sn = s.Normalize ();
					} else {
						sn = s;
					}
					var c = sn [0];
					contents [crow, ccol - 1, 0] = c;
					contents [crow, ccol - 1, 1] = CurrentAttribute;
					contents [crow, ccol - 1, 2] = 1;

				} else {
					if (runeWidth < 2 && ccol > 0
						&& ((Rune)(char)contents [crow, ccol - 1, 0]).GetColumns () > 1) {
>>>>>>> a6b05b83

	[Flags]
	public enum MouseButtonState {
		Button1Pressed = 0x1,
		Button1Released = 0x2,
		Button1Clicked = 0x4,
		Button1DoubleClicked = 0x8,
		Button1TripleClicked = 0x10,
		Button2Pressed = 0x20,
		Button2Released = 0x40,
		Button2Clicked = 0x80,
		Button2DoubleClicked = 0x100,
		Button2TripleClicked = 0x200,
		Button3Pressed = 0x400,
		Button3Released = 0x800,
		Button3Clicked = 0x1000,
		Button3DoubleClicked = 0x2000,
		Button3TripleClicked = 0x4000,
		ButtonWheeledUp = 0x8000,
		ButtonWheeledDown = 0x10000,
		ButtonWheeledLeft = 0x20000,
		ButtonWheeledRight = 0x40000,
		Button4Pressed = 0x80000,
		Button4Released = 0x100000,
		Button4Clicked = 0x200000,
		Button4DoubleClicked = 0x400000,
		Button4TripleClicked = 0x800000,
		ButtonShift = 0x1000000,
		ButtonCtrl = 0x2000000,
		ButtonAlt = 0x4000000,
		ReportMousePosition = 0x8000000,
		AllEvents = -1
	}

<<<<<<< HEAD
	public struct MouseEvent {
		public Point Position;
		public MouseButtonState ButtonState;
	}
=======
					} else if (runeWidth < 2 && ccol <= Clip.Right - 1
						&& ((Rune)(char)contents [crow, ccol, 0]).GetColumns () > 1) {
>>>>>>> a6b05b83

	public struct WindowSizeEvent {
		public Size Size;
	}

<<<<<<< HEAD
	public struct WindowPositionEvent {
		public int Top;
		public int Left;
		public Point CursorPosition;
	}
=======
					}
					if (runeWidth > 1 && ccol == Clip.Right - 1) {
						contents [crow, ccol, 0] = (int)(uint)' ';
					} else {
						contents [crow, ccol, 0] = (int)(uint)rune.Value;
					}
					contents [crow, ccol, 1] = CurrentAttribute;
					contents [crow, ccol, 2] = 1;
>>>>>>> a6b05b83

	public struct RequestResponseEvent {
		public (string c1Control, string code, string [] values, string terminating) ResultTuple;
	}

	public struct InputResult {
		public EventType EventType;
		public ConsoleKeyInfo ConsoleKeyInfo;
		public MouseEvent MouseEvent;
		public WindowSizeEvent WindowSizeEvent;
		public WindowPositionEvent WindowPositionEvent;
		public RequestResponseEvent RequestResponseEvent;
	}
}

internal class NetDriver : ConsoleDriver {
	const int COLOR_BLACK = 30;
	const int COLOR_RED = 31;
	const int COLOR_GREEN = 32;
	const int COLOR_YELLOW = 33;
	const int COLOR_BLUE = 34;
	const int COLOR_MAGENTA = 35;
	const int COLOR_CYAN = 36;
	const int COLOR_WHITE = 37;
	const int COLOR_BRIGHT_BLACK = 90;
	const int COLOR_BRIGHT_RED = 91;
	const int COLOR_BRIGHT_GREEN = 92;
	const int COLOR_BRIGHT_YELLOW = 93;
	const int COLOR_BRIGHT_BLUE = 94;
	const int COLOR_BRIGHT_MAGENTA = 95;
	const int COLOR_BRIGHT_CYAN = 96;
	const int COLOR_BRIGHT_WHITE = 97;

	public NetWinVTConsole NetWinConsole { get; private set; }
	public bool IsWinPlatform { get; private set; }

	int _largestBufferHeight;

	public NetDriver ()
	{
	}

	bool [] _dirtyLine;

	public override void AddRune (System.Rune systemRune)
	{
		if (Contents.Length != Rows * Cols * 3) {
			// BUGBUG: Shouldn't this throw an exception? Doing so to see what happens
			throw new InvalidOperationException ("Driver contents are wrong size");
			//return;
		}

		int runeWidth = -1;
		var validLocation = IsValidLocation (Col, Row);
		if (validLocation) {
			var rune = new Rune (systemRune).MakePrintable ();
			runeWidth = rune.GetColumnWidth ();
			if (runeWidth == 0 && Col > 0) {
				// This is a combining character, and we are not at the beginning of the line.
				var combined = new String (new char [] { (char)Contents [Row, Col - 1, 0], (char)rune.Value });
				var normalized = !combined.IsNormalized () ? combined.Normalize () : combined;
				Contents [Row, Col - 1, 0] = normalized [0];
				Contents [Row, Col - 1, 1] = CurrentAttribute;
				Contents [Row, Col - 1, 2] = 1;
			} else {
				Contents [Row, Col, 1] = CurrentAttribute;
				Contents [Row, Col, 2] = 1;

				if (runeWidth < 2 && Col > 0 && ((Rune)(Contents [Row, Col - 1, 0])).GetColumnWidth () > 1) {
					// This is a single-width character, and we are not at the beginning of the line.
					Contents [Row, Col - 1, 0] = Rune.ReplacementChar.Value;
				} else if (runeWidth < 2 && Col <= Clip.Right - 1 && ((Rune)(Contents [Row, Col, 0])).GetColumnWidth () > 1) {
					// This is a single-width character, and we are not at the end of the line.
					Contents [Row, Col + 1, 0] = Rune.ReplacementChar.Value;
					Contents [Row, Col + 1, 2] = 1;
				}
				if (runeWidth > 1 && Col == Clip.Right - 1) {
					// This is a double-width character, and we are at the end of the line.
					Contents [Row, Col, 0] = Rune.ReplacementChar.Value;
				} else {
					// This is a single-width character, or we are not at the end of the line.
					Contents [Row, Col, 0] = rune.Value;
				}
				_dirtyLine [Row] = true;
			}
		}

		if (runeWidth is < 0 or > 0) {
			Col++;
		}

		if (runeWidth > 1) {
			// This is a double-width character, and we are not at the end of the line.
			if (validLocation && Col < Clip.Right) {
				Contents [Row, Col, 1] = CurrentAttribute;
				Contents [Row, Col, 2] = 0;
			}
			Col++;
		}

<<<<<<< HEAD
	}

	public override void End ()
	{
		_mainLoop._netEvents.StopTasks ();

		if (IsWinPlatform) {
			NetWinConsole.Cleanup ();
=======
		public override void AddStr (string str)
		{
			foreach (var rune in str.EnumerateRunes ())
				AddRune (rune);
>>>>>>> a6b05b83
		}

		StopReportingMouseMoves ();
		Console.ResetColor ();

		//Disable alternative screen buffer.
		Console.Out.Write ("\x1b[?1049l");

		//Set cursor key to cursor.
		Console.Out.Write ("\x1b[?25h");

		Console.Out.Close ();
	}

	public override Attribute MakeColor (Color foreground, Color background)
	{
		return MakeColor ((ConsoleColor)foreground, (ConsoleColor)background);
	}

	static Attribute MakeColor (ConsoleColor f, ConsoleColor b)
	{
		// Encode the colors into the int value.
		return new Attribute (
			value: ((((int)f) & 0xffff) << 16) | (((int)b) & 0xffff),
			foreground: (Color)f,
			background: (Color)b
			);
	}

	public override void Init (Action terminalResized)
	{
		var p = Environment.OSVersion.Platform;
		if (p == PlatformID.Win32NT || p == PlatformID.Win32S || p == PlatformID.Win32Windows) {
			IsWinPlatform = true;
			try {
				NetWinConsole = new NetWinVTConsole ();
			} catch (ApplicationException) {
				// Likely running as a unit test, or in a non-interactive session.
			}
		}
		if (IsWinPlatform) {
			Clipboard = new WindowsClipboard ();
		} else if (RuntimeInformation.IsOSPlatform (OSPlatform.OSX)) {
			Clipboard = new MacOSXClipboard ();
		} else {
			if (CursesDriver.Is_WSL_Platform ()) {
				Clipboard = new WSLClipboard ();
			} else {
				Clipboard = new CursesClipboard ();
			}
		}

		TerminalResized = terminalResized;

		if (NetWinConsole != null) {
			//Enable alternative screen buffer.
			Console.Out.Write ("\x1b[?1049h");

			//Set cursor key to application.
			Console.Out.Write ("\x1b[?25l");

			Console.TreatControlCAsInput = true;

			if (EnableConsoleScrolling) {
				_largestBufferHeight = Console.BufferHeight;
			} else {
				_largestBufferHeight = Console.WindowHeight;
			}

			Cols = Console.WindowWidth;
			Rows = _largestBufferHeight;
		} else {
			// Simluate
			Cols = 80;
			Rows = 25;
			_largestBufferHeight = Rows;
		}

		ResizeScreen ();
		UpdateOffScreen ();
		CurrentAttribute = MakeColor (Color.White, Color.Black);
		InitializeColorSchemes ();

		StartReportingMouseMoves ();
	}

	public virtual void ResizeScreen ()
	{
		if (NetWinConsole == null) {
			return;
		}
		
		if (!EnableConsoleScrolling && Console.WindowHeight > 0) {
			// Not supported on Unix.
			if (IsWinPlatform) {
				// Can raise an exception while is still resizing.
				try {
#pragma warning disable CA1416
					Console.CursorTop = 0;
					Console.CursorLeft = 0;
					Console.WindowTop = 0;
					Console.WindowLeft = 0;
					if (Console.WindowHeight > Rows) {
						Console.SetWindowSize (Cols, Rows);
					}
					Console.SetBufferSize (Cols, Rows);
#pragma warning restore CA1416
				} catch (System.IO.IOException) {
					Clip = new Rect (0, 0, Cols, Rows);
				} catch (ArgumentOutOfRangeException) {
					Clip = new Rect (0, 0, Cols, Rows);
				}
			} else {
				Console.Out.Write ($"\x1b[8;{Rows};{Cols}t");
			}
		} else {
			if (IsWinPlatform) {
				if (Console.WindowHeight > 0) {
					// Can raise an exception while is still resizing.
					try {
#pragma warning disable CA1416
						Console.CursorTop = 0;
						Console.CursorLeft = 0;
						if (Console.WindowHeight > Rows) {
							Console.SetWindowSize (Cols, Rows);
						}
						Console.SetBufferSize (Cols, Rows);
#pragma warning restore CA1416
					} catch (System.IO.IOException) {
						Clip = new Rect (0, 0, Cols, Rows);
					} catch (ArgumentOutOfRangeException) {
						Clip = new Rect (0, 0, Cols, Rows);
					}
				}
			} else {
				Console.Out.Write ($"\x1b[30;{Rows};{Cols}t");
			}
		}
		Clip = new Rect (0, 0, Cols, Rows);
	}

	public override void UpdateOffScreen ()
	{
		Contents = new int [Rows, Cols, 3];
		_dirtyLine = new bool [Rows];

		lock (Contents) {
			// Can raise an exception while is still resizing.
			try {
				for (int row = 0; row < Rows; row++) {
					for (int c = 0; c < Cols; c++) {
						Contents [row, c, 0] = ' ';
						Contents [row, c, 1] = new Attribute (Color.White, Color.Black).Value;
						Contents [row, c, 2] = 0;
						_dirtyLine [row] = true;
					}
				}
			} catch (IndexOutOfRangeException) { }
		}
	}

	public override void Refresh ()
	{
		UpdateScreen ();
		UpdateCursor ();
	}

	public override void UpdateScreen ()
	{
		if (winChanging || Console.WindowHeight < 1 || Contents.Length != Rows * Cols * 3
			|| (!EnableConsoleScrolling && Rows != Console.WindowHeight)
			|| (EnableConsoleScrolling && Rows != _largestBufferHeight)) {
			return;
		}

		int top = 0;
		int left = 0;
		int rows = Rows;
		int cols = Cols;
		System.Text.StringBuilder output = new System.Text.StringBuilder ();
		int redrawAttr = -1;
		var lastCol = -1;

		Console.CursorVisible = false;

		for (int row = top; row < rows; row++) {
			if (Console.WindowHeight < 1) {
				return;
			}
			if (!_dirtyLine [row]) {
				continue;
			}
			if (!SetCursorPosition (0, row)) {
				return;
			}
			_dirtyLine [row] = false;
			output.Clear ();
			for (int col = left; col < cols; col++) {
				lastCol = -1;
				var outputWidth = 0;
				for (; col < cols; col++) {
					if (Contents [row, col, 2] == 0) {
						if (output.Length > 0) {
							SetCursorPosition (lastCol, row);
							Console.Write (output);
							output.Clear ();
							lastCol += outputWidth;
							outputWidth = 0;
						} else if (lastCol == -1) {
							lastCol = col;
						}
						if (lastCol + 1 < cols)
							lastCol++;
						continue;
					}

					if (lastCol == -1)
						lastCol = col;

<<<<<<< HEAD
					var attr = Contents [row, col, 1];
					if (attr != redrawAttr) {
						redrawAttr = attr;
						output.Append (WriteAttributes (attr));
=======
						var attr = contents [row, col, 1];
						if (attr != redrawAttr) {
							redrawAttr = attr;
							output.Append (WriteAttributes (attr));
						}
						outputWidth++;
						var rune = (Rune)contents [row, col, 0];
						char [] spair;
						if (rune.DecodeSurrogatePair (out spair)) {
							output.Append (spair);
						} else {
							output.Append ((char)rune.Value);
						}
						contents [row, col, 2] = 0;
>>>>>>> a6b05b83
					}
					outputWidth++;
					var rune = (Rune)Contents [row, col, 0];
					if (rune.Utf16SequenceLength == 1) {
						output.Append (rune);
					} else {
						// TODO: Not sure we need to do this. I think we can just append the rune.
						output.Append (rune.ToString ());
					}
					Contents [row, col, 2] = 0;
				}
			}
			if (output.Length > 0) {
				SetCursorPosition (lastCol, row);
				Console.Write (output);
			}
		}
		SetCursorPosition (0, 0);
	}

	void SetVirtualCursorPosition (int col, int row)
	{
		Console.Out.Write ($"\x1b[{row + 1};{col + 1}H");
	}

	System.Text.StringBuilder WriteAttributes (int attr)
	{
		const string CSI = "\x1b[";
		int bg = 0;
		int fg = 0;
		System.Text.StringBuilder sb = new System.Text.StringBuilder ();

		IEnumerable<int> values = Enum.GetValues (typeof (ConsoleColor))
			  .OfType<ConsoleColor> ()
			  .Select (s => (int)s);
		if (values.Contains (attr & 0xffff)) {
			bg = MapColors ((ConsoleColor)(attr & 0xffff), false);
		}
		if (values.Contains ((attr >> 16) & 0xffff)) {
			fg = MapColors ((ConsoleColor)((attr >> 16) & 0xffff));
		}
		sb.Append ($"{CSI}{bg};{fg}m");

		return sb;
	}

	int MapColors (ConsoleColor color, bool isForeground = true)
	{
		return color switch {
			ConsoleColor.Black => isForeground ? COLOR_BLACK : COLOR_BLACK + 10,
			ConsoleColor.DarkBlue => isForeground ? COLOR_BLUE : COLOR_BLUE + 10,
			ConsoleColor.DarkGreen => isForeground ? COLOR_GREEN : COLOR_GREEN + 10,
			ConsoleColor.DarkCyan => isForeground ? COLOR_CYAN : COLOR_CYAN + 10,
			ConsoleColor.DarkRed => isForeground ? COLOR_RED : COLOR_RED + 10,
			ConsoleColor.DarkMagenta => isForeground ? COLOR_MAGENTA : COLOR_MAGENTA + 10,
			ConsoleColor.DarkYellow => isForeground ? COLOR_YELLOW : COLOR_YELLOW + 10,
			ConsoleColor.Gray => isForeground ? COLOR_WHITE : COLOR_WHITE + 10,
			ConsoleColor.DarkGray => isForeground ? COLOR_BRIGHT_BLACK : COLOR_BRIGHT_BLACK + 10,
			ConsoleColor.Blue => isForeground ? COLOR_BRIGHT_BLUE : COLOR_BRIGHT_BLUE + 10,
			ConsoleColor.Green => isForeground ? COLOR_BRIGHT_GREEN : COLOR_BRIGHT_GREEN + 10,
			ConsoleColor.Cyan => isForeground ? COLOR_BRIGHT_CYAN : COLOR_BRIGHT_CYAN + 10,
			ConsoleColor.Red => isForeground ? COLOR_BRIGHT_RED : COLOR_BRIGHT_RED + 10,
			ConsoleColor.Magenta => isForeground ? COLOR_BRIGHT_MAGENTA : COLOR_BRIGHT_MAGENTA + 10,
			ConsoleColor.Yellow => isForeground ? COLOR_BRIGHT_YELLOW : COLOR_BRIGHT_YELLOW + 10,
			ConsoleColor.White => isForeground ? COLOR_BRIGHT_WHITE : COLOR_BRIGHT_WHITE + 10,
			var _ => 0
		};
	}

	bool SetCursorPosition (int col, int row)
	{
		if (IsWinPlatform) {
			// Could happens that the windows is still resizing and the col is bigger than Console.WindowWidth.
			try {
				Console.SetCursorPosition (col, row);
				return true;
			} catch (Exception) {
				return false;
			}
		} else {
			SetVirtualCursorPosition (col, row);
			return true;
		}
	}

	private void SetWindowPosition (int col, int row)
	{
		if (IsWinPlatform && EnableConsoleScrolling) {
			var winTop = Math.Max (Rows - Console.WindowHeight - row, 0);
			winTop = Math.Min (winTop, Rows - Console.WindowHeight + 1);
			winTop = Math.Max (winTop, 0);
			if (winTop != Console.WindowTop) {
				try {
					if (!EnsureBufferSize ()) {
						return;
					}
#pragma warning disable CA1416
					Console.SetWindowPosition (col, winTop);
#pragma warning restore CA1416
				} catch (System.IO.IOException) {

				} catch (System.ArgumentOutOfRangeException) { }
			}
		}
		Top = Console.WindowTop;
		Left = Console.WindowLeft;
	}

	private bool EnsureBufferSize ()
	{
#pragma warning disable CA1416
		if (IsWinPlatform && Console.BufferHeight < Rows) {
			try {
				Console.SetBufferSize (Console.WindowWidth, Rows);
			} catch (Exception) {
				return false;
			}
		}
#pragma warning restore CA1416
		return true;
	}

	private CursorVisibility? savedCursorVisibility;

	public override void UpdateCursor ()
	{
		EnsureCursorVisibility ();

		if (Col >= 0 && Col < Cols && Row >= 0 && Row < Rows) {
			SetCursorPosition (Col, Row);
			SetWindowPosition (0, Row);
		}
	}

	public override bool GetCursorVisibility (out CursorVisibility visibility)
	{
		visibility = savedCursorVisibility ?? CursorVisibility.Default;
		return visibility == CursorVisibility.Default;
	}

	public override bool SetCursorVisibility (CursorVisibility visibility)
	{
		savedCursorVisibility = visibility;
		return Console.CursorVisible = visibility == CursorVisibility.Default;
	}

	public override bool EnsureCursorVisibility ()
	{
		if (!(Col >= 0 && Row >= 0 && Col < Cols && Row < Rows)) {
			GetCursorVisibility (out CursorVisibility cursorVisibility);
			savedCursorVisibility = cursorVisibility;
			SetCursorVisibility (CursorVisibility.Invisible);
			return false;
		}

		SetCursorVisibility (savedCursorVisibility ?? CursorVisibility.Default);
		return savedCursorVisibility == CursorVisibility.Default;
	}

	public void StartReportingMouseMoves ()
	{
		Console.Out.Write (EscSeqUtils.EnableMouseEvents);
	}

	public void StopReportingMouseMoves ()
	{
		Console.Out.Write (EscSeqUtils.DisableMouseEvents);
	}

	#region Not Implemented
	public override void Suspend ()
	{
		throw new NotImplementedException ();
	}
	#endregion

	public ConsoleKeyInfo FromVKPacketToKConsoleKeyInfo (ConsoleKeyInfo consoleKeyInfo)
	{
		if (consoleKeyInfo.Key != ConsoleKey.Packet) {
			return consoleKeyInfo;
		}

		var mod = consoleKeyInfo.Modifiers;
		var shift = (mod & ConsoleModifiers.Shift) != 0;
		var alt = (mod & ConsoleModifiers.Alt) != 0;
		var control = (mod & ConsoleModifiers.Control) != 0;

		var keyChar = ConsoleKeyMapping.GetKeyCharFromConsoleKey (consoleKeyInfo.KeyChar, consoleKeyInfo.Modifiers, out uint virtualKey, out _);

		return new ConsoleKeyInfo ((char)keyChar, (ConsoleKey)virtualKey, shift, alt, control);
	}

	Key MapKey (ConsoleKeyInfo keyInfo)
	{
		MapKeyModifiers (keyInfo, (Key)keyInfo.Key);
		switch (keyInfo.Key) {
		case ConsoleKey.Escape:
			return MapKeyModifiers (keyInfo, Key.Esc);
		case ConsoleKey.Tab:
			return keyInfo.Modifiers == ConsoleModifiers.Shift ? Key.BackTab : Key.Tab;
		case ConsoleKey.Home:
			return MapKeyModifiers (keyInfo, Key.Home);
		case ConsoleKey.End:
			return MapKeyModifiers (keyInfo, Key.End);
		case ConsoleKey.LeftArrow:
			return MapKeyModifiers (keyInfo, Key.CursorLeft);
		case ConsoleKey.RightArrow:
			return MapKeyModifiers (keyInfo, Key.CursorRight);
		case ConsoleKey.UpArrow:
			return MapKeyModifiers (keyInfo, Key.CursorUp);
		case ConsoleKey.DownArrow:
			return MapKeyModifiers (keyInfo, Key.CursorDown);
		case ConsoleKey.PageUp:
			return MapKeyModifiers (keyInfo, Key.PageUp);
		case ConsoleKey.PageDown:
			return MapKeyModifiers (keyInfo, Key.PageDown);
		case ConsoleKey.Enter:
			return MapKeyModifiers (keyInfo, Key.Enter);
		case ConsoleKey.Spacebar:
			return MapKeyModifiers (keyInfo, keyInfo.KeyChar == 0 ? Key.Space : (Key)keyInfo.KeyChar);
		case ConsoleKey.Backspace:
			return MapKeyModifiers (keyInfo, Key.Backspace);
		case ConsoleKey.Delete:
			return MapKeyModifiers (keyInfo, Key.DeleteChar);
		case ConsoleKey.Insert:
			return MapKeyModifiers (keyInfo, Key.InsertChar);

		case ConsoleKey.Oem1:
		case ConsoleKey.Oem2:
		case ConsoleKey.Oem3:
		case ConsoleKey.Oem4:
		case ConsoleKey.Oem5:
		case ConsoleKey.Oem6:
		case ConsoleKey.Oem7:
		case ConsoleKey.Oem8:
		case ConsoleKey.Oem102:
		case ConsoleKey.OemPeriod:
		case ConsoleKey.OemComma:
		case ConsoleKey.OemPlus:
		case ConsoleKey.OemMinus:
			return (Key)((uint)keyInfo.KeyChar);
		}

		var key = keyInfo.Key;
		if (key >= ConsoleKey.A && key <= ConsoleKey.Z) {
			var delta = key - ConsoleKey.A;
			if (keyInfo.Modifiers == ConsoleModifiers.Control) {
				return (Key)(((uint)Key.CtrlMask) | ((uint)Key.A + delta));
			}
			if (keyInfo.Modifiers == ConsoleModifiers.Alt) {
				return (Key)(((uint)Key.AltMask) | ((uint)Key.A + delta));
			}
			if ((keyInfo.Modifiers & (ConsoleModifiers.Alt | ConsoleModifiers.Control)) != 0) {
				if (keyInfo.KeyChar == 0 || (keyInfo.KeyChar != 0 && keyInfo.KeyChar >= 1 && keyInfo.KeyChar <= 26)) {
					return MapKeyModifiers (keyInfo, (Key)((uint)Key.A + delta));
				}
			}
			return (Key)((uint)keyInfo.KeyChar);
		}
		if (key >= ConsoleKey.D0 && key <= ConsoleKey.D9) {
			var delta = key - ConsoleKey.D0;
			if (keyInfo.Modifiers == ConsoleModifiers.Alt) {
				return (Key)(((uint)Key.AltMask) | ((uint)Key.D0 + delta));
			}
			if (keyInfo.Modifiers == ConsoleModifiers.Control) {
				return (Key)(((uint)Key.CtrlMask) | ((uint)Key.D0 + delta));
			}
			if ((keyInfo.Modifiers & (ConsoleModifiers.Alt | ConsoleModifiers.Control)) != 0) {
				if (keyInfo.KeyChar == 0 || keyInfo.KeyChar == 30 || keyInfo.KeyChar == ((uint)Key.D0 + delta)) {
					return MapKeyModifiers (keyInfo, (Key)((uint)Key.D0 + delta));
				}
			}
			return (Key)((uint)keyInfo.KeyChar);
		}
		if (key >= ConsoleKey.F1 && key <= ConsoleKey.F12) {
			var delta = key - ConsoleKey.F1;
			if ((keyInfo.Modifiers & (ConsoleModifiers.Shift | ConsoleModifiers.Alt | ConsoleModifiers.Control)) != 0) {
				return MapKeyModifiers (keyInfo, (Key)((uint)Key.F1 + delta));
			}

			return (Key)((uint)Key.F1 + delta);
		}
		if (keyInfo.KeyChar != 0) {
			return MapKeyModifiers (keyInfo, (Key)((uint)keyInfo.KeyChar));
		}

		return (Key)(0xffffffff);
	}

	KeyModifiers _keyModifiers;

	Key MapKeyModifiers (ConsoleKeyInfo keyInfo, Key key)
	{
		_keyModifiers ??= new KeyModifiers ();
		Key keyMod = new Key ();
		if ((keyInfo.Modifiers & ConsoleModifiers.Shift) != 0) {
			keyMod = Key.ShiftMask;
			_keyModifiers.Shift = true;
		}
		if ((keyInfo.Modifiers & ConsoleModifiers.Control) != 0) {
			keyMod |= Key.CtrlMask;
			_keyModifiers.Ctrl = true;
		}
		if ((keyInfo.Modifiers & ConsoleModifiers.Alt) != 0) {
			keyMod |= Key.AltMask;
			_keyModifiers.Alt = true;
		}

		return keyMod != Key.Null ? keyMod | key : key;
	}

	Action<KeyEvent> _keyHandler;
	Action<KeyEvent> _keyDownHandler;
	Action<KeyEvent> _keyUpHandler;
	Action<MouseEvent> _mouseHandler;
	NetMainLoop _mainLoop;

	public override void PrepareToRun (MainLoop mainLoop, Action<KeyEvent> keyHandler, Action<KeyEvent> keyDownHandler, Action<KeyEvent> keyUpHandler, Action<MouseEvent> mouseHandler)
	{
		_keyHandler = keyHandler;
		_keyDownHandler = keyDownHandler;
		_keyUpHandler = keyUpHandler;
		_mouseHandler = mouseHandler;

		var mLoop = _mainLoop = mainLoop.Driver as NetMainLoop;

		// Note: Net doesn't support keydown/up events and thus any passed keyDown/UpHandlers will be simulated to be called.
		mLoop.ProcessInput = (e) => ProcessInput (e);

		// Check if terminal supports requests
		_mainLoop._netEvents.EscSeqReqProc.Add ("c");
		Console.Out.Write ("\x1b[0c");
	}

	void ProcessInput (NetEvents.InputResult inputEvent)
	{
		switch (inputEvent.EventType) {
		case NetEvents.EventType.Key:
			ConsoleKeyInfo consoleKeyInfo = inputEvent.ConsoleKeyInfo;
			if (consoleKeyInfo.Key == ConsoleKey.Packet) {
				consoleKeyInfo = FromVKPacketToKConsoleKeyInfo (consoleKeyInfo);
			}
			_keyModifiers = new KeyModifiers ();
			var map = MapKey (consoleKeyInfo);
			if (map == (Key)0xffffffff) {
				return;
			}
			if (map == Key.Null) {
				_keyDownHandler (new KeyEvent (map, _keyModifiers));
				_keyUpHandler (new KeyEvent (map, _keyModifiers));
			} else {
				_keyDownHandler (new KeyEvent (map, _keyModifiers));
				_keyHandler (new KeyEvent (map, _keyModifiers));
				_keyUpHandler (new KeyEvent (map, _keyModifiers));
			}
			break;
		case NetEvents.EventType.Mouse:
			_mouseHandler (ToDriverMouse (inputEvent.MouseEvent));
			break;
		case NetEvents.EventType.WindowSize:
			ChangeWin (inputEvent.WindowSizeEvent.Size);
			break;
		case NetEvents.EventType.RequestResponse:
			Application.Top.Data = inputEvent.RequestResponseEvent.ResultTuple;
			break;
		}
	}

	volatile bool winChanging;

	void ChangeWin (Size size)
	{
		winChanging = true;
		if (!EnableConsoleScrolling) {
			_largestBufferHeight = Math.Max (size.Height, 0);
		} else {
			_largestBufferHeight = Math.Max (size.Height, _largestBufferHeight);
		}
		Top = 0;
		Left = 0;
		Cols = size.Width;
		Rows = _largestBufferHeight;
		ResizeScreen ();
		UpdateOffScreen ();
		winChanging = false;
		TerminalResized?.Invoke ();
	}

	MouseEvent ToDriverMouse (NetEvents.MouseEvent me)
	{
		//System.Diagnostics.Debug.WriteLine ($"X: {me.Position.X}; Y: {me.Position.Y}; ButtonState: {me.ButtonState}");

		MouseFlags mouseFlag = 0;

		if ((me.ButtonState & NetEvents.MouseButtonState.Button1Pressed) != 0) {
			mouseFlag |= MouseFlags.Button1Pressed;
		}
		if ((me.ButtonState & NetEvents.MouseButtonState.Button1Released) != 0) {
			mouseFlag |= MouseFlags.Button1Released;
		}
		if ((me.ButtonState & NetEvents.MouseButtonState.Button1Clicked) != 0) {
			mouseFlag |= MouseFlags.Button1Clicked;
		}
		if ((me.ButtonState & NetEvents.MouseButtonState.Button1DoubleClicked) != 0) {
			mouseFlag |= MouseFlags.Button1DoubleClicked;
		}
		if ((me.ButtonState & NetEvents.MouseButtonState.Button1TripleClicked) != 0) {
			mouseFlag |= MouseFlags.Button1TripleClicked;
		}
		if ((me.ButtonState & NetEvents.MouseButtonState.Button2Pressed) != 0) {
			mouseFlag |= MouseFlags.Button2Pressed;
		}
		if ((me.ButtonState & NetEvents.MouseButtonState.Button2Released) != 0) {
			mouseFlag |= MouseFlags.Button2Released;
		}
		if ((me.ButtonState & NetEvents.MouseButtonState.Button2Clicked) != 0) {
			mouseFlag |= MouseFlags.Button2Clicked;
		}
		if ((me.ButtonState & NetEvents.MouseButtonState.Button2DoubleClicked) != 0) {
			mouseFlag |= MouseFlags.Button2DoubleClicked;
		}
		if ((me.ButtonState & NetEvents.MouseButtonState.Button2TripleClicked) != 0) {
			mouseFlag |= MouseFlags.Button2TripleClicked;
		}
		if ((me.ButtonState & NetEvents.MouseButtonState.Button3Pressed) != 0) {
			mouseFlag |= MouseFlags.Button3Pressed;
		}
		if ((me.ButtonState & NetEvents.MouseButtonState.Button3Released) != 0) {
			mouseFlag |= MouseFlags.Button3Released;
		}
		if ((me.ButtonState & NetEvents.MouseButtonState.Button3Clicked) != 0) {
			mouseFlag |= MouseFlags.Button3Clicked;
		}
		if ((me.ButtonState & NetEvents.MouseButtonState.Button3DoubleClicked) != 0) {
			mouseFlag |= MouseFlags.Button3DoubleClicked;
		}
		if ((me.ButtonState & NetEvents.MouseButtonState.Button3TripleClicked) != 0) {
			mouseFlag |= MouseFlags.Button3TripleClicked;
		}
		if ((me.ButtonState & NetEvents.MouseButtonState.ButtonWheeledUp) != 0) {
			mouseFlag |= MouseFlags.WheeledUp;
		}
		if ((me.ButtonState & NetEvents.MouseButtonState.ButtonWheeledDown) != 0) {
			mouseFlag |= MouseFlags.WheeledDown;
		}
		if ((me.ButtonState & NetEvents.MouseButtonState.ButtonWheeledLeft) != 0) {
			mouseFlag |= MouseFlags.WheeledLeft;
		}
		if ((me.ButtonState & NetEvents.MouseButtonState.ButtonWheeledRight) != 0) {
			mouseFlag |= MouseFlags.WheeledRight;
		}
		if ((me.ButtonState & NetEvents.MouseButtonState.Button4Pressed) != 0) {
			mouseFlag |= MouseFlags.Button4Pressed;
		}
		if ((me.ButtonState & NetEvents.MouseButtonState.Button4Released) != 0) {
			mouseFlag |= MouseFlags.Button4Released;
		}
		if ((me.ButtonState & NetEvents.MouseButtonState.Button4Clicked) != 0) {
			mouseFlag |= MouseFlags.Button4Clicked;
		}
		if ((me.ButtonState & NetEvents.MouseButtonState.Button4DoubleClicked) != 0) {
			mouseFlag |= MouseFlags.Button4DoubleClicked;
		}
		if ((me.ButtonState & NetEvents.MouseButtonState.Button4TripleClicked) != 0) {
			mouseFlag |= MouseFlags.Button4TripleClicked;
		}
		if ((me.ButtonState & NetEvents.MouseButtonState.ReportMousePosition) != 0) {
			mouseFlag |= MouseFlags.ReportMousePosition;
		}
		if ((me.ButtonState & NetEvents.MouseButtonState.ButtonShift) != 0) {
			mouseFlag |= MouseFlags.ButtonShift;
		}
		if ((me.ButtonState & NetEvents.MouseButtonState.ButtonCtrl) != 0) {
			mouseFlag |= MouseFlags.ButtonCtrl;
		}
		if ((me.ButtonState & NetEvents.MouseButtonState.ButtonAlt) != 0) {
			mouseFlag |= MouseFlags.ButtonAlt;
		}

		return new MouseEvent () {
			X = me.Position.X,
			Y = me.Position.Y,
			Flags = mouseFlag
		};
	}


	public override void SendKeys (char keyChar, ConsoleKey key, bool shift, bool alt, bool control)
	{
		NetEvents.InputResult input = new NetEvents.InputResult {
			EventType = NetEvents.EventType.Key,
			ConsoleKeyInfo = new ConsoleKeyInfo (keyChar, key, shift, alt, control)
		};

		try {
			ProcessInput (input);
		} catch (OverflowException) { }
	}

	public override bool GetColors (int value, out Color foreground, out Color background)
	{
		bool hasColor = false;
		foreground = default;
		background = default;
		IEnumerable<int> values = Enum.GetValues (typeof (ConsoleColor))
			  .OfType<ConsoleColor> ()
			  .Select (s => (int)s);
		if (values.Contains (value & 0xffff)) {
			hasColor = true;
			background = (Color)(ConsoleColor)(value & 0xffff);
		}
		if (values.Contains ((value >> 16) & 0xffff)) {
			hasColor = true;
			foreground = (Color)(ConsoleColor)((value >> 16) & 0xffff);
		}
		return hasColor;
	}
}

/// <summary>
/// Mainloop intended to be used with the .NET System.Console API, and can
/// be used on Windows and Unix, it is cross platform but lacks things like
/// file descriptor monitoring.
/// </summary>
/// <remarks>
/// This implementation is used for NetDriver.
/// </remarks>
internal class NetMainLoop : IMainLoopDriver {
	ManualResetEventSlim _keyReady = new ManualResetEventSlim (false);
	ManualResetEventSlim _waitForProbe = new ManualResetEventSlim (false);
	Queue<NetEvents.InputResult?> _inputResult = new Queue<NetEvents.InputResult?> ();
	MainLoop _mainLoop;
	CancellationTokenSource _tokenSource = new CancellationTokenSource ();
	internal NetEvents _netEvents;

	/// <summary>
	/// Invoked when a Key is pressed.
	/// </summary>
	internal Action<NetEvents.InputResult> ProcessInput;

	/// <summary>
	/// Initializes the class with the console driver.
	/// </summary>
	/// <remarks>
	///   Passing a consoleDriver is provided to capture windows resizing.
	/// </remarks>
	/// <param name="consoleDriver">The console driver used by this Net main loop.</param>
	/// <exception cref="ArgumentNullException"></exception>
	public NetMainLoop (ConsoleDriver consoleDriver = null)
	{
		if (consoleDriver == null) {
			throw new ArgumentNullException (nameof (consoleDriver));
		}
		_netEvents = new NetEvents (consoleDriver);
	}

	void NetInputHandler ()
	{
		while (true) {
			_waitForProbe.Wait ();
			_waitForProbe.Reset ();
			if (_inputResult.Count == 0) {
				_inputResult.Enqueue (_netEvents.ReadConsoleInput ());
			}
			try {
				while (_inputResult.Peek () == null) {
					_inputResult.Dequeue ();
				}
				if (_inputResult.Count > 0) {
					_keyReady.Set ();
				}
			} catch (InvalidOperationException) { }
		}
	}

	void IMainLoopDriver.Setup (MainLoop mainLoop)
	{
		_mainLoop = mainLoop;
		Task.Run (NetInputHandler);
	}

	void IMainLoopDriver.Wakeup ()
	{
		_keyReady.Set ();
	}

	bool IMainLoopDriver.EventsPending (bool wait)
	{
		_waitForProbe.Set ();

		if (CheckTimers (wait, out var waitTimeout)) {
			return true;
		}

		try {
			if (!_tokenSource.IsCancellationRequested) {
				_keyReady.Wait (waitTimeout, _tokenSource.Token);
			}
		} catch (OperationCanceledException) {
			return true;
		} finally {
			_keyReady.Reset ();
		}

		if (!_tokenSource.IsCancellationRequested) {
			return _inputResult.Count > 0 || CheckTimers (wait, out _);
		}

		_tokenSource.Dispose ();
		_tokenSource = new CancellationTokenSource ();
		return true;
	}

	bool CheckTimers (bool wait, out int waitTimeout)
	{
		long now = DateTime.UtcNow.Ticks;

		if (_mainLoop.timeouts.Count > 0) {
			waitTimeout = (int)((_mainLoop.timeouts.Keys [0] - now) / TimeSpan.TicksPerMillisecond);
			if (waitTimeout < 0) {
				return true;
			}
		} else {
			waitTimeout = -1;
		}

		if (!wait) {
			waitTimeout = 0;
		}

		int ic;
		lock (_mainLoop.idleHandlers) {
			ic = _mainLoop.idleHandlers.Count;
		}

		return ic > 0;
	}

	void IMainLoopDriver.Iteration ()
	{
		while (_inputResult.Count > 0) {
			ProcessInput?.Invoke (_inputResult.Dequeue ().Value);
		}
	}
}<|MERGE_RESOLUTION|>--- conflicted
+++ resolved
@@ -11,30 +11,7 @@
 using System.Runtime.InteropServices;
 using System.Threading;
 using System.Threading.Tasks;
-<<<<<<< HEAD
-using Rune = System.Text.Rune;
-=======
 using System.Text;
-
-namespace Terminal.Gui {
-	internal class NetWinVTConsole {
-		IntPtr InputHandle, OutputHandle, ErrorHandle;
-		uint originalInputConsoleMode, originalOutputConsoleMode, originalErrorConsoleMode;
-
-		public NetWinVTConsole ()
-		{
-			InputHandle = GetStdHandle (STD_INPUT_HANDLE);
-			if (!GetConsoleMode (InputHandle, out uint mode)) {
-				throw new ApplicationException ($"Failed to get input console mode, error code: {GetLastError ()}.");
-			}
-			originalInputConsoleMode = mode;
-			if ((mode & ENABLE_VIRTUAL_TERMINAL_INPUT) < ENABLE_VIRTUAL_TERMINAL_INPUT) {
-				mode |= ENABLE_VIRTUAL_TERMINAL_INPUT;
-				if (!SetConsoleMode (InputHandle, mode)) {
-					throw new ApplicationException ($"Failed to set input console mode, error code: {GetLastError ()}.");
-				}
-			}
->>>>>>> a6b05b83
 
 namespace Terminal.Gui;
 internal class NetWinVTConsole {
@@ -192,7 +169,6 @@
 		}
 	}
 
-<<<<<<< HEAD
 	void GetConsoleKey ()
 	{
 		ConsoleKey key = 0;
@@ -202,7 +178,7 @@
 		while (true) {
 			ConsoleKeyInfo consoleKeyInfo = Console.ReadKey (true);
 			if ((consoleKeyInfo.KeyChar == (char)Key.Esc && !_isEscSeq)
-				|| (consoleKeyInfo.KeyChar != (char)Key.Esc && _isEscSeq)) {
+			|| (consoleKeyInfo.KeyChar != (char)Key.Esc && _isEscSeq)) {
 				if (_cki == null && consoleKeyInfo.KeyChar != (char)Key.Esc && _isEscSeq) {
 					_cki = EscSeqUtils.ResizeArray (new ConsoleKeyInfo ((char)Key.Esc, 0,
 						false, false, false), _cki);
@@ -214,40 +190,15 @@
 					DecodeEscSeq (ref newConsoleKeyInfo, ref key, _cki, ref mod);
 					_cki = null;
 					_isEscSeq = false;
-=======
-			while (true) {
-				ConsoleKeyInfo consoleKeyInfo = Console.ReadKey (true);
-				if ((consoleKeyInfo.KeyChar == (char)Key.Esc && !isEscSeq)
-					|| (consoleKeyInfo.KeyChar != (char)Key.Esc && isEscSeq)) {
-					if (cki == null && consoleKeyInfo.KeyChar != (char)Key.Esc && isEscSeq) {
-						cki = EscSeqUtils.ResizeArray (new ConsoleKeyInfo ((char)Key.Esc, 0,
-							false, false, false), cki);
-					}
-					isEscSeq = true;
-					newConsoleKeyInfo = consoleKeyInfo;
-					cki = EscSeqUtils.ResizeArray (consoleKeyInfo, cki);
-					if (!Console.KeyAvailable) {
-						DecodeEscSeq (ref newConsoleKeyInfo, ref key, cki, ref mod);
-						cki = null;
-						isEscSeq = false;
-						break;
-					}
-				} else if (consoleKeyInfo.KeyChar == (char)Key.Esc && isEscSeq && cki != null) {
-					DecodeEscSeq (ref newConsoleKeyInfo, ref key, cki, ref mod);
-					cki = null;
-					break;
-				} else {
-					GetConsoleInputType (consoleKeyInfo);
-					isEscSeq = false;
->>>>>>> a6b05b83
 					break;
 				}
-			} else if (consoleKeyInfo.KeyChar == (char)Key.Esc && _isEscSeq) {
+			} else if (consoleKeyInfo.KeyChar == (char)Key.Esc && _isEscSeq && _cki != null) {
 				DecodeEscSeq (ref newConsoleKeyInfo, ref key, _cki, ref mod);
 				_cki = null;
 				break;
 			} else {
 				GetConsoleInputType (consoleKeyInfo);
+				_isEscSeq = false;
 				break;
 			}
 		}
@@ -563,7 +514,6 @@
 			MouseEvent = mouseEvent
 		});
 
-<<<<<<< HEAD
 		_inputReady.Set ();
 	}
 
@@ -574,35 +524,6 @@
 		WindowPosition = 4,
 		RequestResponse = 5
 	}
-=======
-		public override void AddRune (Rune rune)
-		{
-			if (contents.Length != Rows * Cols * 3) {
-				return;
-			}
-			rune = rune.MakePrintable ();
-			var runeWidth = rune.GetColumns ();
-			var validClip = IsValidContent (ccol, crow, Clip);
-
-			if (validClip) {
-				if (runeWidth == 0 && ccol > 0) {
-					var r = contents [crow, ccol - 1, 0];
-					var s = new string (new char [] { (char)r, (char)rune.Value });
-					string sn;
-					if (!s.IsNormalized ()) {
-						sn = s.Normalize ();
-					} else {
-						sn = s;
-					}
-					var c = sn [0];
-					contents [crow, ccol - 1, 0] = c;
-					contents [crow, ccol - 1, 1] = CurrentAttribute;
-					contents [crow, ccol - 1, 2] = 1;
-
-				} else {
-					if (runeWidth < 2 && ccol > 0
-						&& ((Rune)(char)contents [crow, ccol - 1, 0]).GetColumns () > 1) {
->>>>>>> a6b05b83
 
 	[Flags]
 	public enum MouseButtonState {
@@ -637,36 +558,20 @@
 		AllEvents = -1
 	}
 
-<<<<<<< HEAD
 	public struct MouseEvent {
 		public Point Position;
 		public MouseButtonState ButtonState;
 	}
-=======
-					} else if (runeWidth < 2 && ccol <= Clip.Right - 1
-						&& ((Rune)(char)contents [crow, ccol, 0]).GetColumns () > 1) {
->>>>>>> a6b05b83
 
 	public struct WindowSizeEvent {
 		public Size Size;
 	}
 
-<<<<<<< HEAD
 	public struct WindowPositionEvent {
 		public int Top;
 		public int Left;
 		public Point CursorPosition;
 	}
-=======
-					}
-					if (runeWidth > 1 && ccol == Clip.Right - 1) {
-						contents [crow, ccol, 0] = (int)(uint)' ';
-					} else {
-						contents [crow, ccol, 0] = (int)(uint)rune.Value;
-					}
-					contents [crow, ccol, 1] = CurrentAttribute;
-					contents [crow, ccol, 2] = 1;
->>>>>>> a6b05b83
 
 	public struct RequestResponseEvent {
 		public (string c1Control, string code, string [] values, string terminating) ResultTuple;
@@ -711,7 +616,7 @@
 
 	bool [] _dirtyLine;
 
-	public override void AddRune (System.Rune systemRune)
+	public override void AddRune (Rune systemRune)
 	{
 		if (Contents.Length != Rows * Cols * 3) {
 			// BUGBUG: Shouldn't this throw an exception? Doing so to see what happens
@@ -722,8 +627,8 @@
 		int runeWidth = -1;
 		var validLocation = IsValidLocation (Col, Row);
 		if (validLocation) {
-			var rune = new Rune (systemRune).MakePrintable ();
-			runeWidth = rune.GetColumnWidth ();
+			var rune = systemRune.MakePrintable ();
+			runeWidth = rune.GetColumns ();
 			if (runeWidth == 0 && Col > 0) {
 				// This is a combining character, and we are not at the beginning of the line.
 				var combined = new String (new char [] { (char)Contents [Row, Col - 1, 0], (char)rune.Value });
@@ -735,10 +640,10 @@
 				Contents [Row, Col, 1] = CurrentAttribute;
 				Contents [Row, Col, 2] = 1;
 
-				if (runeWidth < 2 && Col > 0 && ((Rune)(Contents [Row, Col - 1, 0])).GetColumnWidth () > 1) {
+				if (runeWidth < 2 && Col > 0 && ((Rune)(Contents [Row, Col - 1, 0])).GetColumns () > 1) {
 					// This is a single-width character, and we are not at the beginning of the line.
 					Contents [Row, Col - 1, 0] = Rune.ReplacementChar.Value;
-				} else if (runeWidth < 2 && Col <= Clip.Right - 1 && ((Rune)(Contents [Row, Col, 0])).GetColumnWidth () > 1) {
+				} else if (runeWidth < 2 && Col <= Clip.Right - 1 && ((Rune)(Contents [Row, Col, 0])).GetColumns () > 1) {
 					// This is a single-width character, and we are not at the end of the line.
 					Contents [Row, Col + 1, 0] = Rune.ReplacementChar.Value;
 					Contents [Row, Col + 1, 2] = 1;
@@ -767,7 +672,6 @@
 			Col++;
 		}
 
-<<<<<<< HEAD
 	}
 
 	public override void End ()
@@ -776,12 +680,6 @@
 
 		if (IsWinPlatform) {
 			NetWinConsole.Cleanup ();
-=======
-		public override void AddStr (string str)
-		{
-			foreach (var rune in str.EnumerateRunes ())
-				AddRune (rune);
->>>>>>> a6b05b83
 		}
 
 		StopReportingMouseMoves ();
@@ -1001,27 +899,10 @@
 					if (lastCol == -1)
 						lastCol = col;
 
-<<<<<<< HEAD
 					var attr = Contents [row, col, 1];
 					if (attr != redrawAttr) {
 						redrawAttr = attr;
 						output.Append (WriteAttributes (attr));
-=======
-						var attr = contents [row, col, 1];
-						if (attr != redrawAttr) {
-							redrawAttr = attr;
-							output.Append (WriteAttributes (attr));
-						}
-						outputWidth++;
-						var rune = (Rune)contents [row, col, 0];
-						char [] spair;
-						if (rune.DecodeSurrogatePair (out spair)) {
-							output.Append (spair);
-						} else {
-							output.Append ((char)rune.Value);
-						}
-						contents [row, col, 2] = 0;
->>>>>>> a6b05b83
 					}
 					outputWidth++;
 					var rune = (Rune)Contents [row, col, 0];
