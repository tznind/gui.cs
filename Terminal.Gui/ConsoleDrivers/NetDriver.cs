--- conflicted
+++ resolved
@@ -284,7 +284,6 @@
 			});
 			return true;
 		}
-		return false;
 	}
 
 	// Process a CSI sequence received by the driver (key pressed, mouse event, or request/response event)
@@ -853,13 +852,9 @@
 		var redrawAttr = -1;
 		var lastCol = -1;
 
-<<<<<<< HEAD
-		Console.CursorVisible = false;
-=======
-			GetCursorVisibility (out CursorVisibility savedVisibitity);
-			SetCursorVisibility (CursorVisibility.Invisible);
->>>>>>> 24ce9081
-
+		GetCursorVisibility (out CursorVisibility savedVisibitity);
+		SetCursorVisibility (CursorVisibility.Invisible); 
+		
 		for (var row = top; row < rows; row++) {
 			if (Console.WindowHeight < 1) {
 				return;
@@ -910,22 +905,13 @@
 					Contents [row, col, 2] = 0;
 				}
 			}
-<<<<<<< HEAD
 			if (output.Length > 0) {
 				SetCursorPosition (lastCol, row);
 				Console.Write (output);
 			}
-=======
-			SetCursorPosition (0, 0);
-			SetCursorVisibility (savedVisibitity);
-		}
-
-		void SetVirtualCursorPosition (int col, int row)
-		{
-			Console.Out.Write ($"\x1b[{row + 1};{col + 1}H");
->>>>>>> 24ce9081
 		}
 		SetCursorPosition (0, 0);
+		SetCursorVisibility (savedVisibitity);
 	}
 
 	// TODO: Move this to EscSeqUtils in such a way that it remains platform agnostic.
@@ -1045,7 +1031,9 @@
 	public override bool SetCursorVisibility (CursorVisibility visibility)
 	{
 		_cachedCursorVisibility = visibility;
-		return Console.CursorVisible = visibility == CursorVisibility.Default;
+		var isVisible = Console.CursorVisible = visibility == CursorVisibility.Default;
+		Console.Out.Write (isVisible ? EscSeqUtils.CSI_ShowCursor : EscSeqUtils.CSI_HideCursor);
+		return isVisible;
 	}
 
 	public override bool EnsureCursorVisibility ()
@@ -1302,23 +1290,8 @@
 		if ((me.ButtonState & NetEvents.MouseButtonState.Button1Released) != 0) {
 			mouseFlag |= MouseFlags.Button1Released;
 		}
-<<<<<<< HEAD
 		if ((me.ButtonState & NetEvents.MouseButtonState.Button1Clicked) != 0) {
 			mouseFlag |= MouseFlags.Button1Clicked;
-=======
-
-		/// <inheritdoc/>
-		public override bool SetCursorVisibility (CursorVisibility visibility)
-		{
-			savedCursorVisibility = visibility;
-			var isVisible = Console.CursorVisible = visibility == CursorVisibility.Default;
-			if (isVisible) {
-				Console.Out.Write ("\x1b[?25h");
-			} else {
-				Console.Out.Write ("\x1b[?25l");
-			}
-			return isVisible;
->>>>>>> 24ce9081
 		}
 		if ((me.ButtonState & NetEvents.MouseButtonState.Button1DoubleClicked) != 0) {
 			mouseFlag |= MouseFlags.Button1DoubleClicked;
