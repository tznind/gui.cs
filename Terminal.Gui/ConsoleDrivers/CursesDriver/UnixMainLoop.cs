--- conflicted
+++ resolved
@@ -48,11 +48,7 @@
     private Pollfd []? _pollMap;
     private bool _winChanged;
 
-<<<<<<< HEAD
-    public UnixMainLoop (IConsoleDriver consoleDriver = null)
-=======
     public UnixMainLoop (IConsoleDriver IConsoleDriver)
->>>>>>> d0638732
     {
         ArgumentNullException.ThrowIfNull (IConsoleDriver);
 
