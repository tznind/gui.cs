﻿#nullable enable
//
// Driver.cs: Curses-based Driver
//

using System.Runtime.InteropServices;
using Terminal.Gui.ConsoleDrivers;
using Unix.Terminal;

namespace Terminal.Gui;

/// <summary>A Linux/Mac driver based on the Curses library.</summary>
internal class CursesDriver : ConsoleDriver
{
    public override string GetVersionInfo () { return $"{Curses.curses_version ()}"; }

    public override int Cols
    {
        get => Curses.Cols;
        set
        {
            Curses.Cols = value;
            ClearContents ();
        }
    }

    public override int Rows
    {
        get => Curses.Lines;
        set
        {
            Curses.Lines = value;
            ClearContents ();
        }
    }

    public override bool IsRuneSupported (Rune rune)
    {
        // See Issue #2615 - CursesDriver is broken with non-BMP characters
        return base.IsRuneSupported (rune) && rune.IsBmp;
    }

    public override void Move (int col, int row)
    {
        base.Move (col, row);

        if (RunningUnitTests)
        {
            return;
        }

        if (IsValidLocation (default, col, row))
        {
            Curses.move (row, col);
        }
        else
        {
            // Not a valid location (outside screen or clip region)
            // Move within the clip region, then AddRune will actually move to Col, Row
            Rectangle clipRect = Clip!.GetBounds ();
            Curses.move (clipRect.Y, clipRect.X);
        }
    }

    public override void SendKeys (char keyChar, ConsoleKey consoleKey, bool shift, bool alt, bool control)
    {
        KeyCode key;

        if (consoleKey == ConsoleKey.Packet)
        {
            //var mod = new ConsoleModifiers ();

            //if (shift)
            //{
            //    mod |= ConsoleModifiers.Shift;
            //}

            //if (alt)
            //{
            //    mod |= ConsoleModifiers.Alt;
            //}

            //if (control)
            //{
            //    mod |= ConsoleModifiers.Control;
            //}

            var cKeyInfo = new ConsoleKeyInfo (keyChar, consoleKey, shift, alt, control);
            cKeyInfo = ConsoleKeyMapping.DecodeVKPacketToKConsoleKeyInfo (cKeyInfo);
            key = ConsoleKeyMapping.MapConsoleKeyInfoToKeyCode (cKeyInfo);
        }
        else
        {
            key = (KeyCode)keyChar;
        }

        OnKeyDown (new (key));
        OnKeyUp (new (key));

        //OnKeyPressed (new KeyEventArgsEventArgs (key));
    }

    public void StartReportingMouseMoves ()
    {
        if (!RunningUnitTests)
        {
            Console.Out.Write (EscSeqUtils.CSI_EnableMouseEvents);
        }
    }

    public void StopReportingMouseMoves ()
    {
        if (!RunningUnitTests)
        {
            Console.Out.Write (EscSeqUtils.CSI_DisableMouseEvents);
        }
    }

<<<<<<< HEAD
    /// <inheritdoc />
    public override void RawWrite (string str)
    {
        Console.Out.Write (str);
    }
=======
>>>>>>> d0638732

    public override void Suspend ()
    {
        StopReportingMouseMoves ();

        if (!RunningUnitTests)
        {
            Platform.Suspend ();

            if (Force16Colors)
            {
                Curses.Window.Standard.redrawwin ();
                Curses.refresh ();
            }
        }

        StartReportingMouseMoves ();
    }

    public override void UpdateCursor ()
    {
        EnsureCursorVisibility ();

        if (!RunningUnitTests && Col >= 0 && Col < Cols && Row >= 0 && Row < Rows)
        {
            if (Force16Colors)
            {
                Curses.move (Row, Col);

                Curses.raw ();
                Curses.noecho ();
                Curses.refresh ();
            }
            else
            {
                _mainLoopDriver?.WriteRaw (EscSeqUtils.CSI_SetCursorPosition (Row + 1, Col + 1));
            }
        }
    }

    public override bool UpdateScreen ()
    {
        bool updated = false;
        if (Force16Colors)
        {
            for (var row = 0; row < Rows; row++)
            {
                if (!_dirtyLines! [row])
                {
                    continue;
                }

                _dirtyLines [row] = false;

                for (var col = 0; col < Cols; col++)
                {
                    if (Contents! [row, col].IsDirty == false)
                    {
                        continue;
                    }

                    if (RunningUnitTests)
                    {
                        // In unit tests, we don't want to actually write to the screen.
                        continue;
                    }

                    Curses.attrset (Contents [row, col].Attribute.GetValueOrDefault ().PlatformColor);

                    Rune rune = Contents [row, col].Rune;

                    if (rune.IsBmp)
                    {
                        // BUGBUG: CursesDriver doesn't render CharMap correctly for wide chars (and other Unicode) - Curses is doing something funky with glyphs that report GetColums() of 1 yet are rendered wide. E.g. 0x2064 (invisible times) is reported as 1 column but is rendered as 2. WindowsDriver & NetDriver correctly render this as 1 column, overlapping the next cell.
                        if (rune.GetColumns () < 2)
                        {
                            Curses.mvaddch (row, col, rune.Value);
                        }
                        else /*if (col + 1 < Cols)*/
                        {
                            Curses.mvaddwstr (row, col, rune.ToString ());
                        }
                    }
                    else
                    {
                        Curses.mvaddwstr (row, col, rune.ToString ());

                        if (rune.GetColumns () > 1 && col + 1 < Cols)
                        {
                            // TODO: This is a hack to deal with non-BMP and wide characters.
                            //col++;
                            Curses.mvaddch (row, ++col, '*');
                        }
                    }
                }
            }

            if (!RunningUnitTests)
            {
                Curses.move (Row, Col);
                _window?.wrefresh ();
            }
        }
        else
        {
            if (RunningUnitTests
                || Console.WindowHeight < 1
                || Contents!.Length != Rows * Cols
                || Rows != Console.WindowHeight)
            {
                return updated;
            }

            var top = 0;
            var left = 0;
            int rows = Rows;
            int cols = Cols;
            var output = new StringBuilder ();
            Attribute? redrawAttr = null;
            int lastCol = -1;

            CursorVisibility? savedVisibility = _currentCursorVisibility;
            SetCursorVisibility (CursorVisibility.Invisible);

            for (int row = top; row < rows; row++)
            {
                if (Console.WindowHeight < 1)
                {
                    return updated;
                }

                if (!_dirtyLines! [row])
                {
                    continue;
                }

                if (!SetCursorPosition (0, row))
                {
                    return updated;
                }

                _dirtyLines [row] = false;
                output.Clear ();

                for (int col = left; col < cols; col++)
                {
                    lastCol = -1;
                    var outputWidth = 0;

                    for (; col < cols; col++)
                    {
                        updated = true;
                        if (!Contents [row, col].IsDirty)
                        {
                            if (output.Length > 0)
                            {
                                WriteToConsole (output, ref lastCol, row, ref outputWidth);
                            }
                            else if (lastCol == -1)
                            {
                                lastCol = col;
                            }

                            if (lastCol + 1 < cols)
                            {
                                lastCol++;
                            }

                            continue;
                        }

                        if (lastCol == -1)
                        {
                            lastCol = col;
                        }

                        Attribute attr = Contents [row, col].Attribute!.Value;

                        // Performance: Only send the escape sequence if the attribute has changed.
                        if (attr != redrawAttr)
                        {
                            redrawAttr = attr;

                            output.Append (
                                           EscSeqUtils.CSI_SetForegroundColorRGB (
                                                                                  attr.Foreground.R,
                                                                                  attr.Foreground.G,
                                                                                  attr.Foreground.B
                                                                                 )
                                          );

                            output.Append (
                                           EscSeqUtils.CSI_SetBackgroundColorRGB (
                                                                                  attr.Background.R,
                                                                                  attr.Background.G,
                                                                                  attr.Background.B
                                                                                 )
                                          );
                        }

                        outputWidth++;
                        Rune rune = Contents [row, col].Rune;
                        output.Append (rune);

                        if (Contents [row, col].CombiningMarks.Count > 0)
                        {
                            // AtlasEngine does not support NON-NORMALIZED combining marks in a way
                            // compatible with the driver architecture. Any CMs (except in the first col)
                            // are correctly combined with the base char, but are ALSO treated as 1 column
                            // width codepoints E.g. `echo "[e`u{0301}`u{0301}]"` will output `[é  ]`.
                            // 
                            // For now, we just ignore the list of CMs.
                            //foreach (var combMark in Contents [row, col].CombiningMarks) {
                            //	output.Append (combMark);
                            //}
                            // WriteToConsole (output, ref lastCol, row, ref outputWidth);
                        }
                        else if (rune.IsSurrogatePair () && rune.GetColumns () < 2)
                        {
                            WriteToConsole (output, ref lastCol, row, ref outputWidth);
                            SetCursorPosition (col - 1, row);
                        }

                        Contents [row, col].IsDirty = false;
                    }
                }

                if (output.Length > 0)
                {
                    SetCursorPosition (lastCol, row);
                    Console.Write (output);
                }
            }

            // SIXELS
            foreach (SixelToRender s in Application.Sixel)
            {
                SetCursorPosition (s.ScreenPosition.X, s.ScreenPosition.Y);
                Console.Write (s.SixelData);
            }

            SetCursorPosition (0, 0);

            _currentCursorVisibility = savedVisibility;

            void WriteToConsole (StringBuilder output, ref int lastCol, int row, ref int outputWidth)
            {
                SetCursorPosition (lastCol, row);
                Console.Write (output);
                output.Clear ();
                lastCol += outputWidth;
                outputWidth = 0;
            }
        }

        return updated;
    }

    #region Color Handling

    public override bool SupportsTrueColor => true;

    /// <summary>Creates an Attribute from the provided curses-based foreground and background color numbers</summary>
    /// <param name="foreground">Contains the curses color number for the foreground (color, plus any attributes)</param>
    /// <param name="background">Contains the curses color number for the background (color, plus any attributes)</param>
    /// <returns></returns>
    private static Attribute MakeColor (short foreground, short background)
    {
        //var v = (short)((ushort)foreground | (background << 4));
        var v = (short)(((ushort)(foreground & 0xffff) << 16) | (background & 0xffff));

        // TODO: for TrueColor - Use InitExtendedPair
        Curses.InitColorPair (v, foreground, background);

        return new (
                    Curses.ColorPair (v),
                    CursesColorNumberToColorName16 (foreground),
                    CursesColorNumberToColorName16 (background)
                   );
    }

<<<<<<< HEAD
    public override void End ()
=======
    /// <inheritdoc/>
    /// <remarks>
    ///     In the CursesDriver, colors are encoded as an int. The foreground color is stored in the most significant 4
    ///     bits, and the background color is stored in the least significant 4 bits. The Terminal.GUi Color values are
    ///     converted to curses color encoding before being encoded.
    /// </remarks>
    public override Attribute MakeColor (in Color foreground, in Color background)
>>>>>>> d0638732
    {
        if (!RunningUnitTests && Force16Colors)
        {
            return MakeColor (
                              ColorNameToCursesColorNumber (foreground.GetClosestNamedColor16 ()),
                              ColorNameToCursesColorNumber (background.GetClosestNamedColor16 ())
                             );
        }

        return new (
                    0,
                    foreground,
                    background
                   );
    }

    private static short ColorNameToCursesColorNumber (ColorName16 color)
    {
        switch (color)
        {
            case ColorName16.Black:
                return Curses.COLOR_BLACK;
            case ColorName16.Blue:
                return Curses.COLOR_BLUE;
            case ColorName16.Green:
                return Curses.COLOR_GREEN;
            case ColorName16.Cyan:
                return Curses.COLOR_CYAN;
            case ColorName16.Red:
                return Curses.COLOR_RED;
            case ColorName16.Magenta:
                return Curses.COLOR_MAGENTA;
            case ColorName16.Yellow:
                return Curses.COLOR_YELLOW;
            case ColorName16.Gray:
                return Curses.COLOR_WHITE;
            case ColorName16.DarkGray:
                return Curses.COLOR_GRAY;
            case ColorName16.BrightBlue:
                return Curses.COLOR_BLUE | Curses.COLOR_GRAY;
            case ColorName16.BrightGreen:
                return Curses.COLOR_GREEN | Curses.COLOR_GRAY;
            case ColorName16.BrightCyan:
                return Curses.COLOR_CYAN | Curses.COLOR_GRAY;
            case ColorName16.BrightRed:
                return Curses.COLOR_RED | Curses.COLOR_GRAY;
            case ColorName16.BrightMagenta:
                return Curses.COLOR_MAGENTA | Curses.COLOR_GRAY;
            case ColorName16.BrightYellow:
                return Curses.COLOR_YELLOW | Curses.COLOR_GRAY;
            case ColorName16.White:
                return Curses.COLOR_WHITE | Curses.COLOR_GRAY;
        }

        throw new ArgumentException ("Invalid color code");
    }

    private static ColorName16 CursesColorNumberToColorName16 (short color)
    {
        switch (color)
        {
            case Curses.COLOR_BLACK:
                return ColorName16.Black;
            case Curses.COLOR_BLUE:
                return ColorName16.Blue;
            case Curses.COLOR_GREEN:
                return ColorName16.Green;
            case Curses.COLOR_CYAN:
                return ColorName16.Cyan;
            case Curses.COLOR_RED:
                return ColorName16.Red;
            case Curses.COLOR_MAGENTA:
                return ColorName16.Magenta;
            case Curses.COLOR_YELLOW:
                return ColorName16.Yellow;
            case Curses.COLOR_WHITE:
                return ColorName16.Gray;
            case Curses.COLOR_GRAY:
                return ColorName16.DarkGray;
            case Curses.COLOR_BLUE | Curses.COLOR_GRAY:
                return ColorName16.BrightBlue;
            case Curses.COLOR_GREEN | Curses.COLOR_GRAY:
                return ColorName16.BrightGreen;
            case Curses.COLOR_CYAN | Curses.COLOR_GRAY:
                return ColorName16.BrightCyan;
            case Curses.COLOR_RED | Curses.COLOR_GRAY:
                return ColorName16.BrightRed;
            case Curses.COLOR_MAGENTA | Curses.COLOR_GRAY:
                return ColorName16.BrightMagenta;
            case Curses.COLOR_YELLOW | Curses.COLOR_GRAY:
                return ColorName16.BrightYellow;
            case Curses.COLOR_WHITE | Curses.COLOR_GRAY:
                return ColorName16.White;
        }

        throw new ArgumentException ("Invalid curses color code");
    }

    #endregion

    private CursorVisibility? _currentCursorVisibility;
    private CursorVisibility? _initialCursorVisibility;


    private void EnsureCursorVisibility ()
    {
        if (!(Col >= 0 && Row >= 0 && Col < Cols && Row < Rows))
        {
            GetCursorVisibility (out CursorVisibility cursorVisibility);
            _currentCursorVisibility = cursorVisibility;
            SetCursorVisibility (CursorVisibility.Invisible);

            return;
        }

        SetCursorVisibility (_currentCursorVisibility ?? CursorVisibility.Default);
    }

    /// <inheritdoc/>
    public override bool GetCursorVisibility (out CursorVisibility visibility)
    {
        visibility = CursorVisibility.Invisible;

        if (!_currentCursorVisibility.HasValue)
        {
            return false;
        }

        visibility = _currentCursorVisibility.Value;

        return true;
    }

    /// <inheritdoc/>
    public override bool SetCursorVisibility (CursorVisibility visibility)
    {
        if (_initialCursorVisibility.HasValue == false)
        {
            return false;
        }

        if (!RunningUnitTests)
        {
            Curses.curs_set (((int)visibility >> 16) & 0x000000FF);
        }

        if (visibility != CursorVisibility.Invisible)
        {
            _mainLoopDriver?.WriteRaw (
                                       EscSeqUtils.CSI_SetCursorStyle (
                                                                       (EscSeqUtils.DECSCUSR_Style)
                                                                       (((int)visibility >> 24)
                                                                        & 0xFF)
                                                                      )
                                      );
        }

        _currentCursorVisibility = visibility;

        return true;
    }

<<<<<<< HEAD
    public override MainLoop Init ()
=======
    private bool SetCursorPosition (int col, int row)
>>>>>>> d0638732
    {
        // + 1 is needed because non-Windows is based on 1 instead of 0 and
        // Console.CursorTop/CursorLeft isn't reliable.
        Console.Out.Write (EscSeqUtils.CSI_SetCursorPosition (row + 1, col + 1));

        return true;
    }

    #region Init/End/MainLoop

    private Curses.Window? _window;
    private UnixMainLoop? _mainLoopDriver;
    private object? _processInputToken;

    public override MainLoop Init ()
    {
        _mainLoopDriver = new (this);

        if (!RunningUnitTests)
        {
            _window = Curses.initscr ();
            Curses.set_escdelay (10);

            // Ensures that all procedures are performed at some previous closing.
            Curses.doupdate ();

            // 
            // We are setting Invisible as default, so we could ignore XTerm DECSUSR setting
            //
            switch (Curses.curs_set (0))
            {
                case 0:
                    _currentCursorVisibility = _initialCursorVisibility = CursorVisibility.Invisible;

                    break;

                case 1:
                    _currentCursorVisibility = _initialCursorVisibility = CursorVisibility.Underline;
                    Curses.curs_set (1);

                    break;

                case 2:
                    _currentCursorVisibility = _initialCursorVisibility = CursorVisibility.Box;
                    Curses.curs_set (2);

                    break;

                default:
                    _currentCursorVisibility = _initialCursorVisibility = null;

                    break;
            }

            if (!Curses.HasColors)
            {
                throw new InvalidOperationException ("V2 - This should never happen. File an Issue if it does.");
            }

            Curses.raw ();
            Curses.noecho ();

            Curses.Window.Standard.keypad (true);

            Curses.StartColor ();
            Curses.UseDefaultColors ();

            if (!RunningUnitTests)
            {
                Curses.timeout (0);
            }

            _processInputToken = _mainLoopDriver.AddWatch (
                                                           0,
                                                           UnixMainLoop.Condition.PollIn,
                                                           x =>
                                                           {
                                                               ProcessInput ();

                                                               return true;
                                                           }
                                                          );
        }

        CurrentAttribute = new (ColorName16.White, ColorName16.Black);

        if (Environment.OSVersion.Platform == PlatformID.Win32NT)
        {
            Clipboard = new FakeDriver.FakeClipboard ();
        }
        else
        {
            if (RuntimeInformation.IsOSPlatform (OSPlatform.OSX))
            {
                Clipboard = new MacOSXClipboard ();
            }
            else
            {
                if (Is_WSL_Platform ())
                {
                    Clipboard = new WSLClipboard ();
                }
                else
                {
                    Clipboard = new CursesClipboard ();
                }
            }
        }

        ClearContents ();
        StartReportingMouseMoves ();

        if (!RunningUnitTests)
        {
            Curses.CheckWinChange ();

            // On Init this call is needed no mater Force16Colors or not
            Curses.refresh ();

            EscSeqUtils.ContinuousButtonPressed += EscSeqUtils_ContinuousButtonPressed;
        }

        return new (_mainLoopDriver);
    }

    private readonly AnsiResponseParser _parser = new ();
    /// <inheritdoc />
<<<<<<< HEAD
    public override IAnsiResponseParser GetParser () => _parser;
=======
    internal override IAnsiResponseParser GetParser () => _parser;
>>>>>>> d0638732

    internal void ProcessInput ()
    {
        int wch;
        int code = Curses.get_wch (out wch);

        //System.Diagnostics.Debug.WriteLine ($"code: {code}; wch: {wch}");
        if (code == Curses.ERR)
        {
            return;
        }

        var k = KeyCode.Null;

        if (code == Curses.KEY_CODE_YES)
        {
            while (code == Curses.KEY_CODE_YES && wch == Curses.KeyResize)
            {
                ProcessWinChange ();
                code = Curses.get_wch (out wch);
            }

            if (wch == 0)
            {
                return;
            }

            if (wch == Curses.KeyMouse)
            {
                int wch2 = wch;

                while (wch2 == Curses.KeyMouse)
                {
                    // BUGBUG: Fix this nullable issue.
                    Key kea = null;

                    ConsoleKeyInfo [] cki =
                    {
                        new ((char)KeyCode.Esc, 0, false, false, false),
                        new ('[', 0, false, false, false),
                        new ('<', 0, false, false, false)
                    };
                    code = 0;
                    // BUGBUG: Fix this nullable issue.
                    HandleEscSeqResponse (ref code, ref k, ref wch2, ref kea, ref cki);
                }

                return;
            }

            k = MapCursesKey (wch);

            if (wch >= 277 && wch <= 288)
            {
                // Shift+(F1 - F12)
                wch -= 12;
                k = KeyCode.ShiftMask | MapCursesKey (wch);
            }
            else if (wch >= 289 && wch <= 300)
            {
                // Ctrl+(F1 - F12)
                wch -= 24;
                k = KeyCode.CtrlMask | MapCursesKey (wch);
            }
            else if (wch >= 301 && wch <= 312)
            {
                // Ctrl+Shift+(F1 - F12)
                wch -= 36;
                k = KeyCode.CtrlMask | KeyCode.ShiftMask | MapCursesKey (wch);
            }
            else if (wch >= 313 && wch <= 324)
            {
                // Alt+(F1 - F12)
                wch -= 48;
                k = KeyCode.AltMask | MapCursesKey (wch);
            }
            else if (wch >= 325 && wch <= 327)
            {
                // Shift+Alt+(F1 - F3)
                wch -= 60;
                k = KeyCode.ShiftMask | KeyCode.AltMask | MapCursesKey (wch);
            }

            OnKeyDown (new Key (k));
            OnKeyUp (new Key (k));

            return;
        }

        // Special handling for ESC, we want to try to catch ESC+letter to simulate alt-letter as well as Alt-Fkey
        if (wch == 27)
        {
            Curses.timeout (10);

            code = Curses.get_wch (out int wch2);

            if (code == Curses.KEY_CODE_YES)
            {
                k = KeyCode.AltMask | MapCursesKey (wch);
            }

            // BUGBUG: Fix this nullable issue.
            Key key = null;

            if (code == 0)
            {
                // The ESC-number handling, debatable.
                // Simulates the AltMask itself by pressing Alt + Space.
                // Needed for macOS
                if (wch2 == (int)KeyCode.Space)
                {
                    k = KeyCode.AltMask | KeyCode.Space;
                }
                else if (wch2 - (int)KeyCode.Space >= (uint)KeyCode.A
                         && wch2 - (int)KeyCode.Space <= (uint)KeyCode.Z)
                {
                    k = (KeyCode)((uint)KeyCode.AltMask + (wch2 - (int)KeyCode.Space));
                }
                else if (wch2 >= (uint)KeyCode.A - 64 && wch2 <= (uint)KeyCode.Z - 64)
                {
                    k = (KeyCode)((uint)(KeyCode.AltMask | KeyCode.CtrlMask) + (wch2 + 64));
                }
                else if (wch2 >= (uint)KeyCode.D0 && wch2 <= (uint)KeyCode.D9)
                {
                    k = (KeyCode)((uint)KeyCode.AltMask + (uint)KeyCode.D0 + (wch2 - (uint)KeyCode.D0));
                }
                else
                {
                    ConsoleKeyInfo [] cki =
                    [
                        new ((char)KeyCode.Esc, 0, false, false, false), new ((char)wch2, 0, false, false, false)
                    ];
                    // BUGBUG: Fix this nullable issue.
                    HandleEscSeqResponse (ref code, ref k, ref wch2, ref key, ref cki);

                    return;
                }
                //else if (wch2 == Curses.KeyCSI)
                //{
                //    ConsoleKeyInfo [] cki =
                //    {
                //        new ((char)KeyCode.Esc, 0, false, false, false), new ('[', 0, false, false, false)
                //    };
                //    HandleEscSeqResponse (ref code, ref k, ref wch2, ref key, ref cki);

                //    return;
                //}
                //else
                //{
                //    // Unfortunately there are no way to differentiate Ctrl+Alt+alfa and Ctrl+Shift+Alt+alfa.
                //    if (((KeyCode)wch2 & KeyCode.CtrlMask) != 0)
                //    {
                //        k = (KeyCode)((uint)KeyCode.CtrlMask + (wch2 & ~(int)KeyCode.CtrlMask));
                //    }

                //    if (wch2 == 0)
                //    {
                //        k = KeyCode.CtrlMask | KeyCode.AltMask | KeyCode.Space;
                //    }
                //    //else if (wch >= (uint)KeyCode.A && wch <= (uint)KeyCode.Z)
                //    //{
                //    //    k = KeyCode.ShiftMask | KeyCode.AltMask | KeyCode.Space;
                //    //}
                //    else if (wch2 < 256)
                //    {
                //        k = (KeyCode)wch2; // | KeyCode.AltMask;
                //    }
                //    else
                //    {
                //        k = (KeyCode)((uint)(KeyCode.AltMask | KeyCode.CtrlMask) + wch2);
                //    }
                //}

                key = new Key (k);
            }
            else
            {
                key = Key.Esc;
            }

            OnKeyDown (key);
            OnKeyUp (key);
        }
        else if (wch == Curses.KeyTab)
        {
            k = MapCursesKey (wch);
            OnKeyDown (new Key (k));
            OnKeyUp (new Key (k));
        }
        else if (wch == 127)
        {
            // Backspace needed for macOS
            k = KeyCode.Backspace;
            OnKeyDown (new Key (k));
            OnKeyUp (new Key (k));
        }
        else
        {
            // Unfortunately there are no way to differentiate Ctrl+alfa and Ctrl+Shift+alfa.
            k = (KeyCode)wch;

            if (wch == 0)
            {
                k = KeyCode.CtrlMask | KeyCode.Space;
            }
            else if (wch >= (uint)KeyCode.A - 64 && wch <= (uint)KeyCode.Z - 64)
            {
                if ((KeyCode)(wch + 64) != KeyCode.J)
                {
                    k = KeyCode.CtrlMask | (KeyCode)(wch + 64);
                }
            }
            else if (wch >= (uint)KeyCode.A && wch <= (uint)KeyCode.Z)
            {
                k = (KeyCode)wch | KeyCode.ShiftMask;
            }

            if (wch == '\n' || wch == '\r')
            {
                k = KeyCode.Enter;
            }

            // Strip the KeyCode.Space flag off if it's set
            //if (k != KeyCode.Space && k.HasFlag (KeyCode.Space))
            if (Key.GetIsKeyCodeAtoZ (k) && (k & KeyCode.Space) != 0)
            {
                k &= ~KeyCode.Space;
            }

            OnKeyDown (new Key (k));
            OnKeyUp (new Key (k));
        }
    }

    internal void ProcessWinChange ()
    {
        if (!RunningUnitTests && Curses.CheckWinChange ())
        {
            ClearContents ();
            OnSizeChanged (new SizeChangedEventArgs (new (Cols, Rows)));
        }
    }
    static string ConvertToString (ConsoleKeyInfo [] keyInfos)
    {
        char [] chars = new char [keyInfos.Length];
        for (int i = 0; i < keyInfos.Length; i++)
        {
            chars [i] = keyInfos [i].KeyChar;
        }
        return new string (chars);
    }

    private void HandleEscSeqResponse (
        ref int code,
        ref KeyCode k,
        ref int wch2,
        ref Key keyEventArgs,
        ref ConsoleKeyInfo [] cki
    )
    {
        ConsoleKey ck = 0;
        ConsoleModifiers mod = 0;

        while (code == 0)
        {
            code = Curses.get_wch (out wch2);
            var consoleKeyInfo = new ConsoleKeyInfo ((char)wch2, 0, false, false, false);

            if (wch2 == 0 || wch2 == 27 || wch2 == Curses.KeyMouse)
            {
                // Give ansi parser a chance to deal with the escape sequence
                if (cki != null && string.IsNullOrEmpty(_parser.ProcessInput (ConvertToString(cki))))
                {
                    // Parser fully consumed all keys meaning keys are processed - job done
                    return;
                }

                // Ansi parser could not deal with it either because it is not expecting
                // the given terminator (e.g. mouse) or did not understand format somehow.
                // Carry on with the older code for processing curses escape codes

                // BUGBUG: Fix this nullable issue.
                EscSeqUtils.DecodeEscSeq (
                                          ref consoleKeyInfo,
                                          ref ck,
                                          cki,
                                          ref mod,
                                          out _,
                                          out _,
                                          out _,
                                          out _,
                                          out bool isKeyMouse,
                                          out List<MouseFlags> mouseFlags,
                                          out Point pos,
                                          out _,
                                          EscSeqUtils.ProcessMouseEvent
                                         );

                if (isKeyMouse)
                {
                    foreach (MouseFlags mf in mouseFlags)
                    {
                        OnMouseEvent (new () { Flags = mf, Position = pos });
                    }

                    // BUGBUG: Fix this nullable issue.
                    cki = null;

                    if (wch2 == 27)
                    {
                        cki = EscSeqUtils.ResizeArray (
                                                       new ConsoleKeyInfo (
                                                                           (char)KeyCode.Esc,
                                                                           0,
                                                                           false,
                                                                           false,
                                                                           false
                                                                          ),
                                                       cki
                                                      );
                    }
                }
                else
                {
                    if (cki != null)
                    {
                        foreach (var c in cki)
                        {
                            _parser.ProcessInput (c.KeyChar.ToString());
                        }
                    }

                    k = ConsoleKeyMapping.MapConsoleKeyInfoToKeyCode (consoleKeyInfo);
                    keyEventArgs = new Key (k);
                    OnKeyDown (keyEventArgs);
                }
            }
            else
            {
                cki = EscSeqUtils.ResizeArray (consoleKeyInfo, cki);
            }
        }
    }

    private void EscSeqUtils_ContinuousButtonPressed (object? sender, MouseEventArgs e)
    {
        OnMouseEvent (e);
    }

    private static KeyCode MapCursesKey (int cursesKey)
    {
        switch (cursesKey)
        {
            case Curses.KeyF1: return KeyCode.F1;
            case Curses.KeyF2: return KeyCode.F2;
            case Curses.KeyF3: return KeyCode.F3;
            case Curses.KeyF4: return KeyCode.F4;
            case Curses.KeyF5: return KeyCode.F5;
            case Curses.KeyF6: return KeyCode.F6;
            case Curses.KeyF7: return KeyCode.F7;
            case Curses.KeyF8: return KeyCode.F8;
            case Curses.KeyF9: return KeyCode.F9;
            case Curses.KeyF10: return KeyCode.F10;
            case Curses.KeyF11: return KeyCode.F11;
            case Curses.KeyF12: return KeyCode.F12;
            case Curses.KeyUp: return KeyCode.CursorUp;
            case Curses.KeyDown: return KeyCode.CursorDown;
            case Curses.KeyLeft: return KeyCode.CursorLeft;
            case Curses.KeyRight: return KeyCode.CursorRight;
            case Curses.KeyHome: return KeyCode.Home;
            case Curses.KeyEnd: return KeyCode.End;
            case Curses.KeyNPage: return KeyCode.PageDown;
            case Curses.KeyPPage: return KeyCode.PageUp;
            case Curses.KeyDeleteChar: return KeyCode.Delete;
            case Curses.KeyInsertChar: return KeyCode.Insert;
            case Curses.KeyTab: return KeyCode.Tab;
            case Curses.KeyBackTab: return KeyCode.Tab | KeyCode.ShiftMask;
            case Curses.KeyBackspace: return KeyCode.Backspace;
            case Curses.ShiftKeyUp: return KeyCode.CursorUp | KeyCode.ShiftMask;
            case Curses.ShiftKeyDown: return KeyCode.CursorDown | KeyCode.ShiftMask;
            case Curses.ShiftKeyLeft: return KeyCode.CursorLeft | KeyCode.ShiftMask;
            case Curses.ShiftKeyRight: return KeyCode.CursorRight | KeyCode.ShiftMask;
            case Curses.ShiftKeyHome: return KeyCode.Home | KeyCode.ShiftMask;
            case Curses.ShiftKeyEnd: return KeyCode.End | KeyCode.ShiftMask;
            case Curses.ShiftKeyNPage: return KeyCode.PageDown | KeyCode.ShiftMask;
            case Curses.ShiftKeyPPage: return KeyCode.PageUp | KeyCode.ShiftMask;
            case Curses.AltKeyUp: return KeyCode.CursorUp | KeyCode.AltMask;
            case Curses.AltKeyDown: return KeyCode.CursorDown | KeyCode.AltMask;
            case Curses.AltKeyLeft: return KeyCode.CursorLeft | KeyCode.AltMask;
            case Curses.AltKeyRight: return KeyCode.CursorRight | KeyCode.AltMask;
            case Curses.AltKeyHome: return KeyCode.Home | KeyCode.AltMask;
            case Curses.AltKeyEnd: return KeyCode.End | KeyCode.AltMask;
            case Curses.AltKeyNPage: return KeyCode.PageDown | KeyCode.AltMask;
            case Curses.AltKeyPPage: return KeyCode.PageUp | KeyCode.AltMask;
            case Curses.CtrlKeyUp: return KeyCode.CursorUp | KeyCode.CtrlMask;
            case Curses.CtrlKeyDown: return KeyCode.CursorDown | KeyCode.CtrlMask;
            case Curses.CtrlKeyLeft: return KeyCode.CursorLeft | KeyCode.CtrlMask;
            case Curses.CtrlKeyRight: return KeyCode.CursorRight | KeyCode.CtrlMask;
            case Curses.CtrlKeyHome: return KeyCode.Home | KeyCode.CtrlMask;
            case Curses.CtrlKeyEnd: return KeyCode.End | KeyCode.CtrlMask;
            case Curses.CtrlKeyNPage: return KeyCode.PageDown | KeyCode.CtrlMask;
            case Curses.CtrlKeyPPage: return KeyCode.PageUp | KeyCode.CtrlMask;
            case Curses.ShiftCtrlKeyUp: return KeyCode.CursorUp | KeyCode.ShiftMask | KeyCode.CtrlMask;
            case Curses.ShiftCtrlKeyDown: return KeyCode.CursorDown | KeyCode.ShiftMask | KeyCode.CtrlMask;
            case Curses.ShiftCtrlKeyLeft: return KeyCode.CursorLeft | KeyCode.ShiftMask | KeyCode.CtrlMask;
            case Curses.ShiftCtrlKeyRight: return KeyCode.CursorRight | KeyCode.ShiftMask | KeyCode.CtrlMask;
            case Curses.ShiftCtrlKeyHome: return KeyCode.Home | KeyCode.ShiftMask | KeyCode.CtrlMask;
            case Curses.ShiftCtrlKeyEnd: return KeyCode.End | KeyCode.ShiftMask | KeyCode.CtrlMask;
            case Curses.ShiftCtrlKeyNPage: return KeyCode.PageDown | KeyCode.ShiftMask | KeyCode.CtrlMask;
            case Curses.ShiftCtrlKeyPPage: return KeyCode.PageUp | KeyCode.ShiftMask | KeyCode.CtrlMask;
            case Curses.ShiftAltKeyUp: return KeyCode.CursorUp | KeyCode.ShiftMask | KeyCode.AltMask;
            case Curses.ShiftAltKeyDown: return KeyCode.CursorDown | KeyCode.ShiftMask | KeyCode.AltMask;
            case Curses.ShiftAltKeyLeft: return KeyCode.CursorLeft | KeyCode.ShiftMask | KeyCode.AltMask;
            case Curses.ShiftAltKeyRight: return KeyCode.CursorRight | KeyCode.ShiftMask | KeyCode.AltMask;
            case Curses.ShiftAltKeyNPage: return KeyCode.PageDown | KeyCode.ShiftMask | KeyCode.AltMask;
            case Curses.ShiftAltKeyPPage: return KeyCode.PageUp | KeyCode.ShiftMask | KeyCode.AltMask;
            case Curses.ShiftAltKeyHome: return KeyCode.Home | KeyCode.ShiftMask | KeyCode.AltMask;
            case Curses.ShiftAltKeyEnd: return KeyCode.End | KeyCode.ShiftMask | KeyCode.AltMask;
            case Curses.AltCtrlKeyNPage: return KeyCode.PageDown | KeyCode.AltMask | KeyCode.CtrlMask;
            case Curses.AltCtrlKeyPPage: return KeyCode.PageUp | KeyCode.AltMask | KeyCode.CtrlMask;
            case Curses.AltCtrlKeyHome: return KeyCode.Home | KeyCode.AltMask | KeyCode.CtrlMask;
            case Curses.AltCtrlKeyEnd: return KeyCode.End | KeyCode.AltMask | KeyCode.CtrlMask;
            default: return KeyCode.Null;
        }
    }

    public override void End ()
    {
        EscSeqUtils.ContinuousButtonPressed -= EscSeqUtils_ContinuousButtonPressed;

        StopReportingMouseMoves ();
        SetCursorVisibility (CursorVisibility.Default);

        if (_mainLoopDriver is { } && _processInputToken != null)
        {
            _mainLoopDriver.RemoveWatch (_processInputToken);
        }

        if (RunningUnitTests)
        {
            return;
        }

        // throws away any typeahead that has been typed by
        // the user and has not yet been read by the program.
        Curses.flushinp ();

        Curses.endwin ();
    }

    #endregion Init/End/MainLoop

    public static bool Is_WSL_Platform ()
    {
        // xclip does not work on WSL, so we need to use the Windows clipboard vis Powershell
        //if (new CursesClipboard ().IsSupported) {
        //	// If xclip is installed on Linux under WSL, this will return true.
        //	return false;
        //}
        (int exitCode, string result) = ClipboardProcessRunner.Bash ("uname -a", waitForOutput: true);

        if (exitCode == 0 && result.Contains ("microsoft") && result.Contains ("WSL"))
        {
            return true;
        }

        return false;
    }

    /// <inheritdoc/>
    public override void WriteRaw (string ansi) { _mainLoopDriver?.WriteRaw (ansi); }
}

// TODO: One type per file - move to another file
internal static class Platform
{
    private static int _suspendSignal;

    /// <summary>Suspends the process by sending SIGTSTP to itself</summary>
    /// <returns>True if the suspension was successful.</returns>
    public static bool Suspend ()
    {
        int signal = GetSuspendSignal ();

        if (signal == -1)
        {
            return false;
        }

        killpg (0, signal);

        return true;
    }

    private static int GetSuspendSignal ()
    {
        if (_suspendSignal != 0)
        {
            return _suspendSignal;
        }

        nint buf = Marshal.AllocHGlobal (8192);

        if (uname (buf) != 0)
        {
            Marshal.FreeHGlobal (buf);
            _suspendSignal = -1;

            return _suspendSignal;
        }

        try
        {
            switch (Marshal.PtrToStringAnsi (buf))
            {
                case "Darwin":
                case "DragonFly":
                case "FreeBSD":
                case "NetBSD":
                case "OpenBSD":
                    _suspendSignal = 18;

                    break;
                case "Linux":
                    // TODO: should fetch the machine name and
                    // if it is MIPS return 24
                    _suspendSignal = 20;

                    break;
                case "Solaris":
                    _suspendSignal = 24;

                    break;
                default:
                    _suspendSignal = -1;

                    break;
            }

            return _suspendSignal;
        }
        finally
        {
            Marshal.FreeHGlobal (buf);
        }
    }

    [DllImport ("libc")]
    private static extern int killpg (int pgrp, int pid);

    [DllImport ("libc")]
    private static extern int uname (nint buf);
}<|MERGE_RESOLUTION|>--- conflicted
+++ resolved
@@ -116,14 +116,6 @@
         }
     }
 
-<<<<<<< HEAD
-    /// <inheritdoc />
-    public override void RawWrite (string str)
-    {
-        Console.Out.Write (str);
-    }
-=======
->>>>>>> d0638732
 
     public override void Suspend ()
     {
@@ -405,9 +397,6 @@
                    );
     }
 
-<<<<<<< HEAD
-    public override void End ()
-=======
     /// <inheritdoc/>
     /// <remarks>
     ///     In the CursesDriver, colors are encoded as an int. The foreground color is stored in the most significant 4
@@ -415,7 +404,6 @@
     ///     converted to curses color encoding before being encoded.
     /// </remarks>
     public override Attribute MakeColor (in Color foreground, in Color background)
->>>>>>> d0638732
     {
         if (!RunningUnitTests && Force16Colors)
         {
@@ -578,11 +566,7 @@
         return true;
     }
 
-<<<<<<< HEAD
-    public override MainLoop Init ()
-=======
     private bool SetCursorPosition (int col, int row)
->>>>>>> d0638732
     {
         // + 1 is needed because non-Windows is based on 1 instead of 0 and
         // Console.CursorTop/CursorLeft isn't reliable.
@@ -710,11 +694,7 @@
 
     private readonly AnsiResponseParser _parser = new ();
     /// <inheritdoc />
-<<<<<<< HEAD
     public override IAnsiResponseParser GetParser () => _parser;
-=======
-    internal override IAnsiResponseParser GetParser () => _parser;
->>>>>>> d0638732
 
     internal void ProcessInput ()
     {
@@ -1039,14 +1019,6 @@
                 }
                 else
                 {
-                    if (cki != null)
-                    {
-                        foreach (var c in cki)
-                        {
-                            _parser.ProcessInput (c.KeyChar.ToString());
-                        }
-                    }
-
                     k = ConsoleKeyMapping.MapConsoleKeyInfoToKeyCode (consoleKeyInfo);
                     keyEventArgs = new Key (k);
                     OnKeyDown (keyEventArgs);
