﻿//
// Driver.cs: Curses-based Driver
//
using System;
using System.Collections.Generic;
using System.Diagnostics;
using System.Linq;
using System.Runtime.InteropServices;
using System.Threading.Tasks;
using System.Text;
using Unix.Terminal;

namespace Terminal.Gui {

	/// <summary>
	/// This is the Curses driver for the gui.cs/Terminal framework.
	/// </summary>
	internal class CursesDriver : ConsoleDriver {
		public override int Cols => Curses.Cols;
		public override int Rows => Curses.Lines;
		public override int Left => 0;
		public override int Top => 0;
		public override bool EnableConsoleScrolling { get; set; }
		public override IClipboard Clipboard { get => clipboard; }

		CursorVisibility? initialCursorVisibility = null;
		CursorVisibility? currentCursorVisibility = null;
		IClipboard clipboard;
		int [,,] contents;

		public override int [,,] Contents => contents;

		// Current row, and current col, tracked by Move/AddRune only
		int ccol, crow;
		bool needMove;
		public override void Move (int col, int row)
		{
			ccol = col;
			crow = row;

			if (Clip.Contains (col, row)) {
				Curses.move (row, col);
				needMove = false;
			} else {
				Curses.move (Clip.Y, Clip.X);
				needMove = true;
			}
		}

		static bool sync = false;

		public override bool IsRuneSupported (Rune rune)
		{
			// See Issue #2615 - CursesDriver is broken with non-BMP characters
			return base.IsRuneSupported (rune) && rune.IsBmp;
		}

		public override void AddRune (Rune rune)
		{
			if (!IsRuneSupported (rune)) {
				rune = Rune.ReplacementChar;
			}

			rune = rune.MakePrintable ();
			var runeWidth = rune.GetColumns ();
			var validClip = IsValidContent (ccol, crow, Clip);

			if (validClip) {
				if (needMove) {
					Curses.move (crow, ccol);
					needMove = false;
				}
				if (runeWidth == 0 && ccol > 0) {
					var r = contents [crow, ccol - 1, 0];
					var s = new string (new char [] { (char)r, (char)rune.Value });
					string sn;
					if (!s.IsNormalized ()) {
						sn = s.Normalize ();
					} else {
						sn = s;
					}
					var c = sn [0];
					Curses.mvaddch (crow, ccol - 1, (int)(uint)c);
					contents [crow, ccol - 1, 0] = c;
					contents [crow, ccol - 1, 1] = CurrentAttribute;
					contents [crow, ccol - 1, 2] = 1;

				} else {
					if (runeWidth < 2 && ccol > 0
						&& ((Rune)(char)contents [crow, ccol - 1, 0]).GetColumns () > 1) {

						var curAtttib = CurrentAttribute;
						Curses.attrset (contents [crow, ccol - 1, 1]);
						Curses.mvaddch (crow, ccol - 1, (int)(uint)' ');
						contents [crow, ccol - 1, 0] = (int)(uint)' ';
						Curses.move (crow, ccol);
						Curses.attrset (curAtttib);

					} else if (runeWidth < 2 && ccol <= Clip.Right - 1
						&& ((Rune)(char)contents [crow, ccol, 0]).GetColumns () > 1) {

						var curAtttib = CurrentAttribute;
						Curses.attrset (contents [crow, ccol + 1, 1]);
						Curses.mvaddch (crow, ccol + 1, (int)(uint)' ');
						contents [crow, ccol + 1, 0] = (int)(uint)' ';
						Curses.move (crow, ccol);
						Curses.attrset (curAtttib);

					}
					if (runeWidth > 1 && ccol == Clip.Right - 1) {
						Curses.addch ((int)(uint)' ');
						contents [crow, ccol, 0] = (int)(uint)' ';
					} else {
						Curses.addch ((int)(uint)rune.Value);
						contents [crow, ccol, 0] = (int)(uint)rune.Value;
					}
					contents [crow, ccol, 1] = CurrentAttribute;
					contents [crow, ccol, 2] = 1;
				}
			} else {
				needMove = true;
			}

			if (runeWidth < 0 || runeWidth > 0) {
				ccol++;
			}

			if (runeWidth > 1) {
				if (validClip && ccol < Clip.Right) {
					contents [crow, ccol, 1] = CurrentAttribute;
					contents [crow, ccol, 2] = 0;
				}
				ccol++;
			}

			if (sync) {
				UpdateScreen ();
			}
		}

		public override void AddStr (string str)
		{
			// TODO; optimize this to determine if the str fits in the clip region, and if so, use Curses.addstr directly
			foreach (var rune in str.EnumerateRunes ())
				AddRune (rune);
		}

		public override void Refresh ()
		{
			Curses.raw ();
			Curses.noecho ();
			Curses.refresh ();
			ProcessWinChange ();
		}

		private void ProcessWinChange ()
		{
			if (Curses.CheckWinChange ()) {
				ResizeScreen ();
				UpdateOffScreen ();
				TerminalResized?.Invoke ();
			}
		}

		public override void UpdateCursor () => Refresh ();

		public override void End ()
		{
			StopReportingMouseMoves ();
			SetCursorVisibility (CursorVisibility.Default);

			Curses.endwin ();
		}

		public override void UpdateScreen () => window.redrawwin ();

		public override void SetAttribute (Attribute c)
		{
			base.SetAttribute (c);
			Curses.attrset (CurrentAttribute);
		}

		public Curses.Window window;

		//static short last_color_pair = 16;

		/// <summary>
		/// Creates a curses color from the provided foreground and background colors
		/// </summary>
		/// <param name="foreground">Contains the curses attributes for the foreground (color, plus any attributes)</param>
		/// <param name="background">Contains the curses attributes for the background (color, plus any attributes)</param>
		/// <returns></returns>
		public static Attribute MakeColor (short foreground, short background)
		{
			var v = (short)((int)foreground | background << 4);
			//Curses.InitColorPair (++last_color_pair, foreground, background);
			Curses.InitColorPair (v, foreground, background);
			return new Attribute (
				//value: Curses.ColorPair (last_color_pair),
				value: Curses.ColorPair (v),
				//foreground: (Color)foreground,
				foreground: MapCursesColor (foreground),
				//background: (Color)background);
				background: MapCursesColor (background));
		}

		public override Attribute MakeColor (Color fore, Color back)
		{
			return MakeColor ((short)MapColor (fore), (short)MapColor (back));
		}

		int [,] colorPairs = new int [16, 16];

		public override void SetColors (ConsoleColor foreground, ConsoleColor background)
		{
			// BUGBUG: This code is never called ?? See Issue #2300
			int f = (short)foreground;
			int b = (short)background;
			var v = colorPairs [f, b];
			if ((v & 0x10000) == 0) {
				b &= 0x7;
				bool bold = (f & 0x8) != 0;
				f &= 0x7;

				v = MakeColor ((short)f, (short)b) | (bold ? Curses.A_BOLD : 0);
				colorPairs [(int)foreground, (int)background] = v | 0x1000;
			}
			SetAttribute (v & 0xffff);
		}

		Dictionary<int, int> rawPairs = new Dictionary<int, int> ();
		public override void SetColors (short foreColorId, short backgroundColorId)
		{
			// BUGBUG: This code is never called ?? See Issue #2300
			int key = ((ushort)foreColorId << 16) | (ushort)backgroundColorId;
			if (!rawPairs.TryGetValue (key, out var v)) {
				v = MakeColor (foreColorId, backgroundColorId);
				rawPairs [key] = v;
			}
			SetAttribute (v);
		}

		static Key MapCursesKey (int cursesKey)
		{
			switch (cursesKey) {
			case Curses.KeyF1: return Key.F1;
			case Curses.KeyF2: return Key.F2;
			case Curses.KeyF3: return Key.F3;
			case Curses.KeyF4: return Key.F4;
			case Curses.KeyF5: return Key.F5;
			case Curses.KeyF6: return Key.F6;
			case Curses.KeyF7: return Key.F7;
			case Curses.KeyF8: return Key.F8;
			case Curses.KeyF9: return Key.F9;
			case Curses.KeyF10: return Key.F10;
			case Curses.KeyF11: return Key.F11;
			case Curses.KeyF12: return Key.F12;
			case Curses.KeyUp: return Key.CursorUp;
			case Curses.KeyDown: return Key.CursorDown;
			case Curses.KeyLeft: return Key.CursorLeft;
			case Curses.KeyRight: return Key.CursorRight;
			case Curses.KeyHome: return Key.Home;
			case Curses.KeyEnd: return Key.End;
			case Curses.KeyNPage: return Key.PageDown;
			case Curses.KeyPPage: return Key.PageUp;
			case Curses.KeyDeleteChar: return Key.DeleteChar;
			case Curses.KeyInsertChar: return Key.InsertChar;
			case Curses.KeyTab: return Key.Tab;
			case Curses.KeyBackTab: return Key.BackTab;
			case Curses.KeyBackspace: return Key.Backspace;
			case Curses.ShiftKeyUp: return Key.CursorUp | Key.ShiftMask;
			case Curses.ShiftKeyDown: return Key.CursorDown | Key.ShiftMask;
			case Curses.ShiftKeyLeft: return Key.CursorLeft | Key.ShiftMask;
			case Curses.ShiftKeyRight: return Key.CursorRight | Key.ShiftMask;
			case Curses.ShiftKeyHome: return Key.Home | Key.ShiftMask;
			case Curses.ShiftKeyEnd: return Key.End | Key.ShiftMask;
			case Curses.ShiftKeyNPage: return Key.PageDown | Key.ShiftMask;
			case Curses.ShiftKeyPPage: return Key.PageUp | Key.ShiftMask;
			case Curses.AltKeyUp: return Key.CursorUp | Key.AltMask;
			case Curses.AltKeyDown: return Key.CursorDown | Key.AltMask;
			case Curses.AltKeyLeft: return Key.CursorLeft | Key.AltMask;
			case Curses.AltKeyRight: return Key.CursorRight | Key.AltMask;
			case Curses.AltKeyHome: return Key.Home | Key.AltMask;
			case Curses.AltKeyEnd: return Key.End | Key.AltMask;
			case Curses.AltKeyNPage: return Key.PageDown | Key.AltMask;
			case Curses.AltKeyPPage: return Key.PageUp | Key.AltMask;
			case Curses.CtrlKeyUp: return Key.CursorUp | Key.CtrlMask;
			case Curses.CtrlKeyDown: return Key.CursorDown | Key.CtrlMask;
			case Curses.CtrlKeyLeft: return Key.CursorLeft | Key.CtrlMask;
			case Curses.CtrlKeyRight: return Key.CursorRight | Key.CtrlMask;
			case Curses.CtrlKeyHome: return Key.Home | Key.CtrlMask;
			case Curses.CtrlKeyEnd: return Key.End | Key.CtrlMask;
			case Curses.CtrlKeyNPage: return Key.PageDown | Key.CtrlMask;
			case Curses.CtrlKeyPPage: return Key.PageUp | Key.CtrlMask;
			case Curses.ShiftCtrlKeyUp: return Key.CursorUp | Key.ShiftMask | Key.CtrlMask;
			case Curses.ShiftCtrlKeyDown: return Key.CursorDown | Key.ShiftMask | Key.CtrlMask;
			case Curses.ShiftCtrlKeyLeft: return Key.CursorLeft | Key.ShiftMask | Key.CtrlMask;
			case Curses.ShiftCtrlKeyRight: return Key.CursorRight | Key.ShiftMask | Key.CtrlMask;
			case Curses.ShiftCtrlKeyHome: return Key.Home | Key.ShiftMask | Key.CtrlMask;
			case Curses.ShiftCtrlKeyEnd: return Key.End | Key.ShiftMask | Key.CtrlMask;
			case Curses.ShiftCtrlKeyNPage: return Key.PageDown | Key.ShiftMask | Key.CtrlMask;
			case Curses.ShiftCtrlKeyPPage: return Key.PageUp | Key.ShiftMask | Key.CtrlMask;
			case Curses.ShiftAltKeyUp: return Key.CursorUp | Key.ShiftMask | Key.AltMask;
			case Curses.ShiftAltKeyDown: return Key.CursorDown | Key.ShiftMask | Key.AltMask;
			case Curses.ShiftAltKeyLeft: return Key.CursorLeft | Key.ShiftMask | Key.AltMask;
			case Curses.ShiftAltKeyRight: return Key.CursorRight | Key.ShiftMask | Key.AltMask;
			case Curses.ShiftAltKeyNPage: return Key.PageDown | Key.ShiftMask | Key.AltMask;
			case Curses.ShiftAltKeyPPage: return Key.PageUp | Key.ShiftMask | Key.AltMask;
			case Curses.ShiftAltKeyHome: return Key.Home | Key.ShiftMask | Key.AltMask;
			case Curses.ShiftAltKeyEnd: return Key.End | Key.ShiftMask | Key.AltMask;
			case Curses.AltCtrlKeyNPage: return Key.PageDown | Key.AltMask | Key.CtrlMask;
			case Curses.AltCtrlKeyPPage: return Key.PageUp | Key.AltMask | Key.CtrlMask;
			case Curses.AltCtrlKeyHome: return Key.Home | Key.AltMask | Key.CtrlMask;
			case Curses.AltCtrlKeyEnd: return Key.End | Key.AltMask | Key.CtrlMask;
			default: return Key.Unknown;
			}
		}

		KeyModifiers keyModifiers;

		KeyModifiers MapKeyModifiers (Key key)
		{
			if (keyModifiers == null)
				keyModifiers = new KeyModifiers ();

			if (!keyModifiers.Shift && (key & Key.ShiftMask) != 0)
				keyModifiers.Shift = true;
			if (!keyModifiers.Alt && (key & Key.AltMask) != 0)
				keyModifiers.Alt = true;
			if (!keyModifiers.Ctrl && (key & Key.CtrlMask) != 0)
				keyModifiers.Ctrl = true;

			return keyModifiers;
		}

		void ProcessInput ()
		{
			int wch;
			var code = Curses.get_wch (out wch);
			//System.Diagnostics.Debug.WriteLine ($"code: {code}; wch: {wch}");
			if (code == Curses.ERR)
				return;

			keyModifiers = new KeyModifiers ();
			Key k = Key.Null;

			if (code == Curses.KEY_CODE_YES) {
				if (wch == Curses.KeyResize) {
					ProcessWinChange ();
				}
				if (wch == Curses.KeyMouse) {
					int wch2 = wch;

					while (wch2 == Curses.KeyMouse) {
						KeyEvent key = null;
						ConsoleKeyInfo [] cki = new ConsoleKeyInfo [] {
							new ConsoleKeyInfo ((char)Key.Esc, 0, false, false, false),
							new ConsoleKeyInfo ('[', 0, false, false, false),
							new ConsoleKeyInfo ('<', 0, false, false, false)
						};
						code = 0;
						GetEscSeq (ref code, ref k, ref wch2, ref key, ref cki);
					}
					return;
				}
				k = MapCursesKey (wch);
				if (wch >= 277 && wch <= 288) { // Shift+(F1 - F12)
					wch -= 12;
					k = Key.ShiftMask | MapCursesKey (wch);
				} else if (wch >= 289 && wch <= 300) { // Ctrl+(F1 - F12)
					wch -= 24;
					k = Key.CtrlMask | MapCursesKey (wch);
				} else if (wch >= 301 && wch <= 312) { // Ctrl+Shift+(F1 - F12)
					wch -= 36;
					k = Key.CtrlMask | Key.ShiftMask | MapCursesKey (wch);
				} else if (wch >= 313 && wch <= 324) { // Alt+(F1 - F12)
					wch -= 48;
					k = Key.AltMask | MapCursesKey (wch);
				} else if (wch >= 325 && wch <= 327) { // Shift+Alt+(F1 - F3)
					wch -= 60;
					k = Key.ShiftMask | Key.AltMask | MapCursesKey (wch);
				}
				keyDownHandler (new KeyEvent (k, MapKeyModifiers (k)));
				keyHandler (new KeyEvent (k, MapKeyModifiers (k)));
				keyUpHandler (new KeyEvent (k, MapKeyModifiers (k)));
				return;
			}

			// Special handling for ESC, we want to try to catch ESC+letter to simulate alt-letter as well as Alt-Fkey
			if (wch == 27) {
				Curses.timeout (10);

				code = Curses.get_wch (out int wch2);

				if (code == Curses.KEY_CODE_YES) {
					k = Key.AltMask | MapCursesKey (wch);
				}
				if (code == 0) {
					KeyEvent key = null;

					// The ESC-number handling, debatable.
					// Simulates the AltMask itself by pressing Alt + Space.
					if (wch2 == (int)Key.Space) {
						k = Key.AltMask;
					} else if (wch2 - (int)Key.Space >= (uint)Key.A && wch2 - (int)Key.Space <= (uint)Key.Z) {
						k = (Key)((uint)Key.AltMask + (wch2 - (int)Key.Space));
					} else if (wch2 >= (uint)Key.A - 64 && wch2 <= (uint)Key.Z - 64) {
						k = (Key)((uint)(Key.AltMask | Key.CtrlMask) + (wch2 + 64));
					} else if (wch2 >= (uint)Key.D0 && wch2 <= (uint)Key.D9) {
						k = (Key)((uint)Key.AltMask + (uint)Key.D0 + (wch2 - (uint)Key.D0));
					} else if (wch2 == Curses.KeyCSI) {
						ConsoleKeyInfo [] cki = new ConsoleKeyInfo [] {
							new ConsoleKeyInfo ((char)Key.Esc, 0, false, false, false),
							new ConsoleKeyInfo ('[', 0, false, false, false)
						};
						GetEscSeq (ref code, ref k, ref wch2, ref key, ref cki);
						return;
					} else {
						// Unfortunately there are no way to differentiate Ctrl+Alt+alfa and Ctrl+Shift+Alt+alfa.
						if (((Key)wch2 & Key.CtrlMask) != 0) {
							keyModifiers.Ctrl = true;
						}
						if (wch2 == 0) {
							k = Key.CtrlMask | Key.AltMask | Key.Space;
						} else if (wch >= (uint)Key.A && wch <= (uint)Key.Z) {
							keyModifiers.Shift = true;
							keyModifiers.Alt = true;
						} else if (wch2 < 256) {
							k = (Key)wch2;
							keyModifiers.Alt = true;
						} else {
							k = (Key)((uint)(Key.AltMask | Key.CtrlMask) + wch2);
						}
					}
					key = new KeyEvent (k, MapKeyModifiers (k));
					keyDownHandler (key);
					keyHandler (key);
				} else {
					k = Key.Esc;
					keyHandler (new KeyEvent (k, MapKeyModifiers (k)));
				}
			} else if (wch == Curses.KeyTab) {
				k = MapCursesKey (wch);
				keyDownHandler (new KeyEvent (k, MapKeyModifiers (k)));
				keyHandler (new KeyEvent (k, MapKeyModifiers (k)));
			} else {
				// Unfortunately there are no way to differentiate Ctrl+alfa and Ctrl+Shift+alfa.
				k = (Key)wch;
				if (wch == 0) {
					k = Key.CtrlMask | Key.Space;
				} else if (wch >= (uint)Key.A - 64 && wch <= (uint)Key.Z - 64) {
					if ((Key)(wch + 64) != Key.J) {
						k = Key.CtrlMask | (Key)(wch + 64);
					}
				} else if (wch >= (uint)Key.A && wch <= (uint)Key.Z) {
					keyModifiers.Shift = true;
				}
				keyDownHandler (new KeyEvent (k, MapKeyModifiers (k)));
				keyHandler (new KeyEvent (k, MapKeyModifiers (k)));
				keyUpHandler (new KeyEvent (k, MapKeyModifiers (k)));
			}
			// Cause OnKeyUp and OnKeyPressed. Note that the special handling for ESC above 
			// will not impact KeyUp.
			// This is causing ESC firing even if another keystroke was handled.
			//if (wch == Curses.KeyTab) {
			//	keyUpHandler (new KeyEvent (MapCursesKey (wch), keyModifiers));
			//} else {
			//	keyUpHandler (new KeyEvent ((Key)wch, keyModifiers));
			//}
		}

		void GetEscSeq (ref int code, ref Key k, ref int wch2, ref KeyEvent key, ref ConsoleKeyInfo [] cki)
		{
			ConsoleKey ck = 0;
			ConsoleModifiers mod = 0;
			while (code == 0) {
				code = Curses.get_wch (out wch2);
				var consoleKeyInfo = new ConsoleKeyInfo ((char)wch2, 0, false, false, false);
				if (wch2 == 0 || wch2 == 27 || wch2 == Curses.KeyMouse) {
					EscSeqUtils.DecodeEscSeq (null, ref consoleKeyInfo, ref ck, cki, ref mod, out _, out _, out _, out _, out bool isKeyMouse, out List<MouseFlags> mouseFlags, out Point pos, out _, ProcessContinuousButtonPressed);
					if (isKeyMouse) {
						foreach (var mf in mouseFlags) {
							ProcessMouseEvent (mf, pos);
						}
						cki = null;
						if (wch2 == 27) {
							cki = EscSeqUtils.ResizeArray (new ConsoleKeyInfo ((char)Key.Esc, 0,
								false, false, false), cki);
						}
					} else {
						k = ConsoleKeyMapping.MapConsoleKeyToKey (consoleKeyInfo.Key, out _);
						k = ConsoleKeyMapping.MapKeyModifiers (consoleKeyInfo, k);
						key = new KeyEvent (k, MapKeyModifiers (k));
						keyDownHandler (key);
						keyHandler (key);
					}
				} else {
					cki = EscSeqUtils.ResizeArray (consoleKeyInfo, cki);
				}
			}
		}

		void ProcessMouseEvent (MouseFlags mouseFlag, Point pos)
		{
			var me = new MouseEvent () {
				Flags = mouseFlag,
				X = pos.X,
				Y = pos.Y
			};
			mouseHandler (me);
		}

		void ProcessContinuousButtonPressed (MouseFlags mouseFlag, Point pos)
		{
			ProcessMouseEvent (mouseFlag, pos);
		}

		Action<KeyEvent> keyHandler;
		Action<KeyEvent> keyDownHandler;
		Action<KeyEvent> keyUpHandler;
		Action<MouseEvent> mouseHandler;

		public override void PrepareToRun (MainLoop mainLoop, Action<KeyEvent> keyHandler, Action<KeyEvent> keyDownHandler, Action<KeyEvent> keyUpHandler, Action<MouseEvent> mouseHandler)
		{
			// Note: Curses doesn't support keydown/up events and thus any passed keyDown/UpHandlers will never be called
			Curses.timeout (0);
			this.keyHandler = keyHandler;
			this.keyDownHandler = keyDownHandler;
			this.keyUpHandler = keyUpHandler;
			this.mouseHandler = mouseHandler;

			var mLoop = mainLoop.Driver as UnixMainLoop;

			mLoop.AddWatch (0, UnixMainLoop.Condition.PollIn, x => {
				ProcessInput ();
				return true;
			});

			mLoop.WinChanged += () => {
				ProcessWinChange ();
			};
		}

		public override void Init (Action terminalResized)
		{
			if (window != null)
				return;

			try {
				window = Curses.initscr ();
				Curses.set_escdelay (10);
			} catch (Exception e) {
				throw new Exception ($"Curses failed to initialize, the exception is: {e.Message}");
			}

			// Ensures that all procedures are performed at some previous closing.
			Curses.doupdate ();

			// 
			// We are setting Invisible as default so we could ignore XTerm DECSUSR setting
			//
			switch (Curses.curs_set (0)) {
			case 0:
				currentCursorVisibility = initialCursorVisibility = CursorVisibility.Invisible;
				break;

			case 1:
				currentCursorVisibility = initialCursorVisibility = CursorVisibility.Underline;
				Curses.curs_set (1);
				break;

			case 2:
				currentCursorVisibility = initialCursorVisibility = CursorVisibility.Box;
				Curses.curs_set (2);
				break;

			default:
				currentCursorVisibility = initialCursorVisibility = null;
				break;
			}

			if (RuntimeInformation.IsOSPlatform (OSPlatform.OSX)) {
				clipboard = new MacOSXClipboard ();
			} else {
				if (Is_WSL_Platform ()) {
					clipboard = new WSLClipboard ();
				} else {
					clipboard = new CursesClipboard ();
				}
			}

			Curses.raw ();
			Curses.noecho ();

			Curses.Window.Standard.keypad (true);
			TerminalResized = terminalResized;
			StartReportingMouseMoves ();

			CurrentAttribute = MakeColor (Color.White, Color.Black);

			if (Curses.HasColors) {
				Curses.StartColor ();
				Curses.UseDefaultColors ();

				InitalizeColorSchemes ();
			} else {
				InitalizeColorSchemes (false);

				// BUGBUG: This is a hack to make the colors work on the Mac?
				// The new Theme support overwrites these colors, so this is not needed?
				Colors.TopLevel.Normal = Curses.COLOR_GREEN;
				Colors.TopLevel.Focus = Curses.COLOR_WHITE;
				Colors.TopLevel.HotNormal = Curses.COLOR_YELLOW;
				Colors.TopLevel.HotFocus = Curses.COLOR_YELLOW;
				Colors.TopLevel.Disabled = Curses.A_BOLD | Curses.COLOR_GRAY;
				Colors.Base.Normal = Curses.A_NORMAL;
				Colors.Base.Focus = Curses.A_REVERSE;
				Colors.Base.HotNormal = Curses.A_BOLD;
				Colors.Base.HotFocus = Curses.A_BOLD | Curses.A_REVERSE;
				Colors.Base.Disabled = Curses.A_BOLD | Curses.COLOR_GRAY;
				Colors.Menu.Normal = Curses.A_REVERSE;
				Colors.Menu.Focus = Curses.A_NORMAL;
				Colors.Menu.HotNormal = Curses.A_BOLD;
				Colors.Menu.HotFocus = Curses.A_NORMAL;
				Colors.Menu.Disabled = Curses.A_BOLD | Curses.COLOR_GRAY;
				Colors.Dialog.Normal = Curses.A_REVERSE;
				Colors.Dialog.Focus = Curses.A_NORMAL;
				Colors.Dialog.HotNormal = Curses.A_BOLD;
				Colors.Dialog.HotFocus = Curses.A_NORMAL;
				Colors.Dialog.Disabled = Curses.A_BOLD | Curses.COLOR_GRAY;
				Colors.Error.Normal = Curses.A_BOLD;
				Colors.Error.Focus = Curses.A_BOLD | Curses.A_REVERSE;
				Colors.Error.HotNormal = Curses.A_BOLD | Curses.A_REVERSE;
				Colors.Error.HotFocus = Curses.A_REVERSE;
				Colors.Error.Disabled = Curses.A_BOLD | Curses.COLOR_GRAY;
			}

			ResizeScreen ();
			UpdateOffScreen ();

		}

		public override void ResizeScreen ()
		{
			Clip = new Rect (0, 0, Cols, Rows);
			Curses.refresh ();
		}

		public override void UpdateOffScreen ()
		{
			contents = new int [Rows, Cols, 3];
			for (int row = 0; row < Rows; row++) {
				for (int col = 0; col < Cols; col++) {
					//Curses.move (row, col);
					//Curses.attrset (Colors.TopLevel.Normal);
					//Curses.addch ((int)(uint)' ');
					contents [row, col, 0] = ' ';
					contents [row, col, 1] = Colors.TopLevel.Normal;
					contents [row, col, 2] = 0;
				}
			}
		}

		public static bool Is_WSL_Platform ()
		{
<<<<<<< HEAD
			// xclip does not work on WSL, so we need to use the Windows clipboard vis Powershell
			//if (new CursesClipboard ().IsSupported) {
			//	// If xclip is installed on Linux under WSL, this will return true.
			//	return false;
			//}
			var (exitCode, result) = ClipboardProcessRunner.Bash ("uname -a", waitForOutput: true);
			if (exitCode == 0 && result.Contains ("microsoft") && result.Contains ("WSL")) {
=======
			if (new CursesClipboard ().IsSupported) {
				return false;
			}
			var result = BashRunner.Run ("uname -a", runCurses: false);
			if (result.ToLower ().Contains ("microsoft") && (Environment.GetEnvironmentVariable ("WSL_DISTRO_NAME") != null)) {
>>>>>>> 9f8efc65
				return true;
			}
			return false;
		}

		public static bool CanColorTermTrueColor ()
		{
			if (Environment.GetEnvironmentVariable ("COLORTERM") is string value) {
				value = value.ToLower ();
				return value.Contains ("truecolor") || value.Contains ("24bit");
			}

			return false;
		}

		static int MapColor (Color color)
		{
			switch (color) {
			case Color.Black:
				return Curses.COLOR_BLACK;
			case Color.Blue:
				return Curses.COLOR_BLUE;
			case Color.Green:
				return Curses.COLOR_GREEN;
			case Color.Cyan:
				return Curses.COLOR_CYAN;
			case Color.Red:
				return Curses.COLOR_RED;
			case Color.Magenta:
				return Curses.COLOR_MAGENTA;
			case Color.Brown:
				return Curses.COLOR_YELLOW;
			case Color.Gray:
				return Curses.COLOR_WHITE;
			case Color.DarkGray:
				//return Curses.COLOR_BLACK | Curses.A_BOLD;
				return Curses.COLOR_GRAY;
			case Color.BrightBlue:
				return Curses.COLOR_BLUE | Curses.A_BOLD | Curses.COLOR_GRAY;
			case Color.BrightGreen:
				return Curses.COLOR_GREEN | Curses.A_BOLD | Curses.COLOR_GRAY;
			case Color.BrightCyan:
				return Curses.COLOR_CYAN | Curses.A_BOLD | Curses.COLOR_GRAY;
			case Color.BrightRed:
				return Curses.COLOR_RED | Curses.A_BOLD | Curses.COLOR_GRAY;
			case Color.BrightMagenta:
				return Curses.COLOR_MAGENTA | Curses.A_BOLD | Curses.COLOR_GRAY;
			case Color.BrightYellow:
				return Curses.COLOR_YELLOW | Curses.A_BOLD | Curses.COLOR_GRAY;
			case Color.White:
				return Curses.COLOR_WHITE | Curses.A_BOLD | Curses.COLOR_GRAY;
			}
			throw new ArgumentException ("Invalid color code");
		}

		static Color MapCursesColor (int color)
		{
			switch (color) {
			case Curses.COLOR_BLACK:
				return Color.Black;
			case Curses.COLOR_BLUE:
				return Color.Blue;
			case Curses.COLOR_GREEN:
				return Color.Green;
			case Curses.COLOR_CYAN:
				return Color.Cyan;
			case Curses.COLOR_RED:
				return Color.Red;
			case Curses.COLOR_MAGENTA:
				return Color.Magenta;
			case Curses.COLOR_YELLOW:
				return Color.Brown;
			case Curses.COLOR_WHITE:
				return Color.Gray;
			case Curses.COLOR_GRAY:
				return Color.DarkGray;
			case Curses.COLOR_BLUE | Curses.COLOR_GRAY:
				return Color.BrightBlue;
			case Curses.COLOR_GREEN | Curses.COLOR_GRAY:
				return Color.BrightGreen;
			case Curses.COLOR_CYAN | Curses.COLOR_GRAY:
				return Color.BrightCyan;
			case Curses.COLOR_RED | Curses.COLOR_GRAY:
				return Color.BrightRed;
			case Curses.COLOR_MAGENTA | Curses.COLOR_GRAY:
				return Color.BrightMagenta;
			case Curses.COLOR_YELLOW | Curses.COLOR_GRAY:
				return Color.BrightYellow;
			case Curses.COLOR_WHITE | Curses.COLOR_GRAY:
				return Color.White;
			}
			throw new ArgumentException ("Invalid curses color code");
		}

		public override Attribute MakeAttribute (Color fore, Color back)
		{
			var f = MapColor (fore);
			//return MakeColor ((short)(f & 0xffff), (short)MapColor (back)) | ((f & Curses.A_BOLD) != 0 ? Curses.A_BOLD : 0);
			return MakeColor ((short)(f & 0xffff), (short)MapColor (back));
		}

		public override void Suspend ()
		{
			StopReportingMouseMoves ();
			Platform.Suspend ();
			Curses.Window.Standard.redrawwin ();
			Curses.refresh ();
			StartReportingMouseMoves ();
		}

		public override void StartReportingMouseMoves ()
		{
			Console.Out.Write (EscSeqUtils.EnableMouseEvents);
		}

		public override void StopReportingMouseMoves ()
		{
			Console.Out.Write (EscSeqUtils.DisableMouseEvents);
		}

		//int lastMouseInterval;
		//bool mouseGrabbed;

		public override void UncookMouse ()
		{
			//if (mouseGrabbed)
			//	return;
			//lastMouseInterval = Curses.mouseinterval (0);
			//mouseGrabbed = true;
		}

		public override void CookMouse ()
		{
			//mouseGrabbed = false;
			//Curses.mouseinterval (lastMouseInterval);
		}

		/// <inheritdoc/>
		public override bool GetCursorVisibility (out CursorVisibility visibility)
		{
			visibility = CursorVisibility.Invisible;

			if (!currentCursorVisibility.HasValue)
				return false;

			visibility = currentCursorVisibility.Value;

			return true;
		}

		/// <inheritdoc/>
		public override bool SetCursorVisibility (CursorVisibility visibility)
		{
			if (initialCursorVisibility.HasValue == false)
				return false;

			Curses.curs_set (((int)visibility >> 16) & 0x000000FF);

			if (visibility != CursorVisibility.Invisible) {
				Console.Out.Write ("\x1b[{0} q", ((int)visibility >> 24) & 0xFF);
			}

			currentCursorVisibility = visibility;

			return true;
		}

		/// <inheritdoc/>
		public override bool EnsureCursorVisibility ()
		{
			return false;
		}

		public override void SendKeys (char keyChar, ConsoleKey consoleKey, bool shift, bool alt, bool control)
		{
			Key key;

			if (consoleKey == ConsoleKey.Packet) {
				ConsoleModifiers mod = new ConsoleModifiers ();
				if (shift) {
					mod |= ConsoleModifiers.Shift;
				}
				if (alt) {
					mod |= ConsoleModifiers.Alt;
				}
				if (control) {
					mod |= ConsoleModifiers.Control;
				}
				var kchar = ConsoleKeyMapping.GetKeyCharFromConsoleKey (keyChar, mod, out uint ckey, out _);
				key = ConsoleKeyMapping.MapConsoleKeyToKey ((ConsoleKey)ckey, out bool mappable);
				if (mappable) {
					key = (Key)kchar;
				}
			} else {
				key = (Key)keyChar;
			}

			KeyModifiers km = new KeyModifiers ();
			if (shift) {
				if (keyChar == 0) {
					key |= Key.ShiftMask;
				}
				km.Shift = shift;
			}
			if (alt) {
				key |= Key.AltMask;
				km.Alt = alt;
			}
			if (control) {
				key |= Key.CtrlMask;
				km.Ctrl = control;
			}
			keyDownHandler (new KeyEvent (key, km));
			keyHandler (new KeyEvent (key, km));
			keyUpHandler (new KeyEvent (key, km));
		}

		public override bool GetColors (int value, out Color foreground, out Color background)
		{
			bool hasColor = false;
			foreground = default;
			background = default;
			int back = -1;
			IEnumerable<int> values = Enum.GetValues (typeof (ConsoleColor))
				.OfType<ConsoleColor> ()
				.Select (s => (int)s);
			if (values.Contains ((value >> 12) & 0xffff)) {
				hasColor = true;
				back = (value >> 12) & 0xffff;
				background = MapCursesColor (back);
			}
			if (values.Contains ((value - (back << 12)) >> 8)) {
				hasColor = true;
				foreground = MapCursesColor ((value - (back << 12)) >> 8);
			}
			return hasColor;
		}
	}

	internal static class Platform {
		[DllImport ("libc")]
		static extern int uname (IntPtr buf);

		[DllImport ("libc")]
		static extern int killpg (int pgrp, int pid);

		static int suspendSignal;

		static int GetSuspendSignal ()
		{
			if (suspendSignal != 0)
				return suspendSignal;

			IntPtr buf = Marshal.AllocHGlobal (8192);
			if (uname (buf) != 0) {
				Marshal.FreeHGlobal (buf);
				suspendSignal = -1;
				return suspendSignal;
			}
			try {
				switch (Marshal.PtrToStringAnsi (buf)) {
				case "Darwin":
				case "DragonFly":
				case "FreeBSD":
				case "NetBSD":
				case "OpenBSD":
					suspendSignal = 18;
					break;
				case "Linux":
					// TODO: should fetch the machine name and
					// if it is MIPS return 24
					suspendSignal = 20;
					break;
				case "Solaris":
					suspendSignal = 24;
					break;
				default:
					suspendSignal = -1;
					break;
				}
				return suspendSignal;
			} finally {
				Marshal.FreeHGlobal (buf);
			}
		}

		/// <summary>
		/// Suspends the process by sending SIGTSTP to itself
		/// </summary>
		/// <returns>The suspend.</returns>
		static public bool Suspend ()
		{
			int signal = GetSuspendSignal ();
			if (signal == -1)
				return false;
			killpg (0, signal);
			return true;
		}
	}

	/// <summary>
	///  A clipboard implementation for Linux.
	///  This implementation uses the xclip command to access the clipboard.
	/// </summary>	
	/// <remarks>
	/// If xclip is not installed, this implementation will not work.
	/// </remarks>
	class CursesClipboard : ClipboardBase {
		public CursesClipboard ()
		{
			IsSupported = CheckSupport ();
		}

		string xclipPath = string.Empty;
		public override bool IsSupported { get; }

		bool CheckSupport ()
		{
#pragma warning disable RCS1075 // Avoid empty catch clause that catches System.Exception.
			try {
				var (exitCode, result) = ClipboardProcessRunner.Bash ("which xclip", waitForOutput: true);
				if (exitCode == 0 && result.FileExists ()) {
					xclipPath = result;
					return true;
				}
			} catch (Exception) {
				// Permissions issue.
			}
#pragma warning restore RCS1075 // Avoid empty catch clause that catches System.Exception.
			return false;
		}

		protected override string GetClipboardDataImpl ()
		{
			var tempFileName = System.IO.Path.GetTempFileName ();
			var xclipargs = "-selection clipboard -o";

			try {
				var (exitCode, result) = ClipboardProcessRunner.Bash ($"{xclipPath} {xclipargs} > {tempFileName}", waitForOutput: false);
				if (exitCode == 0) {
					if (Application.Driver is CursesDriver) {
						Curses.raw ();
						Curses.noecho ();
					}
					return System.IO.File.ReadAllText (tempFileName);
				}
			} catch (Exception e) {
				throw new NotSupportedException ($"\"{xclipPath} {xclipargs}\" failed.", e);
			} finally {
				System.IO.File.Delete (tempFileName);
			}
			return string.Empty;
		}

		protected override void SetClipboardDataImpl (string text)
		{
			var xclipargs = "-selection clipboard -i";
			try {
				var (exitCode, _) = ClipboardProcessRunner.Bash ($"{xclipPath} {xclipargs}", text, waitForOutput: false);
				if (exitCode == 0 && Application.Driver is CursesDriver) {
					Curses.raw ();
					Curses.noecho ();
				}
			} catch (Exception e) {
				throw new NotSupportedException ($"\"{xclipPath} {xclipargs} < {text}\" failed", e);
			}
		}
	}

	/// <summary>
	///  A clipboard implementation for MacOSX. 
	///  This implementation uses the Mac clipboard API (via P/Invoke) to copy/paste.
	///  The existance of the Mac pbcopy and pbpaste commands 
	///  is used to determine if copy/paste is supported.
	/// </summary>	
	class MacOSXClipboard : ClipboardBase {
		IntPtr nsString = objc_getClass ("NSString");
		IntPtr nsPasteboard = objc_getClass ("NSPasteboard");
		IntPtr utfTextType;
		IntPtr generalPasteboard;
		IntPtr initWithUtf8Register = sel_registerName ("initWithUTF8String:");
		IntPtr allocRegister = sel_registerName ("alloc");
		IntPtr setStringRegister = sel_registerName ("setString:forType:");
		IntPtr stringForTypeRegister = sel_registerName ("stringForType:");
		IntPtr utf8Register = sel_registerName ("UTF8String");
		IntPtr nsStringPboardType;
		IntPtr generalPasteboardRegister = sel_registerName ("generalPasteboard");
		IntPtr clearContentsRegister = sel_registerName ("clearContents");

		public MacOSXClipboard ()
		{
			utfTextType = objc_msgSend (objc_msgSend (nsString, allocRegister), initWithUtf8Register, "public.utf8-plain-text");
			nsStringPboardType = objc_msgSend (objc_msgSend (nsString, allocRegister), initWithUtf8Register, "NSStringPboardType");
			generalPasteboard = objc_msgSend (nsPasteboard, generalPasteboardRegister);
			IsSupported = CheckSupport ();
		}

		public override bool IsSupported { get; }

		bool CheckSupport ()
		{
			var (exitCode, result) = ClipboardProcessRunner.Bash ("which pbcopy", waitForOutput: true);
			if (exitCode != 0 || !result.FileExists ()) {
				return false;
			}
			(exitCode, result) = ClipboardProcessRunner.Bash ("which pbpaste", waitForOutput: true);
			return exitCode == 0 && result.FileExists ();
		}

		protected override string GetClipboardDataImpl ()
		{
			var ptr = objc_msgSend (generalPasteboard, stringForTypeRegister, nsStringPboardType);
			var charArray = objc_msgSend (ptr, utf8Register);
			return Marshal.PtrToStringAnsi (charArray);
		}

		protected override void SetClipboardDataImpl (string text)
		{
			IntPtr str = default;
			try {
				str = objc_msgSend (objc_msgSend (nsString, allocRegister), initWithUtf8Register, text);
				objc_msgSend (generalPasteboard, clearContentsRegister);
				objc_msgSend (generalPasteboard, setStringRegister, str, utfTextType);
			} finally {
				if (str != default) {
					objc_msgSend (str, sel_registerName ("release"));
				}
			}
		}

		[DllImport ("/System/Library/Frameworks/AppKit.framework/AppKit")]
		static extern IntPtr objc_getClass (string className);

		[DllImport ("/System/Library/Frameworks/AppKit.framework/AppKit")]
		static extern IntPtr objc_msgSend (IntPtr receiver, IntPtr selector);

		[DllImport ("/System/Library/Frameworks/AppKit.framework/AppKit")]
		static extern IntPtr objc_msgSend (IntPtr receiver, IntPtr selector, string arg1);

		[DllImport ("/System/Library/Frameworks/AppKit.framework/AppKit")]
		static extern IntPtr objc_msgSend (IntPtr receiver, IntPtr selector, IntPtr arg1);

		[DllImport ("/System/Library/Frameworks/AppKit.framework/AppKit")]
		static extern IntPtr objc_msgSend (IntPtr receiver, IntPtr selector, IntPtr arg1, IntPtr arg2);

		[DllImport ("/System/Library/Frameworks/AppKit.framework/AppKit")]
		static extern IntPtr sel_registerName (string selectorName);
	}

	/// <summary>
	///  A clipboard implementation for Linux, when running under WSL. 
	///  This implementation uses the Windows clipboard to store the data, and uses Windows'
	///  powershell.exe (launched via WSL interop services) to set/get the Windows
	///  clipboard. 
	/// </summary>
	class WSLClipboard : ClipboardBase {
		bool isSupported = false;
		public WSLClipboard ()
		{
			isSupported = CheckSupport ();
		}

		public override bool IsSupported {
			get {
				return isSupported = CheckSupport ();
			}
		}

		private static string powershellPath = string.Empty;

		bool CheckSupport ()
		{
			if (string.IsNullOrEmpty (powershellPath)) {
				// Specify pwsh.exe (not pwsh) to ensure we get the Windows version (invoked via WSL)
				var (exitCode, result) = ClipboardProcessRunner.Bash ("which pwsh.exe", waitForOutput: true);
				if (exitCode > 0) {
					(exitCode, result) = ClipboardProcessRunner.Bash ("which powershell.exe", waitForOutput: true);
				}

				if (exitCode == 0) {
					powershellPath = result;
				}
			}
			return !string.IsNullOrEmpty (powershellPath);
		}

		protected override string GetClipboardDataImpl ()
		{
			if (!IsSupported) {
				return string.Empty;
			}

			var (exitCode, output) = ClipboardProcessRunner.Process (powershellPath, "-noprofile -command \"Get-Clipboard\"");
			if (exitCode == 0) {
				if (Application.Driver is CursesDriver) {
					Curses.raw ();
					Curses.noecho ();
				}

				if (output.EndsWith ("\r\n")) {
					output = output.Substring (0, output.Length - 2);
				}
				return output;
			}
			return string.Empty;
		}

		protected override void SetClipboardDataImpl (string text)
		{
			if (!IsSupported) {
				return;
			}

			var (exitCode, output) = ClipboardProcessRunner.Process (powershellPath, $"-noprofile -command \"Set-Clipboard -Value \\\"{text}\\\"\"");
			if (exitCode == 0) {
				if (Application.Driver is CursesDriver) {
					Curses.raw ();
					Curses.noecho ();
				}
			}
		}
	}
}<|MERGE_RESOLUTION|>--- conflicted
+++ resolved
@@ -663,7 +663,6 @@
 
 		public static bool Is_WSL_Platform ()
 		{
-<<<<<<< HEAD
 			// xclip does not work on WSL, so we need to use the Windows clipboard vis Powershell
 			//if (new CursesClipboard ().IsSupported) {
 			//	// If xclip is installed on Linux under WSL, this will return true.
@@ -671,13 +670,6 @@
 			//}
 			var (exitCode, result) = ClipboardProcessRunner.Bash ("uname -a", waitForOutput: true);
 			if (exitCode == 0 && result.Contains ("microsoft") && result.Contains ("WSL")) {
-=======
-			if (new CursesClipboard ().IsSupported) {
-				return false;
-			}
-			var result = BashRunner.Run ("uname -a", runCurses: false);
-			if (result.ToLower ().Contains ("microsoft") && (Environment.GetEnvironmentVariable ("WSL_DISTRO_NAME") != null)) {
->>>>>>> 9f8efc65
 				return true;
 			}
 			return false;
