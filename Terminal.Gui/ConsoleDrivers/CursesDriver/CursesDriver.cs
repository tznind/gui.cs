--- conflicted
+++ resolved
@@ -15,32 +15,6 @@
 {
     public override string GetVersionInfo () { return $"{Curses.curses_version ()}"; }
 
-    public override void Refresh ()
-    {
-        UpdateScreen ();
-        UpdateCursor ();
-    }
-
-    public override void Suspend ()
-    {
-        StopReportingMouseMoves ();
-
-        if (!RunningUnitTests)
-        {
-            Platform.Suspend ();
-
-            if (Force16Colors)
-            {
-                Curses.Window.Standard.redrawwin ();
-                Curses.refresh ();
-            }
-        }
-
-        StartReportingMouseMoves ();
-    }
-
-    #region Screen and Contents
-
     internal override int Cols
     {
         get => Curses.Cols;
@@ -89,9 +63,6 @@
         }
     }
 
-<<<<<<< HEAD
-    public override void UpdateScreen ()
-=======
     
     public override void SendKeys (char keyChar, ConsoleKey consoleKey, bool shift, bool alt, bool control)
     {
@@ -211,7 +182,6 @@
     }
 
     public override bool UpdateScreen ()
->>>>>>> dbedeb67
     {
         bool updated = false;
         if (Force16Colors)
