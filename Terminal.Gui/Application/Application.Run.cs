--- conflicted
+++ resolved
@@ -502,17 +502,7 @@
     /// <param name="forceDraw">If <see langword="true"/> the entire View hierarchy will be redrawn. The default is <see langword="false"/> and should only be overriden for testing.</param>
     public static void LayoutAndDraw (bool forceDraw = false)
     {
-<<<<<<< HEAD
-        foreach (Toplevel tl in TopLevels.Reverse ())
-        {
-            if (tl.LayoutNeeded)
-            {
-                tl.SetRelativeLayout (new (Driver!.Cols, Driver.Rows));
-                tl.LayoutSubviews ();
-            }
-=======
         bool neededLayout = View.Layout (TopLevels.Reverse (), Screen.Size);
->>>>>>> dbedeb67
 
         if (forceDraw)
         {
