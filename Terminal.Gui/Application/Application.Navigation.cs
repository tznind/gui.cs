--- conflicted
+++ resolved
@@ -1,236 +1,10 @@
 #nullable enable
 namespace Terminal.Gui;
 
-<<<<<<< HEAD
-/// <summary>
-///     Static helper class for <see cref="Application"/> navigation.
-/// </summary>
-public static class ApplicationNavigation
-=======
 public static partial class Application // Navigation stuff
->>>>>>> 55167911
 {
-    private static View? _focused = null;
-
     /// <summary>
-    ///     Gets the most focused <see cref="View"/> in the application, if there is one.
-    /// </summary>
-    public static View? GetFocused () { return _focused; }
-
-    /// <summary>
-    ///     INTERNAL method to record the most focused <see cref="View"/> in the application.
-    /// </summary>
-    /// <remarks>
-    ///     Raises <see cref="FocusedChanged"/>.
-    /// </remarks>
-    internal static void SetFocused (View? value)
-    {
-        if (_focused == value)
-        {
-            return;
-        }
-
-        _focused = value;
-
-        FocusedChanged?.Invoke (null, EventArgs.Empty);
-
-        return;
-    }
-
-    /// <summary>
-    ///     Gets whether <paramref name="view"/> is in the Subview hierarchy of <paramref name="start"/>.
-    /// </summary>
-    /// <param name="start"></param>
-    /// <param name="view"></param>
-    /// <returns></returns>
-    public static bool IsInHierarchy (View start, View? view)
-    {
-        if (view is null)
-        {
-            return false;
-        }
-
-        if (view == start)
-        {
-            return true;
-        }
-
-        foreach (View subView in start.Subviews)
-        {
-            if (view == subView)
-            {
-                return true;
-            }
-
-            var found = IsInHierarchy (subView, view);
-            if (found)
-            {
-                return found;
-            }
-        }
-
-        return false;
-    }
-
-    /// <summary>
-    ///     Raised when the most focused <see cref="View"/> in the application has changed.
-    /// </summary>
-    public static event EventHandler<EventArgs>? FocusedChanged;
-
-
-    /// <summary>
-<<<<<<< HEAD
-    ///    Gets the deepest focused subview of the specified <paramref name="view"/>.
-    /// </summary>
-    /// <param name="view"></param>
-    /// <returns></returns>
-    internal static View? GetDeepestFocusedSubview (View? view)
-    {
-        if (view is null)
-        {
-            return null;
-        }
-
-        foreach (View v in view.Subviews)
-        {
-            if (v.HasFocus)
-            {
-                return GetDeepestFocusedSubview (v);
-            }
-        }
-
-        return view;
-    }
-
-    /// <summary>
-    ///     Moves the focus to the next focusable view.
-    ///     Honors <see cref="ViewArrangement.Overlapped"/> and will only move to the next subview
-    ///     if the current and next subviews are not overlapped.
-    /// </summary>
-    internal static void MoveNextView ()
-    {
-        View? old = GetDeepestFocusedSubview (Application.Current!.Focused);
-
-        if (!Application.Current.AdvanceFocus (NavigationDirection.Forward, TabBehavior.TabStop))
-        {
-            Application.Current.AdvanceFocus (NavigationDirection.Forward, null);
-        }
-
-        if (old != Application.Current.Focused && old != Application.Current.Focused?.Focused)
-        {
-            old?.SetNeedsDisplay ();
-            Application.Current.Focused?.SetNeedsDisplay ();
-        }
-        else
-        {
-            ApplicationOverlapped.SetFocusToNextViewWithWrap (Application.Current.SuperView?.TabIndexes, NavigationDirection.Forward);
-        }
-    }
-
-    /// <summary>
-    ///     Moves the focus to the next <see cref="Toplevel"/> subview or the next subview that has <see cref="ApplicationOverlapped.OverlappedTop"/> set.
-    /// </summary>
-    internal static void MoveNextViewOrTop ()
-    {
-        if (ApplicationOverlapped.OverlappedTop is null)
-        {
-            Toplevel? top = Application.Current!.Modal ? Application.Current : Application.Top;
-
-            if (!Application.Current.AdvanceFocus (NavigationDirection.Forward, TabBehavior.TabGroup))
-            {
-                Application.Current.AdvanceFocus (NavigationDirection.Forward, TabBehavior.TabStop);
-
-                if (Application.Current.Focused is null)
-                {
-                    Application.Current.RestoreFocus (TabBehavior.TabGroup);
-                }
-            }
-
-            if (top != Application.Current.Focused && top != Application.Current.Focused?.Focused)
-            {
-                top?.SetNeedsDisplay ();
-                Application.Current.Focused?.SetNeedsDisplay ();
-            }
-            else
-            {
-                ApplicationOverlapped.SetFocusToNextViewWithWrap (Application.Current.SuperView?.TabIndexes, NavigationDirection.Forward);
-            }
-
-
-
-            //top!.AdvanceFocus (NavigationDirection.Forward);
-
-            //if (top.Focused is null)
-            //{
-            //    top.AdvanceFocus (NavigationDirection.Forward);
-            //}
-
-            //top.SetNeedsDisplay ();
-            ApplicationOverlapped.BringOverlappedTopToFront ();
-        }
-        else
-        {
-            ApplicationOverlapped.OverlappedMoveNext ();
-        }
-    }
-
-    // TODO: These methods should return bool to indicate if the focus was moved or not.
-
-    /// <summary>
-    ///     Moves the focus to the next view. Honors <see cref="ViewArrangement.Overlapped"/> and will only move to the next subview
-    ///     if the current and next subviews are not overlapped.
-    /// </summary>
-    internal static void MovePreviousView ()
-    {
-        View? old = GetDeepestFocusedSubview (Application.Current!.Focused);
-
-        if (!Application.Current.AdvanceFocus (NavigationDirection.Backward, TabBehavior.TabStop))
-        {
-            Application.Current.AdvanceFocus (NavigationDirection.Backward, null);
-        }
-
-        if (old != Application.Current.Focused && old != Application.Current.Focused?.Focused)
-        {
-            old?.SetNeedsDisplay ();
-            Application.Current.Focused?.SetNeedsDisplay ();
-        }
-        else
-        {
-            ApplicationOverlapped.SetFocusToNextViewWithWrap (Application.Current.SuperView?.TabIndexes?.Reverse (), NavigationDirection.Backward);
-        }
-    }
-
-    internal static void MovePreviousViewOrTop ()
-    {
-        if (ApplicationOverlapped.OverlappedTop is null)
-        {
-            Toplevel? top = Application.Current!.Modal ? Application.Current : Application.Top;
-            top!.AdvanceFocus (NavigationDirection.Backward, TabBehavior.TabGroup);
-
-            if (top.Focused is null)
-            {
-                top.AdvanceFocus (NavigationDirection.Backward, null);
-            }
-
-            top.SetNeedsDisplay ();
-            ApplicationOverlapped.BringOverlappedTopToFront ();
-        }
-        else
-        {
-            ApplicationOverlapped.OverlappedMovePrevious ();
-        }
-    }
-
-    public static void ResetState ()
-    {
-        _focused?.Dispose ();
-        _focused = null;
-
-        FocusedChanged = null;
-    }
-=======
     ///     Gets the <see cref="ApplicationNavigation"/> instance for the current <see cref="Application"/>.
     /// </summary>
     public static ApplicationNavigation? Navigation { get; internal set; }
->>>>>>> 55167911
 }