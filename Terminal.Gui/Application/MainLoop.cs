--- conflicted
+++ resolved
@@ -268,13 +268,9 @@
             }
         }
 
-<<<<<<< HEAD
         RunAnsiScheduler ();
 
-        MainLoopDriver.Iteration ();
-=======
         MainLoopDriver?.Iteration ();
->>>>>>> f6db2fc8
 
         bool runIdle;
 
