--- conflicted
+++ resolved
@@ -269,11 +269,6 @@
         }
 
         RunAnsiScheduler ();
-<<<<<<< HEAD
-
-        MainLoopDriver.Iteration ();
-=======
->>>>>>> d0638732
 
         MainLoopDriver?.Iteration ();
 
