--- conflicted
+++ resolved
@@ -90,14 +90,7 @@
   <ItemGroup>
     <Using Include="JetBrains.Annotations" />
     <Using Include="System.Diagnostics.Contracts.PureAttribute" Alias="PureAttribute" />
-<<<<<<< HEAD
-    <Using Include="System.Drawing.Rectangle" Alias="Rectangle" />
-    <Using Include="System.Drawing.RectangleF" Alias="RectangleF" />
-    <Using Include="System.Drawing.Point" Alias="Point" />
-    <Using Include="System.Drawing.PointF" Alias="PointF" />
-=======
     <Using Include="System.Drawing" />
->>>>>>> a5987945
     <Using Include="System.Text" />
     <Using Include="JetBrains.Annotations" />
   </ItemGroup>
