--- conflicted
+++ resolved
@@ -229,31 +229,12 @@
 	[SerializableConfigurationProperty (Scope = typeof (SettingsScope), OmitClassName = true), JsonPropertyName ("AppSettings")]
 	public static AppScope? AppSettings { get; set; }
 
-<<<<<<< HEAD
-		/// <summary>
-		/// The set of glyphs used to draw checkboxes, lines, borders, etc...See also <seealso cref="Terminal.Gui.GlyphDefinitions"/>.
-		/// </summary>
-		[SerializableConfigurationProperty (Scope = typeof (SettingsScope), OmitClassName = true),
-			JsonPropertyName ("Glyphs")]
-		public static GlyphDefinitions Glyphs { get; set; } = new GlyphDefinitions ();
-
-		
-		/// <summary>
-		/// Initializes the internal state of ConfigurationManager. Nominally called once as part of application
-		/// startup to initialize global state. Also called from some Unit Tests to ensure correctness (e.g. Reset()).
-		/// </summary>
-		internal static void Initialize ()
-		{
-			_allConfigProperties = new Dictionary<string, ConfigProperty> ();
-			_settings = null;
-=======
 	/// <summary>
 	/// The set of glyphs used to draw checkboxes, lines, borders, etc...See also <seealso cref="Terminal.Gui.GlyphDefinitions"/>.
 	/// </summary>
 	[SerializableConfigurationProperty (Scope = typeof (SettingsScope), OmitClassName = true),
 		JsonPropertyName ("Glyphs")]
 	public static GlyphDefinitions Glyphs { get; set; } = new GlyphDefinitions ();
->>>>>>> f3ab1fb1
 
 	/// <summary>
 	/// Initializes the internal state of ConfigurationManager. Nominally called once as part of application
