--- conflicted
+++ resolved
@@ -45,11 +45,7 @@
     /// </summary>
     public override Rectangle Bounds
     {
-<<<<<<< HEAD
         get => new (Point.Empty, Frame.Size);
-=======
-        get => new (Point.Empty, Thickness?.GetInside (new (Point.Empty, Frame.Size)).Size ?? Frame.Size);
->>>>>>> d2660f07
 
         // QUESTION: So why even have a setter then?
         // ANSWER: Because this is an override of a base class property, and the base class has a setter.
@@ -101,26 +97,6 @@
     }
 
     /// <inheritdoc/>
-<<<<<<< HEAD
-=======
-    public override void BoundsToScreen (int col, int row, out int rcol, out int rrow, bool clipped = true)
-    {
-        rcol = 0;
-        rrow = 0;
-        // Adornments are *Children* of a View, not SubViews. Thus View.BoundsToScreen will not work.
-        // To get the screen-relative coordinates of a Adornment, we need to know who
-        // the Parent is
-        Rectangle parentFrame = Parent?.Frame ?? Frame;
-        rrow = row + parentFrame.Y;
-        rcol = col + parentFrame.X;
-
-        // We now have rcol/rrow in coordinates relative to our Parent View's SuperView. If our Parent View's SuperView has
-        // a SuperView, keep going...
-        Parent?.SuperView?.BoundsToScreen (rcol, rrow, out rcol, out rrow, clipped);
-    }
-
-    /// <inheritdoc/>
->>>>>>> d2660f07
     public override Rectangle FrameToScreen ()
     {
         if (Parent is null)
@@ -174,26 +150,13 @@
             return;
         }
 
-<<<<<<< HEAD
+
         Rectangle screenBounds = BoundsToScreen (contentArea);
-=======
-        if (Parent is Label)
-        {
-
-        }
-
-        Rectangle screenBounds = BoundsToScreen (Frame);
-
->>>>>>> d2660f07
         Attribute normalAttr = GetNormalColor ();
         Driver.SetAttribute (normalAttr);
 
         // This just draws/clears the thickness, not the insides.
-<<<<<<< HEAD
-=======
-        Driver.SetAttribute (normalAttr);
->>>>>>> d2660f07
-        Thickness.Draw (screenBounds, ToString ());
+        Thickness.Draw (screenBounds, (string)(Data ?? string.Empty));
 
         if (!string.IsNullOrEmpty (TextFormatter.Text))
         {
@@ -224,11 +187,7 @@
     {
         ThicknessChanged?.Invoke (
                                   this,
-<<<<<<< HEAD
                                   new() { Thickness = Thickness, PreviousThickness = previousThickness }
-=======
-                                  new () { Thickness = Thickness, PreviousThickness = previousThickness }
->>>>>>> d2660f07
                                  );
     }
 
