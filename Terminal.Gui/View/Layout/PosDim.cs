--- conflicted
+++ resolved
@@ -1,8 +1,5 @@
 using System.Diagnostics;
-<<<<<<< HEAD
-=======
 using static Terminal.Gui.Dim;
->>>>>>> 7fc4f5a5
 
 namespace Terminal.Gui;
 
@@ -556,7 +553,6 @@
             }
 
             firstInGroup.ContainerSize = size;
-
             var locations = firstInGroup.Justify (dimensionsList.ToArray ());
 
             for (var index = 0; index < viewsInGroup.Count; index++)
