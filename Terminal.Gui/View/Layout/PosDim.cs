--- conflicted
+++ resolved
@@ -1,10 +1,4 @@
 using System.Diagnostics;
-<<<<<<< HEAD
-using static System.Net.Mime.MediaTypeNames;
-using static Terminal.Gui.Dialog;
-using static Terminal.Gui.Dim;
-=======
->>>>>>> 1c263074
 
 namespace Terminal.Gui;
 
@@ -360,11 +354,7 @@
     ///     that
     ///     is used.
     /// </returns>
-<<<<<<< HEAD
-    internal virtual int Calculate (int superviewDimension, Dim dim, View us, Dimension dimension)
-=======
     internal virtual int Calculate (int superviewDimension, Dim dim, View us, Dim.Dimension dimension)
->>>>>>> 1c263074
     {
         return Anchor (superviewDimension);
     }
@@ -403,11 +393,7 @@
             return width - _offset;
         }
 
-<<<<<<< HEAD
-        internal override int Calculate (int superviewDimension, Dim dim, View us, Dimension dimension)
-=======
         internal override int Calculate (int superviewDimension, Dim dim, View us, Dim.Dimension dimension)
->>>>>>> 1c263074
         {
             int newLocation = Anchor (superviewDimension);
 
@@ -425,11 +411,7 @@
         public override string ToString () { return "Center"; }
         internal override int Anchor (int width) { return width / 2; }
 
-<<<<<<< HEAD
-        internal override int Calculate (int superviewDimension, Dim dim, View us, Dimension dimension)
-=======
         internal override int Calculate (int superviewDimension, Dim dim, View us, Dim.Dimension dimension)
->>>>>>> 1c263074
         {
             int newDimension = Math.Max (dim.Calculate (0, superviewDimension, us, dimension), 0);
 
@@ -457,11 +439,7 @@
             return la - ra;
         }
 
-<<<<<<< HEAD
-        internal override int Calculate (int superviewDimension, Dim dim, View us, Dimension dimension)
-=======
         internal override int Calculate (int superviewDimension, Dim dim, View us, Dim.Dimension dimension)
->>>>>>> 1c263074
         {
             int newDimension = dim.Calculate (0, superviewDimension, us, dimension);
             int left = _left.Calculate (superviewDimension, dim, us, dimension);
