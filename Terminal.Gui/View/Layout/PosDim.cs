--- conflicted
+++ resolved
@@ -3,28 +3,6 @@
 namespace Terminal.Gui;
 
 /// <summary>
-<<<<<<< HEAD
-///         Describes the position of a <see cref="View" /> which can be an absolute value, a percentage, centered, or
-///         relative to the ending dimension. Integer values are implicitly convertible to
-///         an absolute <see cref="Pos" />. These objects are created using the static methods Percent,
-///         AnchorEnd, and Center. The <see cref="Pos" /> objects can be combined with the addition and
-///         subtraction operators.
-/// </summary>
-/// <remarks>
-///         <para>
-///                 Use the <see cref="Pos" /> objects on the X or Y properties of a view to control the position.
-///         </para>
-///         <para>
-///                 These can be used to set the absolute position, when merely assigning an
-///                 integer value (via the implicit integer to <see cref="Pos" /> conversion), and they can be combined
-///                 to produce more useful layouts, like: Pos.Center - 3, which would shift the position
-///                 of the <see cref="View" /> 3 characters to the left after centering for example.
-///         </para>
-///         <para>
-///                 Reference coordinates of another view by using the methods Left(View), Right(View), Bottom(View),
-///                 Top(View). The X(View) and Y(View) are
-///                 aliases to Left(View) and Top(View) respectively.
-=======
 /// Describes the position of a <see cref="View"/> which can be an absolute value, a percentage, centered, or
 /// relative to the ending dimension. Integer values are implicitly convertible to
 /// an absolute <see cref="Pos"/>. These objects are created using the static methods Percent,
@@ -45,7 +23,6 @@
 ///         Reference coordinates of another view by using the methods Left(View), Right(View), Bottom(View), Top(View).
 ///         The X(View) and Y(View) are
 ///         aliases to Left(View) and Top(View) respectively.
->>>>>>> bf7dbcac
 ///         </para>
 ///         <para>
 ///                 <list type="table">
@@ -55,191 +32,101 @@
 ///                         </listheader>
 ///                         <item>
 ///                                 <term>
-<<<<<<< HEAD
-///                                         <see cref="Pos.Function(Func{int})" />
-///                                 </term>
-///                                 <description>
-///                                         Creates a <see cref="Pos" /> object that computes the position by executing the
-///                                         provided function. The function will be called every time the position is
-///                                         needed.
-=======
 ///                                         <see cref="Pos.Function(Func{int})"/>
 ///                                 </term>
 ///                                 <description>
 ///                                 Creates a <see cref="Pos"/> object that computes the position by executing the provided
 ///                                 function. The function will be called every time the position is needed.
->>>>>>> bf7dbcac
-///                                 </description>
-///                         </item>
-///                         <item>
-///                                 <term>
-<<<<<<< HEAD
-///                                         <see cref="Pos.Percent(float)" />
-///                                 </term>
-///                                 <description>
-///                                         Creates a <see cref="Pos" /> object that is a percentage of the width or height
-///                                         of the SuperView.
-=======
+///                                 </description>
+///                         </item>
+///                         <item>
+///                                 <term>
 ///                                         <see cref="Pos.Percent(float)"/>
 ///                                 </term>
 ///                                 <description>
 ///                                 Creates a <see cref="Pos"/> object that is a percentage of the width or height of the
 ///                                 SuperView.
->>>>>>> bf7dbcac
-///                                 </description>
-///                         </item>
-///                         <item>
-///                                 <term>
-<<<<<<< HEAD
-///                                         <see cref="Pos.Anchor(int)" />
-///                                 </term>
-///                                 <description>
-///                                         Creates a <see cref="Pos" /> object that is anchored to the end (right side or
-///                                         bottom) of the dimension,
-///                                         useful to flush the layout from the right or bottom.
-=======
+///                                 </description>
+///                         </item>
+///                         <item>
+///                                 <term>
 ///                                         <see cref="Pos.Anchor(int)"/>
 ///                                 </term>
 ///                                 <description>
 ///                                 Creates a <see cref="Pos"/> object that is anchored to the end (right side or bottom)
 ///                                 of the dimension,
 ///                                 useful to flush the layout from the right or bottom.
->>>>>>> bf7dbcac
-///                                 </description>
-///                         </item>
-///                         <item>
-///                                 <term>
-<<<<<<< HEAD
-///                                         <see cref="Pos.Center" />
-///                                 </term>
-///                                 <description>
-///                                         Creates a <see cref="Pos" /> object that can be used to center the
-///                                         <see cref="View" />.
-=======
+///                                 </description>
+///                         </item>
+///                         <item>
+///                                 <term>
 ///                                         <see cref="Pos.Center"/>
 ///                                 </term>
 ///                                 <description>
 ///                                 Creates a <see cref="Pos"/> object that can be used to center the <see cref="View"/>.
->>>>>>> bf7dbcac
-///                                 </description>
-///                         </item>
-///                         <item>
-///                                 <term>
-<<<<<<< HEAD
-///                                         <see cref="Pos.At(int)" />
-///                                 </term>
-///                                 <description>
-///                                         Creates a <see cref="Pos" /> object that is an absolute position based on the
-///                                         specified integer value.
-=======
+///                                 </description>
+///                         </item>
+///                         <item>
+///                                 <term>
 ///                                         <see cref="Pos.At(int)"/>
 ///                                 </term>
 ///                                 <description>
 ///                                 Creates a <see cref="Pos"/> object that is an absolute position based on the specified
 ///                                 integer value.
->>>>>>> bf7dbcac
-///                                 </description>
-///                         </item>
-///                         <item>
-///                                 <term>
-<<<<<<< HEAD
-///                                         <see cref="Pos.Left" />
-///                                 </term>
-///                                 <description>
-///                                         Creates a <see cref="Pos" /> object that tracks the Left (X) position of the
-///                                         specified <see cref="View" />.
-=======
+///                                 </description>
+///                         </item>
+///                         <item>
+///                                 <term>
 ///                                         <see cref="Pos.Left"/>
 ///                                 </term>
 ///                                 <description>
 ///                                 Creates a <see cref="Pos"/> object that tracks the Left (X) position of the specified
 ///                                 <see cref="View"/>.
->>>>>>> bf7dbcac
-///                                 </description>
-///                         </item>
-///                         <item>
-///                                 <term>
-<<<<<<< HEAD
-///                                         <see cref="Pos.X(View)" />
-///                                 </term>
-///                                 <description>
-///                                         Creates a <see cref="Pos" /> object that tracks the Left (X) position of the
-///                                         specified <see cref="View" />.
-=======
+///                                 </description>
+///                         </item>
+///                         <item>
+///                                 <term>
 ///                                         <see cref="Pos.X(View)"/>
 ///                                 </term>
 ///                                 <description>
 ///                                 Creates a <see cref="Pos"/> object that tracks the Left (X) position of the specified
 ///                                 <see cref="View"/>.
->>>>>>> bf7dbcac
-///                                 </description>
-///                         </item>
-///                         <item>
-///                                 <term>
-<<<<<<< HEAD
-///                                         <see cref="Pos.Top(View)" />
-///                                 </term>
-///                                 <description>
-///                                         Creates a <see cref="Pos" /> object that tracks the Top (Y) position of the
-///                                         specified <see cref="View" />.
-=======
+///                                 </description>
+///                         </item>
+///                         <item>
+///                                 <term>
 ///                                         <see cref="Pos.Top(View)"/>
 ///                                 </term>
 ///                                 <description>
 ///                                 Creates a <see cref="Pos"/> object that tracks the Top (Y) position of the specified
 ///                                 <see cref="View"/>.
->>>>>>> bf7dbcac
-///                                 </description>
-///                         </item>
-///                         <item>
-///                                 <term>
-<<<<<<< HEAD
-///                                         <see cref="Pos.Y(View)" />
-///                                 </term>
-///                                 <description>
-///                                         Creates a <see cref="Pos" /> object that tracks the Top (Y) position of the
-///                                         specified <see cref="View" />.
-=======
+///                                 </description>
+///                         </item>
+///                         <item>
+///                                 <term>
 ///                                         <see cref="Pos.Y(View)"/>
 ///                                 </term>
 ///                                 <description>
 ///                                 Creates a <see cref="Pos"/> object that tracks the Top (Y) position of the specified
 ///                                 <see cref="View"/>.
->>>>>>> bf7dbcac
-///                                 </description>
-///                         </item>
-///                         <item>
-///                                 <term>
-<<<<<<< HEAD
-///                                         <see cref="Pos.Right(View)" />
-///                                 </term>
-///                                 <description>
-///                                         Creates a <see cref="Pos" /> object that tracks the Right (X+Width) coordinate
-///                                         of the specified <see cref="View" />.
-=======
+///                                 </description>
+///                         </item>
+///                         <item>
+///                                 <term>
 ///                                         <see cref="Pos.Right(View)"/>
 ///                                 </term>
 ///                                 <description>
 ///                                 Creates a <see cref="Pos"/> object that tracks the Right (X+Width) coordinate of the
 ///                                 specified <see cref="View"/>.
->>>>>>> bf7dbcac
-///                                 </description>
-///                         </item>
-///                         <item>
-///                                 <term>
-<<<<<<< HEAD
-///                                         <see cref="Pos.Bottom(View)" />
-///                                 </term>
-///                                 <description>
-///                                         Creates a <see cref="Pos" /> object that tracks the Bottom (Y+Height)
-///                                         coordinate of the specified <see cref="View" />
-=======
+///                                 </description>
+///                         </item>
+///                         <item>
+///                                 <term>
 ///                                         <see cref="Pos.Bottom(View)"/>
 ///                                 </term>
 ///                                 <description>
 ///                                 Creates a <see cref="Pos"/> object that tracks the Bottom (Y+Height) coordinate of the
 ///                                 specified <see cref="View"/>
->>>>>>> bf7dbcac
 ///                                 </description>
 ///                         </item>
 /// 
@@ -250,33 +137,22 @@
 	internal virtual int Anchor (int width) => 0;
 
 	/// <summary>
-<<<<<<< HEAD
-	///         Creates a <see cref="Pos" /> object that computes the position by executing the provided function. The function
-	///         will be called every time the position is needed.
-=======
 	/// Creates a <see cref="Pos"/> object that computes the position by executing the provided function. The function will be
 	/// called every time the position is needed.
->>>>>>> bf7dbcac
 	/// </summary>
 	/// <param name="function">The function to be executed.</param>
 	/// <returns>The <see cref="Pos" /> returned from the function.</returns>
 	public static Pos Function (Func<int> function) => new PosFunc (function);
 
 	/// <summary>
-	///         Creates a percentage <see cref="Pos" /> object
-	/// </summary>
-	/// <returns>The percent <see cref="Pos" /> object.</returns>
+	/// Creates a percentage <see cref="Pos"/> object
+	/// </summary>
+	/// <returns>The percent <see cref="Pos"/> object.</returns>
 	/// <param name="n">A value between 0 and 100 representing the percentage.</param>
 	/// <example>
-<<<<<<< HEAD
-	///         This creates a <see cref="TextField" />that is centered horizontally, is 50% of the way down,
-	///         is 30% the height, and is 80% the width of the <see cref="View" /> it added to.
-	///  <code>
-=======
 	/// This creates a <see cref="TextField"/>that is centered horizontally, is 50% of the way down,
 	/// is 30% the height, and is 80% the width of the <see cref="View"/> it added to.
 	/// <code>
->>>>>>> bf7dbcac
 	///  var textView = new TextView () {
 	/// 	X = Pos.Center (),
 	/// 	Y = Pos.Percent (50),
@@ -295,19 +171,14 @@
 	}
 
 	/// <summary>
-<<<<<<< HEAD
-	///         Creates a <see cref="Pos" /> object that is anchored to the end (right side or bottom) of the dimension,
-	///         useful to flush the layout from the right or bottom.
-=======
 	/// Creates a <see cref="Pos"/> object that is anchored to the end (right side or bottom) of the dimension,
 	/// useful to flush the layout from the right or bottom.
->>>>>>> bf7dbcac
-	/// </summary>
-	/// <returns>The <see cref="Pos" /> object anchored to the end (the bottom or the right side).</returns>
+	/// </summary>
+	/// <returns>The <see cref="Pos"/> object anchored to the end (the bottom or the right side).</returns>
 	/// <param name="offset">The view will be shifted left or up by the amount specified.</param>
 	/// <example>
-	///         This sample shows how align a <see cref="Button" /> to the bottom-right of a <see cref="View" />.
-	///         <code>
+	/// This sample shows how align a <see cref="Button"/> to the bottom-right of a <see cref="View"/>.
+	/// <code>
 	/// // See Issue #502 
 	/// anchorButton.X = Pos.AnchorEnd () - (Pos.Right (anchorButton) - Pos.Left (anchorButton));
 	/// anchorButton.Y = Pos.AnchorEnd (1);
@@ -323,15 +194,6 @@
 	}
 
 	/// <summary>
-<<<<<<< HEAD
-	///         Creates a <see cref="Pos" /> object that can be used to center the <see cref="View" />.
-	/// </summary>
-	/// <returns>The center Pos.</returns>
-	/// <example>
-	///         This creates a <see cref="TextField" />that is centered horizontally, is 50% of the way down,
-	///         is 30% the height, and is 80% the width of the <see cref="View" /> it added to.
-	///         <code>
-=======
 	/// Creates a <see cref="Pos"/> object that can be used to center the <see cref="View"/>.
 	/// </summary>
 	/// <returns>The center Pos.</returns>
@@ -339,7 +201,6 @@
 	/// This creates a <see cref="TextField"/>that is centered horizontally, is 50% of the way down,
 	/// is 30% the height, and is 80% the width of the <see cref="View"/> it added to.
 	/// <code>
->>>>>>> bf7dbcac
 	///  var textView = new TextView () {
 	/// 	X = Pos.Center (),
 	/// 	Y = Pos.Percent (50),
@@ -351,27 +212,6 @@
 	public static Pos Center () => new PosCenter ();
 
 	/// <summary>
-<<<<<<< HEAD
-	///         Creates a <see cref="Pos" /> object that is an absolute position based on the specified integer value.
-	/// </summary>
-	/// <returns>The Absolute <see cref="Pos" />.</returns>
-	/// <param name="n">The value to convert to the <see cref="Pos" />.</param>
-	public static Pos At (int n) => new PosAbsolute (n);
-
-	/// <summary>
-	///         Creates an Absolute <see cref="Pos" /> from the specified integer value.
-	/// </summary>
-	/// <returns>The Absolute <see cref="Pos" />.</returns>
-	/// <param name="n">The value to convert to the <see cref="Pos" /> .</param>
-	public static implicit operator Pos (int n) => new PosAbsolute (n);
-
-	/// <summary>
-	///         Adds a <see cref="Terminal.Gui.Pos" /> to a <see cref="Terminal.Gui.Pos" />, yielding a new <see cref="Pos" />.
-	/// </summary>
-	/// <param name="left">The first <see cref="Terminal.Gui.Pos" /> to add.</param>
-	/// <param name="right">The second <see cref="Terminal.Gui.Pos" /> to add.</param>
-	/// <returns>The <see cref="Pos" /> that is the sum of the values of <c>left</c> and <c>right</c>.</returns>
-=======
 	/// Creates a <see cref="Pos"/> object that is an absolute position based on the specified integer value.
 	/// </summary>
 	/// <returns>The Absolute <see cref="Pos"/>.</returns>
@@ -391,7 +231,6 @@
 	/// <param name="left">The first <see cref="Terminal.Gui.Pos"/> to add.</param>
 	/// <param name="right">The second <see cref="Terminal.Gui.Pos"/> to add.</param>
 	/// <returns>The <see cref="Pos"/> that is the sum of the values of <c>left</c> and <c>right</c>.</returns>
->>>>>>> bf7dbcac
 	public static Pos operator + (Pos left, Pos right)
 	{
 		if (left is PosAbsolute && right is PosAbsolute) {
@@ -403,20 +242,11 @@
 	}
 
 	/// <summary>
-<<<<<<< HEAD
-	///         Subtracts a <see cref="Terminal.Gui.Pos" /> from a <see cref="Terminal.Gui.Pos" />, yielding a new
-	///         <see cref="Pos" />.
-	/// </summary>
-	/// <param name="left">The <see cref="Terminal.Gui.Pos" /> to subtract from (the minuend).</param>
-	/// <param name="right">The <see cref="Terminal.Gui.Pos" /> to subtract (the subtrahend).</param>
-	/// <returns>The <see cref="Pos" /> that is the <c>left</c> minus <c>right</c>.</returns>
-=======
 	/// Subtracts a <see cref="Terminal.Gui.Pos"/> from a <see cref="Terminal.Gui.Pos"/>, yielding a new <see cref="Pos"/>.
 	/// </summary>
 	/// <param name="left">The <see cref="Terminal.Gui.Pos"/> to subtract from (the minuend).</param>
 	/// <param name="right">The <see cref="Terminal.Gui.Pos"/> to subtract (the subtrahend).</param>
 	/// <returns>The <see cref="Pos"/> that is the <c>left</c> minus <c>right</c>.</returns>
->>>>>>> bf7dbcac
 	public static Pos operator - (Pos left, Pos right)
 	{
 		if (left is PosAbsolute && right is PosAbsolute) {
@@ -436,49 +266,6 @@
 	}
 
 	/// <summary>
-<<<<<<< HEAD
-	///         Creates a <see cref="Pos" /> object that tracks the Left (X) position of the specified <see cref="View" />.
-	/// </summary>
-	/// <returns>The <see cref="Pos" /> that depends on the other view.</returns>
-	/// <param name="view">The <see cref="View" />  that will be tracked.</param>
-	public static Pos Left (View view) => new PosView (view, 0);
-
-	/// <summary>
-	///         Creates a <see cref="Pos" /> object that tracks the Left (X) position of the specified <see cref="View" />.
-	/// </summary>
-	/// <returns>The <see cref="Pos" /> that depends on the other view.</returns>
-	/// <param name="view">The <see cref="View" />  that will be tracked.</param>
-	public static Pos X (View view) => new PosView (view, 0);
-
-	/// <summary>
-	///         Creates a <see cref="Pos" /> object that tracks the Top (Y) position of the specified <see cref="View" />.
-	/// </summary>
-	/// <returns>The <see cref="Pos" /> that depends on the other view.</returns>
-	/// <param name="view">The <see cref="View" />  that will be tracked.</param>
-	public static Pos Top (View view) => new PosView (view, 1);
-
-	/// <summary>
-	///         Creates a <see cref="Pos" /> object that tracks the Top (Y) position of the specified <see cref="View" />.
-	/// </summary>
-	/// <returns>The <see cref="Pos" /> that depends on the other view.</returns>
-	/// <param name="view">The <see cref="View" />  that will be tracked.</param>
-	public static Pos Y (View view) => new PosView (view, 1);
-
-	/// <summary>
-	///         Creates a <see cref="Pos" /> object that tracks the Right (X+Width) coordinate of the specified
-	///         <see cref="View" />.
-	/// </summary>
-	/// <returns>The <see cref="Pos" /> that depends on the other view.</returns>
-	/// <param name="view">The <see cref="View" />  that will be tracked.</param>
-	public static Pos Right (View view) => new PosView (view, 2);
-
-	/// <summary>
-	///         Creates a <see cref="Pos" /> object that tracks the Bottom (Y+Height) coordinate of the specified
-	///         <see cref="View" />
-	/// </summary>
-	/// <returns>The <see cref="Pos" /> that depends on the other view.</returns>
-	/// <param name="view">The <see cref="View" />  that will be tracked.</param>
-=======
 	/// Creates a <see cref="Pos"/> object that tracks the Left (X) position of the specified <see cref="View"/>.
 	/// </summary>
 	/// <returns>The <see cref="Pos"/> that depends on the other view.</returns>
@@ -518,7 +305,6 @@
 	/// </summary>
 	/// <returns>The <see cref="Pos"/> that depends on the other view.</returns>
 	/// <param name="view">The <see cref="View"/>  that will be tracked.</param>
->>>>>>> bf7dbcac
 	public static Pos Bottom (View view) => new PosView (view, 3);
 
 	/// <summary>Serves as the default hash function. </summary>
@@ -528,12 +314,7 @@
 	/// <summary>Determines whether the specified object is equal to the current object.</summary>
 	/// <param name="other">The object to compare with the current object. </param>
 	/// <returns>
-<<<<<<< HEAD
-	///         <see langword="true" /> if the specified object  is equal to the current object; otherwise,
-	///         <see langword="false" />.
-=======
 	/// <see langword="true"/> if the specified object  is equal to the current object; otherwise, <see langword="false"/>.
->>>>>>> bf7dbcac
 	/// </returns>
 	public override bool Equals (object other) => other is Pos abs && abs == this;
 
@@ -635,27 +416,18 @@
 
 		internal override int Anchor (int width)
 		{
-			return side switch {
-				0 => Target.Frame.X,
-				1 => Target.Frame.Y,
-				2 => Target.Frame.Right,
-				3 => Target.Frame.Bottom,
-				_ => 0
-			};
+			switch (side) {
+			case 0: return Target.Frame.X;
+			case 1: return Target.Frame.Y;
+			case 2: return Target.Frame.Right;
+			case 3: return Target.Frame.Bottom;
+			default:
+				return 0;
+			}
 		}
 
 		public override string ToString ()
 		{
-<<<<<<< HEAD
-			string tside = side switch {
-				0 => "x",
-				1 => "y",
-				2 => "right",
-				3 => "bottom",
-				_ => "unknown"
-			};
-			// Note: We do not checkt `Target` for null here to intentionally throw if so
-=======
 			string tside;
 			switch (side) {
 			case 0:
@@ -677,7 +449,6 @@
 			if (Target == null) {
 				throw new NullReferenceException (nameof (Target));
 			}
->>>>>>> bf7dbcac
 			return $"View(side={tside},target={Target})";
 		}
 
@@ -689,18 +460,6 @@
 
 /// <summary>
 ///         <para>
-<<<<<<< HEAD
-///                 A Dim object describes the dimensions of a <see cref="View" />. Dim is the type of the
-///                 <see cref="View.Width" /> and
-///                 <see cref="View.Height" /> properties of <see cref="View" />. Dim objects enable Computed Layout (see
-///                 <see cref="LayoutStyle.Computed" />)
-///                 to automatically manage the dimensions of a view.
-///         </para>
-///         <para>
-///                 Integer values are implicitly convertible to an absolute <see cref="Dim" />. These objects are created
-///                 using the static methods described below.
-///                 The <see cref="Dim" /> objects can be combined with the addition and subtraction operators.
-=======
 ///         A Dim object describes the dimensions of a <see cref="View"/>. Dim is the type of the <see cref="View.Width"/>
 ///         and
 ///         <see cref="View.Height"/> properties of <see cref="View"/>. Dim objects enable Computed Layout (see
@@ -711,7 +470,6 @@
 ///         Integer values are implicitly convertible to an absolute <see cref="Dim"/>. These objects are created using the
 ///         static methods described below.
 ///         The <see cref="Dim"/> objects can be combined with the addition and subtraction operators.
->>>>>>> bf7dbcac
 ///         </para>
 /// </summary>
 /// <remarks>
@@ -723,97 +481,56 @@
 ///                         </listheader>
 ///                         <item>
 ///                                 <term>
-<<<<<<< HEAD
-///                                         <see cref="Dim.Function(Func{int})" />
-///                                 </term>
-///                                 <description>
-///                                         Creates a <see cref="Dim" /> object that computes the dimension by executing
-///                                         the provided function. The function will be called every time the dimension is
-///                                         needed.
-=======
+///                                         <see cref="Dim.Auto"/>
+///                                 </term>
+///                                 <description>
+///                                  Creates a <see cref="Dim" /> object that automatically sizes the view to fit
+///                                  all of the view's SubViews.
+///                                 </description>
+///                         </item>
+///                         <item>
+///                                 <term>
 ///                                         <see cref="Dim.Function(Func{int})"/>
 ///                                 </term>
 ///                                 <description>
 ///                                 Creates a <see cref="Dim"/> object that computes the dimension by executing the
 ///                                 provided function. The function will be called every time the dimension is needed.
->>>>>>> bf7dbcac
-///                                 </description>
-///                         </item>
-///                         <item>
-///                                 <term>
-<<<<<<< HEAD
-///                                         <see cref="Dim.Percent(float, bool)" />
-///                                 </term>
-///                                 <description>
-///                                         Creates a <see cref="Dim" /> object that is a percentage of the width or height
-///                                         of the SuperView.
-=======
+///                                 </description>
+///                         </item>
+///                         <item>
+///                                 <term>
 ///                                         <see cref="Dim.Percent(float, bool)"/>
 ///                                 </term>
 ///                                 <description>
 ///                                 Creates a <see cref="Dim"/> object that is a percentage of the width or height of the
 ///                                 SuperView.
->>>>>>> bf7dbcac
-///                                 </description>
-///                         </item>
-///                         <item>
-///                                 <term>
-<<<<<<< HEAD
-///                                         <see cref="Dim.Fill(int)" />
-///                                 </term>
-///                                 <description>
-///                                         Creates a <see cref="Dim" /> object that fills the dimension, leaving the
-///                                         specified number of columns for a margin.
-=======
+///                                 </description>
+///                         </item>
+///                         <item>
+///                                 <term>
 ///                                         <see cref="Dim.Fill(int)"/>
 ///                                 </term>
 ///                                 <description>
 ///                                 Creates a <see cref="Dim"/> object that fills the dimension, leaving the specified
 ///                                 number of columns for a margin.
->>>>>>> bf7dbcac
-///                                 </description>
-///                         </item>
-///                         <item>
-///                                 <term>
-<<<<<<< HEAD
-///                                         <see cref="Dim.Auto" />
-///                                 </term>
-///                                 <description>
-///                                         Creates a <see cref="Dim" /> object that automatically sizes the view to fit
-///                                         all of the view's SubViews.
-=======
+///                                 </description>
+///                         </item>
+///                         <item>
+///                                 <term>
 ///                                         <see cref="Dim.Width(View)"/>
 ///                                 </term>
 ///                                 <description>
 ///                                 Creates a <see cref="Dim"/> object that tracks the Width of the specified
 ///                                 <see cref="View"/>.
->>>>>>> bf7dbcac
-///                                 </description>
-///                         </item>
-///                         <item>
-///                                 <term>
-<<<<<<< HEAD
-///                                         <see cref="Dim.Width(View)" />
-///                                 </term>
-///                                 <description>
-///                                         Creates a <see cref="Dim" /> object that tracks the Width of the specified
-///                                         <see cref="View" />.
-///                                 </description>
-///                         </item>
-///                         <item>
-///                                 <term>
-///                                         <see cref="Dim.Height(View)" />
-///                                 </term>
-///                                 <description>
-///                                         Creates a <see cref="Dim" /> object that tracks the Height of the specified
-///                                         <see cref="View" />.
-=======
+///                                 </description>
+///                         </item>
+///                         <item>
+///                                 <term>
 ///                                         <see cref="Dim.Height(View)"/>
 ///                                 </term>
 ///                                 <description>
 ///                                 Creates a <see cref="Dim"/> object that tracks the Height of the specified
 ///                                 <see cref="View"/>.
->>>>>>> bf7dbcac
 ///                                 </description>
 ///                         </item>
 ///                 </list>
@@ -822,7 +539,8 @@
 ///         </para>
 /// </remarks>
 public class Dim {
-<<<<<<< HEAD
+	internal virtual int Anchor (int width) => 0;
+
 	/// <summary>
 	///         Specifies how <see cref="DimAuto" /> will compute the dimension.
 	/// </summary>
@@ -837,54 +555,6 @@
 		/// </summary>
 		Subviews
 	}
-
-	internal virtual int Anchor (int width) => 0;
-
-	/// <summary>
-	///         Creates a function <see cref="Dim" /> object that computes the dimension by executing the provided function.
-	///         The function will be called every time the dimension is needed.
-	/// </summary>
-	/// <param name="function">The function to be executed.</param>
-	/// <returns>The <see cref="Dim" /> returned from the function.</returns>
-	public static Dim Function (Func<int> function) => new DimFunc (function);
-
-	/// <summary>
-	///         Creates a percentage <see cref="Dim" /> object that is a percentage of the width or height of the SuperView.
-	/// </summary>
-	/// <returns>The percent <see cref="Dim" /> object.</returns>
-	/// <param name="n">A value between 0 and 100 representing the percentage.</param>
-	/// <param name="r">
-	///         If <c>true</c> the Percent is computed based on the remaining space after the X/Y anchor positions.
-	///         If <c>false</c> is computed based on the whole original space.
-	/// </param>
-	/// <example>
-	///         This initializes a <see cref="TextField" />that is centered horizontally, is 50% of the way down,
-	///         is 30% the height, and is 80% the width of the <see cref="View" /> it added to.
-	///         <code>
-	///  var textView = new TextView () {
-	/// 	X = Pos.Center (),
-	/// 	Y = Pos.Percent (50),
-	/// 	Width = Dim.Percent (80),
-	///  	Height = Dim.Percent (30),
-	///  };
-	///  </code>
-	/// </example>
-	public static Dim Percent (float n, bool r = false)
-	{
-		if (n is < 0 or > 100) {
-			throw new ArgumentException ("Percent value must be between 0 and 100");
-		}
-
-		return new DimFactor (n / 100, r);
-	}
-
-	/// <summary>
-	///         Creates a <see cref="Dim" /> object that fills the dimension, leaving the specified number of columns for a
-	///         margin.
-	/// </summary>
-	/// <returns>The Fill dimension.</returns>
-	/// <param name="margin">Margin to use.</param>
-	public static Dim Fill (int margin = 0) => new DimFill (margin);
 
 	/// <summary>
 	///         Creates a <see cref="Dim" /> object that automatically sizes the view to fit all of the view's SubViews.
@@ -919,86 +589,7 @@
 		}
 		return new DimAuto (style, min, max);
 	}
-
-	/// <summary>
-	///         Creates an Absolute <see cref="Dim" /> from the specified integer value.
-	/// </summary>
-	/// <returns>The Absolute <see cref="Dim" />.</returns>
-	/// <param name="n">The value to convert to the pos.</param>
-	public static implicit operator Dim (int n) => new DimAbsolute (n);
-
-	/// <summary>
-	///         Creates an Absolute <see cref="Dim" /> from the specified integer value.
-	/// </summary>
-	/// <returns>The Absolute <see cref="Dim" />.</returns>
-	/// <param name="n">The value to convert to the <see cref="Dim" />.</param>
-	public static Dim Sized (int n) => new DimAbsolute (n);
-
-	/// <summary>
-	///         Adds a <see cref="Terminal.Gui.Dim" /> to a <see cref="Terminal.Gui.Dim" />, yielding a new <see cref="Dim" />.
-	/// </summary>
-	/// <param name="left">The first <see cref="Terminal.Gui.Dim" /> to add.</param>
-	/// <param name="right">The second <see cref="Terminal.Gui.Dim" /> to add.</param>
-	/// <returns>The <see cref="Dim" /> that is the sum of the values of <c>left</c> and <c>right</c>.</returns>
-	public static Dim operator + (Dim left, Dim right)
-	{
-		if (left is DimAbsolute && right is DimAbsolute) {
-			return new DimAbsolute (left.Anchor (0) + right.Anchor (0));
-		}
-		var newDim = new DimCombine (true, left, right);
-		SetDimCombine (left, newDim);
-		return newDim;
-	}
-
-	/// <summary>
-	///         Subtracts a <see cref="Terminal.Gui.Dim" /> from a <see cref="Terminal.Gui.Dim" />, yielding a new
-	///         <see cref="Dim" />.
-	/// </summary>
-	/// <param name="left">The <see cref="Terminal.Gui.Dim" /> to subtract from (the minuend).</param>
-	/// <param name="right">The <see cref="Terminal.Gui.Dim" /> to subtract (the subtrahend).</param>
-	/// <returns>The <see cref="Dim" /> that is the <c>left</c> minus <c>right</c>.</returns>
-	public static Dim operator - (Dim left, Dim right)
-	{
-		if (left is DimAbsolute && right is DimAbsolute) {
-			return new DimAbsolute (left.Anchor (0) - right.Anchor (0));
-		}
-		var newDim = new DimCombine (false, left, right);
-		SetDimCombine (left, newDim);
-		return newDim;
-	}
-
-	// BUGBUG: newPos is never used.
-	static void SetDimCombine (Dim left, DimCombine newPos) => (left as DimView)?.Target.SetNeedsLayout ();
-
-	/// <summary>
-	///         Creates a <see cref="Dim" /> object that tracks the Width of the specified <see cref="View" />.
-	/// </summary>
-	/// <returns>The width <see cref="Dim" /> of the other <see cref="View" />.</returns>
-	/// <param name="view">The view that will be tracked.</param>
-	public static Dim Width (View view) => new DimView (view, 1);
-
-	/// <summary>
-	///         Creates a <see cref="Dim" /> object that tracks the Height of the specified <see cref="View" />.
-	/// </summary>
-	/// <returns>The height <see cref="Dim" /> of the other <see cref="View" />.</returns>
-	/// <param name="view">The view that will be tracked.</param>
-	public static Dim Height (View view) => new DimView (view, 0);
-
-	/// <summary>Serves as the default hash function. </summary>
-	/// <returns>A hash code for the current object.</returns>
-	public override int GetHashCode () => Anchor (0).GetHashCode ();
-
-	/// <summary>Determines whether the specified object is equal to the current object.</summary>
-	/// <param name="other">The object to compare with the current object. </param>
-	/// <returns>
-	///         <see langword="true" /> if the specified object  is equal to the current object; otherwise,
-	///         <see langword="false" />.
-	/// </returns>
-	public override bool Equals (object other) => other is Dim abs && abs == this;
-
-=======
-	internal virtual int Anchor (int width) => 0;
-
+	
 	/// <summary>
 	/// Creates a function <see cref="Dim"/> object that computes the dimension by executing the provided function.
 	/// The function will be called every time the dimension is needed.
@@ -1118,7 +709,6 @@
 	/// </returns>
 	public override bool Equals (object other) => other is Dim abs && abs == this;
 
->>>>>>> bf7dbcac
 	// Helper class to provide dynamic value by the execution of a function that returns an integer.
 	internal class DimFunc : Dim {
 		readonly Func<int> _function;
@@ -1182,7 +772,6 @@
 		public override bool Equals (object other) => other is DimFill fill && fill._margin == _margin;
 	}
 
-<<<<<<< HEAD
 	internal class DimAuto : Dim {
 		internal readonly Dim _max;
 		internal readonly Dim _min;
@@ -1202,8 +791,6 @@
 		public override bool Equals (object other) => other is DimAuto auto && auto._min == _min && auto._max == _max && auto._style == _style;
 	}
 
-=======
->>>>>>> bf7dbcac
 	internal class DimCombine : Dim {
 		internal bool _add;
 		internal Dim _left, _right;
