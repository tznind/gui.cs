--- conflicted
+++ resolved
@@ -35,17 +35,7 @@
     ///         <see langword="false"/> for any focused subviews.
     ///     </para>
     /// </remarks>
-<<<<<<< HEAD
     public bool HasFocus
-=======
-    /// <param name="direction"></param>
-    /// <param name="behavior"></param>
-    /// <returns>
-    ///     <see langword="true"/> if focus was changed to another subview (or stayed on this one), <see langword="false"/>
-    ///     otherwise.
-    /// </returns>
-    public bool AdvanceFocus (NavigationDirection direction, TabBehavior? behavior)
->>>>>>> 55167911
     {
         set => SetHasFocus (value, this);
         get => _hasFocus;
@@ -122,19 +112,7 @@
         // Pre-conditions
         if (_hasFocus)
         {
-<<<<<<< HEAD
             throw new InvalidOperationException ($"EnterFocus should not be called if the view already has focus.");
-=======
-            if (Focused.AdvanceFocus (direction, behavior))
-            {
-                // TODO: Temporary hack to make Application.Navigation.FocusChanged work
-                if (Focused.Focused is null)
-                {
-                    Application.Navigation?.SetFocused (Focused);
-                }
-                return true;
-            }
->>>>>>> 55167911
         }
 
         if (CanFocus && SuperView?.CanFocus == false)
@@ -166,19 +144,6 @@
                 }
                 super = super.SuperView;
             }
-<<<<<<< HEAD
-=======
-
-            SetFocus (view);
-
-            // TODO: Temporary hack to make Application.Navigation.FocusChanged work
-            if (view.Focused is null)
-            {
-                Application.Navigation?.SetFocused (view);
-            }
-
-            return true;
->>>>>>> 55167911
         }
 
         bool previousValue = HasFocus;
@@ -387,6 +352,11 @@
         {
             if (Focused.AdvanceFocus (direction, behavior))
             {
+                // TODO: Temporary hack to make Application.Navigation.FocusChanged work
+                if (Focused.Focused is null)
+                {
+                    Application.Navigation?.SetFocused (Focused);
+                }
                 return true;
             }
         }
@@ -432,6 +402,12 @@
             Focused.SetHasFocus (false, view);
 
             view.FocusDeepest (TabBehavior.TabStop, direction);
+
+            // TODO: Temporary hack to make Application.Navigation.FocusChanged work
+            if (view.Focused is null)
+            {
+                Application.Navigation?.SetFocused (view);
+            }
 
             return true;
         }
