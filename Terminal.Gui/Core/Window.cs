--- conflicted
+++ resolved
@@ -26,97 +26,6 @@
 	/// API to determine this rectangle.
 	/// </remarks>
 	public class Window : Toplevel {
-<<<<<<< HEAD
-=======
-		View contentView;
-		ustring title = ustring.Empty;
-
-		/// <summary>
-		/// The title to be displayed for this window.
-		/// </summary>
-		/// <value>The title</value>
-		public ustring Title {
-			get => title;
-			set {
-				if (!OnTitleChanging (title, value)) {
-					var old = title;
-					title = value;
-					if (Border != null) {
-						Border.Title = title;
-					}
-					OnTitleChanged (old, title);
-				}
-				SetNeedsDisplay ();
-			}
-		}
-
-		/// <inheritdoc/>
-		public override Border Border {
-			get => base.Border;
-			set {
-				if (base.Border != null && base.Border.Child != null && value.Child == null) {
-					value.Child = base.Border.Child;
-				}
-				base.Border = value;
-				if (value == null) {
-					return;
-				}
-				Rect frame;
-				if (contentView != null && (contentView.Width is Dim || contentView.Height is Dim)) {
-					frame = Rect.Empty;
-				} else {
-					frame = Frame;
-				}
-				AdjustContentView (frame);
-
-				Border.BorderChanged += Border_BorderChanged;
-			}
-		}
-
-		void Border_BorderChanged (Border border)
-		{
-			Rect frame;
-			if (contentView != null && (contentView.Width is Dim || contentView.Height is Dim)) {
-				frame = Rect.Empty;
-			} else {
-				frame = Frame;
-			}
-			AdjustContentView (frame);
-		}
-
-		/// <summary>
-		/// ContentView is an internal implementation detail of Window. It is used to host Views added with <see cref="Add(View)"/>. 
-		/// Its ONLY reason for being is to provide a simple way for Window to expose to those SubViews that the Window's Bounds 
-		/// are actually deflated due to the border. 
-		/// </summary>
-		class ContentView : View {
-			Window instance;
-
-			public ContentView (Rect frame, Window instance) : base (frame)
-			{
-				this.instance = instance;
-			}
-			public ContentView (Window instance) : base ()
-			{
-				this.instance = instance;
-			}
-
-			public override void OnCanFocusChanged ()
-			{
-				if (MostFocused == null && CanFocus && Visible) {
-					EnsureFocus ();
-				}
-
-				base.OnCanFocusChanged ();
-			}
-
-			public override bool OnMouseEvent (MouseEvent mouseEvent)
-			{
-				return instance.OnMouseEvent (mouseEvent);
-			}
-		}
-
->>>>>>> b7d206bf
 		/// <summary>
 		/// Initializes a new instance of the <see cref="Gui.Window"/> class with an optional title using <see cref="LayoutStyle.Absolute"/> positioning.
 		/// </summary>
@@ -199,13 +108,10 @@
 				Border = new Border () {
 					BorderStyle = DefaultBorderStyle,
 					Padding = new Thickness (padding),
-					Title = title
+					//Title = title
 				};
 			} else {
 				Border = border;
-				if (ustring.IsNullOrEmpty (border.Title)) {
-					border.Title = title;
-				}
 			}
 		}
 
@@ -230,76 +136,82 @@
 			SetNeedsDisplay ();
 			base.Remove (view);
 			RemoveMenuStatusBar (view);
-<<<<<<< HEAD
-=======
-			if (view != contentView && Focused == null) {
-				FocusFirst ();
-			}
-		}
-
-		/// <inheritdoc/>
-		public override void RemoveAll ()
-		{
-			contentView.RemoveAll ();
-		}
-
-		///<inheritdoc/>
-		public override void Redraw (Rect bounds)
-		{
-			if (!NeedDisplay.IsEmpty || ChildNeedsDisplay || LayoutNeeded) {
-				Driver.SetAttribute (GetNormalColor ());
-				Clear ();
-				contentView.SetNeedsDisplay ();
-			}
-			var savedClip = contentView.ClipToBounds ();
-
-			// Redraw our contentView
-			contentView.Redraw (!NeedDisplay.IsEmpty || ChildNeedsDisplay || LayoutNeeded ? contentView.Bounds : bounds);
-			Driver.Clip = savedClip;
-
-			ClearLayoutNeeded ();
-			ClearNeedsDisplay ();
-
-			Driver.SetAttribute (GetNormalColor ());
-			Border.DrawContent (this, false);
-		}
-
-		/// <inheritdoc/>
-		public override void OnCanFocusChanged ()
-		{
-			if (contentView != null) {
-				contentView.CanFocus = CanFocus;
-			}
-			base.OnCanFocusChanged ();
-		}
-
-		/// <summary>
-		///   The text displayed by the <see cref="Label"/>.
-		/// </summary>
-		public override ustring Text {
-			get => contentView?.Text;
-			set {
-				base.Text = value;
-				if (contentView != null) {
-					contentView.Text = value;
-				}
-			}
-		}
-
-		/// <summary>
-		/// Controls the text-alignment property of the label, changing it will redisplay the <see cref="Label"/>.
-		/// </summary>
-		/// <value>The text alignment.</value>
-		public override TextAlignment TextAlignment {
-			get => contentView.TextAlignment;
-			set {
-				base.TextAlignment = contentView.TextAlignment = value;
-			}
->>>>>>> b7d206bf
-		}
-
-		/// <summary>
-		/// Event arguments for <see cref="Title"/> change events.
+
+		}
+
+		///// <inheritdoc/>
+		//public override void RemoveAll ()
+		//{
+		//	contentView.RemoveAll ();
+		//}
+
+		/////<inheritdoc/>
+		//public override void Redraw (Rect bounds)
+		//{
+		//	var padding = Border.GetSumThickness ();
+		//	var scrRect = ViewToScreen (new Rect (0, 0, Frame.Width, Frame.Height));
+
+		//	if (!NeedDisplay.IsEmpty || ChildNeedsDisplay || LayoutNeeded) {
+		//		Driver.SetAttribute (GetNormalColor ());
+		//		Clear ();
+		//		contentView.SetNeedsDisplay ();
+		//	}
+		//	var savedClip = contentView.ClipToBounds ();
+
+		//	// Redraw our contentView
+		//	// DONE: smartly constrict contentView.Bounds to just be what intersects with the 'bounds' we were passed
+		//	contentView.Redraw (!NeedDisplay.IsEmpty || ChildNeedsDisplay || LayoutNeeded ? contentView.Bounds : bounds);
+		//	Driver.Clip = savedClip;
+
+		//	ClearLayoutNeeded ();
+		//	ClearNeedsDisplay ();
+
+		//	Driver.SetAttribute (GetNormalColor ());
+		//	//Driver.DrawWindowFrame (scrRect, padding.Left + borderLength, padding.Top + borderLength, padding.Right + borderLength, padding.Bottom + borderLength,
+		//	//	Border.BorderStyle != BorderStyle.None, fill: true, Border.BorderStyle);
+		//	Border.DrawContent (this, false);
+		//	if (HasFocus)
+		//		Driver.SetAttribute (ColorScheme.HotNormal);
+		//	if (Border.DrawMarginFrame)
+		//		Driver.DrawWindowTitle (scrRect, Title, padding.Left, padding.Top, padding.Right, padding.Bottom);
+		//	Driver.SetAttribute (GetNormalColor ());
+		//}
+
+		///// <inheritdoc/>
+		//public override void OnCanFocusChanged ()
+		//{
+		//	if (contentView != null) {
+		//		contentView.CanFocus = CanFocus;
+		//	}
+		//	base.OnCanFocusChanged ();
+		//}
+
+		///// <summary>
+		/////   The text displayed by the <see cref="Label"/>.
+		///// </summary>
+		//public override ustring Text {
+		//	get => contentView?.Text;
+		//	set {
+		//		base.Text = value;
+		//		if (contentView != null) {
+		//			contentView.Text = value;
+		//		}
+		//	}
+		//}
+
+		///// <summary>
+		///// Controls the text-alignment property of the label, changing it will redisplay the <see cref="Label"/>.
+		///// </summary>
+		///// <value>The text alignment.</value>
+		//public override TextAlignment TextAlignment {
+		//	get => contentView.TextAlignment;
+		//	set {
+		//		base.TextAlignment = contentView.TextAlignment = value;
+		//	}
+		//}
+
+		/// <summary>
+		/// Event arguments for <see cref="View.Title"/> change events.
 		/// </summary>
 		public class TitleEventArgs : EventArgs {
 			/// <summary>
@@ -320,8 +232,8 @@
 			/// <summary>
 			/// Initializes a new instance of <see cref="TitleEventArgs"/>
 			/// </summary>
-			/// <param name="oldTitle">The <see cref="Window.Title"/> that is/has been replaced.</param>
-			/// <param name="newTitle">The new <see cref="Window.Title"/> to be replaced.</param>
+			/// <param name="oldTitle">The <see cref="View.Title"/> that is/has been replaced.</param>
+			/// <param name="newTitle">The new <see cref="View.Title"/> to be replaced.</param>
 			public TitleEventArgs (ustring oldTitle, ustring newTitle)
 			{
 				OldTitle = oldTitle;
@@ -329,10 +241,10 @@
 			}
 		}
 		/// <summary>
-		/// Called before the <see cref="Window.Title"/> changes. Invokes the <see cref="TitleChanging"/> event, which can be cancelled.
-		/// </summary>
-		/// <param name="oldTitle">The <see cref="Window.Title"/> that is/has been replaced.</param>
-		/// <param name="newTitle">The new <see cref="Window.Title"/> to be replaced.</param>
+		/// Called before the <see cref="View.Title"/> changes. Invokes the <see cref="TitleChanging"/> event, which can be cancelled.
+		/// </summary>
+		/// <param name="oldTitle">The <see cref="View.Title"/> that is/has been replaced.</param>
+		/// <param name="newTitle">The new <see cref="View.Title"/> to be replaced.</param>
 		/// <returns>`true` if an event handler canceled the Title change.</returns>
 		public virtual bool OnTitleChanging (ustring oldTitle, ustring newTitle)
 		{
@@ -342,16 +254,16 @@
 		}
 
 		/// <summary>
-		/// Event fired when the <see cref="Window.Title"/> is changing. Set <see cref="TitleEventArgs.Cancel"/> to 
+		/// Event fired when the <see cref="View.Title"/> is changing. Set <see cref="TitleEventArgs.Cancel"/> to 
 		/// `true` to cancel the Title change.
 		/// </summary>
 		public event Action<TitleEventArgs> TitleChanging;
 
 		/// <summary>
-		/// Called when the <see cref="Window.Title"/> has been changed. Invokes the <see cref="TitleChanged"/> event.
-		/// </summary>
-		/// <param name="oldTitle">The <see cref="Window.Title"/> that is/has been replaced.</param>
-		/// <param name="newTitle">The new <see cref="Window.Title"/> to be replaced.</param>
+		/// Called when the <see cref="View.Title"/> has been changed. Invokes the <see cref="TitleChanged"/> event.
+		/// </summary>
+		/// <param name="oldTitle">The <see cref="View.Title"/> that is/has been replaced.</param>
+		/// <param name="newTitle">The new <see cref="View.Title"/> to be replaced.</param>
 		public virtual void OnTitleChanged (ustring oldTitle, ustring newTitle)
 		{
 			var args = new TitleEventArgs (oldTitle, newTitle);
@@ -359,7 +271,7 @@
 		}
 
 		/// <summary>
-		/// Event fired after the <see cref="Window.Title"/> has been changed. 
+		/// Event fired after the <see cref="View.Title"/> has been changed. 
 		/// </summary>
 		public event Action<TitleEventArgs> TitleChanged;
 	}
