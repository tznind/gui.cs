﻿using System;
using System.Collections.Generic;
using System.ComponentModel;
using System.Diagnostics;
using System.Linq;
using System.Reflection;
using NStack;


namespace Terminal.Gui {
	/// <summary>
	/// Determines the LayoutStyle for a <see cref="View"/>, if Absolute, during <see cref="View.LayoutSubviews"/>, the
	/// value from the <see cref="View.Frame"/> will be used, if the value is Computed, then <see cref="View.Frame"/>
	/// will be updated from the X, Y <see cref="Pos"/> objects and the Width and Height <see cref="Dim"/> objects.
	/// </summary>
	public enum LayoutStyle {
		/// <summary>
		/// The position and size of the view are based on the Frame value.
		/// </summary>
		Absolute,

		/// <summary>
		/// The position and size of the view will be computed based on the
		/// X, Y, Width and Height properties and set on the Frame.
		/// </summary>
		Computed
	}

	/// <summary>
	/// View is the base class for all views on the screen and represents a visible element that can render itself and 
	/// contains zero or more nested views, called SubViews.
	/// </summary>
	/// <remarks>
	/// <para>
	///    The View defines the base functionality for user interface elements in Terminal.Gui. Views
	///    can contain one or more subviews, can respond to user input and render themselves on the screen.
	/// </para>
	/// <para>
	///    Views supports two layout styles: <see cref="LayoutStyle.Absolute"/> or <see cref="LayoutStyle.Computed"/>. 
	///    The choice as to which layout style is used by the View 
	///    is determined when the View is initialized. To create a View using Absolute layout, call a constructor that takes a
	///    Rect parameter to specify the absolute position and size (the View.<see cref="View.Frame "/>). To create a View 
	///    using Computed layout use a constructor that does not take a Rect parameter and set the X, Y, Width and Height 
	///    properties on the view. Both approaches use coordinates that are relative to the container they are being added to. 
	/// </para>
	/// <para>
	///    To switch between Absolute and Computed layout, use the <see cref="LayoutStyle"/> property. 
	/// </para>
	/// <para>
	///    Computed layout is more flexible and supports dynamic console apps where controls adjust layout
	///    as the terminal resizes or other Views change size or position. The X, Y, Width and Height 
	///    properties are Dim and Pos objects that dynamically update the position of a view.
	///    The X and Y properties are of type <see cref="Pos"/>
	///    and you can use either absolute positions, percentages or anchor
	///    points. The Width and Height properties are of type
	///    <see cref="Dim"/> and can use absolute position,
	///    percentages and anchors. These are useful as they will take
	///    care of repositioning views when view's frames are resized or
	///    if the terminal size changes.
	/// </para>
	/// <para>
	///    Absolute layout requires specifying coordinates and sizes of Views explicitly, and the
	///    View will typically stay in a fixed position and size. To change the position and size use the
	///    <see cref="Frame"/> property.
	/// </para>
	/// <para>
	///    Subviews (child views) can be added to a View by calling the <see cref="Add(View)"/> method. 
	///    The container of a View can be accessed with the <see cref="SuperView"/> property.
	/// </para>
	/// <para>
	///    To flag a region of the View's <see cref="Bounds"/> to be redrawn call <see cref="SetNeedsDisplay(Rect)"/>. 
	///    To flag the entire view for redraw call <see cref="SetNeedsDisplay()"/>.
	/// </para>
	/// <para>
	///    Views have a <see cref="ColorScheme"/> property that defines the default colors that subviews
	///    should use for rendering. This ensures that the views fit in the context where
	///    they are being used, and allows for themes to be plugged in. For example, the
	///    default colors for windows and toplevels uses a blue background, while it uses
	///    a white background for dialog boxes and a red background for errors.
	/// </para>
	/// <para>
	///    Subclasses should not rely on <see cref="ColorScheme"/> being
	///    set at construction time. If a <see cref="ColorScheme"/> is not set on a view, the view will inherit the
	///    value from its <see cref="SuperView"/> and the value might only be valid once a view has been
	///    added to a SuperView. 
	/// </para>
	/// <para>
	///    By using  <see cref="ColorScheme"/> applications will work both
	///    in color as well as black and white displays.
	/// </para>
	/// <para>
	///    Views that are focusable should implement the <see cref="PositionCursor"/> to make sure that
	///    the cursor is placed in a location that makes sense. Unix terminals do not have
	///    a way of hiding the cursor, so it can be distracting to have the cursor left at
	///    the last focused view. So views should make sure that they place the cursor
	///    in a visually sensible place.
	/// </para>
	/// <para>
	///    The <see cref="LayoutSubviews"/> method is invoked when the size or layout of a view has
	///    changed. The default processing system will keep the size and dimensions
	///    for views that use the <see cref="LayoutStyle.Absolute"/>, and will recompute the
	///    frames for the vies that use <see cref="LayoutStyle.Computed"/>.
	/// </para>
	/// <para>
	///     Views can also opt-in to more sophisticated initialization
	///     by implementing overrides to <see cref="ISupportInitialize.BeginInit"/> and
	///     <see cref="ISupportInitialize.EndInit"/> which will be called
	///     when the view is added to a <see cref="SuperView"/>. 
	/// </para>
	/// <para>
	///     If first-run-only initialization is preferred, overrides to <see cref="ISupportInitializeNotification"/>
	///     can be implemented, in which case the <see cref="ISupportInitialize"/>
	///     methods will only be called if <see cref="ISupportInitializeNotification.IsInitialized"/>
	///     is <see langword="false"/>. This allows proper <see cref="View"/> inheritance hierarchies
	///     to override base class layout code optimally by doing so only on first run,
	///     instead of on every run.
	///   </para>
	/// </remarks>
	public partial class View : Responder, ISupportInitializeNotification {

		internal enum Direction {
			Forward,
			Backward
		}

		// container == SuperView
		View _superView = null;
		View focused = null;
		Direction focusDirection;
		bool autoSize;

		ShortcutHelper shortcutHelper;

		/// <summary>
		/// Event fired when this view is added to another.
		/// </summary>
		public event EventHandler<SuperViewChangedEventArgs> Added;

		/// <summary>
		/// Event fired when this view is removed from another.
		/// </summary>
		public event EventHandler<SuperViewChangedEventArgs> Removed;

		/// <summary>
		/// Event fired when the view gets focus.
		/// </summary>
		public event EventHandler<FocusEventArgs> Enter;

		/// <summary>
		/// Event fired when the view looses focus.
		/// </summary>
		public event EventHandler<FocusEventArgs> Leave;

		/// <summary>
		/// Event fired when the view receives the mouse event for the first time.
		/// </summary>
		public event EventHandler<MouseEventEventArgs> MouseEnter;

		/// <summary>
		/// Event fired when the view receives a mouse event for the last time.
		/// </summary>
		public event EventHandler<MouseEventEventArgs> MouseLeave;

		/// <summary>
		/// Event fired when a mouse event is generated.
		/// </summary>
		public event EventHandler<MouseEventEventArgs> MouseClick;

		/// <summary>
		/// Event fired when the <see cref="CanFocus"/> value is being changed.
		/// </summary>
		public event EventHandler CanFocusChanged;

		/// <summary>
		/// Event fired when the <see cref="Enabled"/> value is being changed.
		/// </summary>
		public event EventHandler EnabledChanged;

		/// <summary>
		/// Event fired when the <see cref="Visible"/> value is being changed.
		/// </summary>
		public event EventHandler VisibleChanged;

		/// <summary>
		/// Event invoked when the <see cref="HotKey"/> is changed.
		/// </summary>
		public event EventHandler<KeyChangedEventArgs> HotKeyChanged;

		Key hotKey = Key.Null;

		/// <summary>
		/// Gets or sets the HotKey defined for this view. A user pressing HotKey on the keyboard while this view has focus will cause the Clicked event to fire.
		/// </summary>
		public virtual Key HotKey {
			get => hotKey;
			set {
				if (hotKey != value) {
					hotKey = TextFormatter.HotKey = (value == Key.Unknown ? Key.Null : value);
				}
			}
		}

		/// <summary>
		/// Gets or sets the specifier character for the hotkey (e.g. '_'). Set to '\xffff' to disable hotkey support for this View instance. The default is '\xffff'. 
		/// </summary>
		public virtual Rune HotKeySpecifier {
			get {
				if (TextFormatter != null) {
					return TextFormatter.HotKeySpecifier;
				} else {
					return new Rune ('\xFFFF');
				}
			}
			set {
				TextFormatter.HotKeySpecifier = value;
				SetHotKey ();
			}
		}

		/// <summary>
		/// This is the global setting that can be used as a global shortcut to invoke an action if provided.
		/// </summary>
		public Key Shortcut {
			get => shortcutHelper.Shortcut;
			set {
				if (shortcutHelper.Shortcut != value && (ShortcutHelper.PostShortcutValidation (value) || value == Key.Null)) {
					shortcutHelper.Shortcut = value;
				}
			}
		}

		/// <summary>
		/// The keystroke combination used in the <see cref="Shortcut"/> as string.
		/// </summary>
		public ustring ShortcutTag => ShortcutHelper.GetShortcutTag (shortcutHelper.Shortcut);

		/// <summary>
		/// The action to run if the <see cref="Shortcut"/> is defined.
		/// </summary>
		public virtual Action ShortcutAction { get; set; }

		/// <summary>
		/// Gets or sets arbitrary data for the view.
		/// </summary>
		/// <remarks>This property is not used internally.</remarks>
		public object Data { get; set; }

		internal Direction FocusDirection {
			get => SuperView?.FocusDirection ?? focusDirection;
			set {
				if (SuperView != null)
					SuperView.FocusDirection = value;
				else
					focusDirection = value;
			}
		}

		/// <summary>
		/// Points to the current driver in use by the view, it is a convenience property
		/// for simplifying the development of new views.
		/// </summary>
		public static ConsoleDriver Driver => Application.Driver;

		static readonly IList<View> empty = new List<View> (0).AsReadOnly ();

		// This is null, and allocated on demand.
		List<View> subviews;

		/// <summary>
		/// This returns a list of the subviews contained by this view.
		/// </summary>
		/// <value>The subviews.</value>
		public IList<View> Subviews => subviews?.AsReadOnly () ?? empty;

		// Internally, we use InternalSubviews rather than subviews, as we do not expect us
		// to make the same mistakes our users make when they poke at the Subviews.
		internal IList<View> InternalSubviews => subviews ?? empty;

		// This is null, and allocated on demand.
		List<View> tabIndexes;

		/// <summary>
		/// Configurable keybindings supported by the control
		/// </summary>
		private Dictionary<Key, Command []> KeyBindings { get; set; } = new Dictionary<Key, Command []> ();
		private Dictionary<Command, Func<bool?>> CommandImplementations { get; set; } = new Dictionary<Command, Func<bool?>> ();

		/// <summary>
		/// This returns a tab index list of the subviews contained by this view.
		/// </summary>
		/// <value>The tabIndexes.</value>
		public IList<View> TabIndexes => tabIndexes?.AsReadOnly () ?? empty;

		int tabIndex = -1;

		/// <summary>
		/// Indicates the index of the current <see cref="View"/> from the <see cref="TabIndexes"/> list.
		/// </summary>
		public int TabIndex {
			get { return tabIndex; }
			set {
				if (!CanFocus) {
					tabIndex = -1;
					return;
				} else if (SuperView?.tabIndexes == null || SuperView?.tabIndexes.Count == 1) {
					tabIndex = 0;
					return;
				} else if (tabIndex == value) {
					return;
				}
				tabIndex = value > SuperView.tabIndexes.Count - 1 ? SuperView.tabIndexes.Count - 1 : value < 0 ? 0 : value;
				tabIndex = GetTabIndex (tabIndex);
				if (SuperView.tabIndexes.IndexOf (this) != tabIndex) {
					SuperView.tabIndexes.Remove (this);
					SuperView.tabIndexes.Insert (tabIndex, this);
					SetTabIndex ();
				}
			}
		}

		int GetTabIndex (int idx)
		{
			var i = 0;
			foreach (var v in SuperView.tabIndexes) {
				if (v.tabIndex == -1 || v == this) {
					continue;
				}
				i++;
			}
			return Math.Min (i, idx);
		}

		void SetTabIndex ()
		{
			var i = 0;
			foreach (var v in SuperView.tabIndexes) {
				if (v.tabIndex == -1) {
					continue;
				}
				v.tabIndex = i;
				i++;
			}
		}

		bool tabStop = true;

		/// <summary>
		/// This only be <see langword="true"/> if the <see cref="CanFocus"/> is also <see langword="true"/> 
		/// and the focus can be avoided by setting this to <see langword="false"/>
		/// </summary>
		public bool TabStop {
			get => tabStop;
			set {
				if (tabStop == value) {
					return;
				}
				tabStop = CanFocus && value;
			}
		}

		bool oldCanFocus;
		int oldTabIndex;

		/// <inheritdoc/>
		public override bool CanFocus {
			get => base.CanFocus;
			set {
				if (!addingView && IsInitialized && SuperView?.CanFocus == false && value) {
					throw new InvalidOperationException ("Cannot set CanFocus to true if the SuperView CanFocus is false!");
				}
				if (base.CanFocus != value) {
					base.CanFocus = value;

					switch (value) {
					case false when tabIndex > -1:
						TabIndex = -1;
						break;
					case true when SuperView?.CanFocus == false && addingView:
						SuperView.CanFocus = true;
						break;
					}

					if (value && tabIndex == -1) {
						TabIndex = SuperView != null ? SuperView.tabIndexes.IndexOf (this) : -1;
					}
					TabStop = value;

					if (!value && SuperView?.Focused == this) {
						SuperView.focused = null;
					}
					if (!value && HasFocus) {
						SetHasFocus (false, this);
						SuperView?.EnsureFocus ();
						if (SuperView != null && SuperView.Focused == null) {
							SuperView.FocusNext ();
							if (SuperView.Focused == null) {
								Application.Current.FocusNext ();
							}
							Application.EnsuresTopOnFront ();
						}
					}
					if (subviews != null && IsInitialized) {
						foreach (var view in subviews) {
							if (view.CanFocus != value) {
								if (!value) {
									view.oldCanFocus = view.CanFocus;
									view.oldTabIndex = view.tabIndex;
									view.CanFocus = false;
									view.tabIndex = -1;
								} else {
									if (addingView) {
										view.addingView = true;
									}
									view.CanFocus = view.oldCanFocus;
									view.tabIndex = view.oldTabIndex;
									view.addingView = false;
								}
							}
						}
					}
					OnCanFocusChanged ();
					SetNeedsDisplay ();
				}
			}
		}

		// The frame for the object. Superview relative.
		Rect frame;

		/// <summary>
		/// Gets or sets an identifier for the view;
		/// </summary>
		/// <value>The identifier.</value>
		/// <remarks>The id should be unique across all Views that share a SuperView.</remarks>
		public string Id { get; set; } = "";

		/// <summary>
		/// Returns a value indicating if this View is currently on Top (Active)
		/// </summary>
		public bool IsCurrentTop => Application.Current == this;

		/// <summary>
		/// Gets or sets a value indicating whether this <see cref="View"/> wants mouse position reports.
		/// </summary>
		/// <value><see langword="true"/> if want mouse position reports; otherwise, <see langword="false"/>.</value>
		public virtual bool WantMousePositionReports { get; set; }

		/// <summary>
		/// Gets or sets a value indicating whether this <see cref="View"/> want continuous button pressed event.
		/// </summary>
		public virtual bool WantContinuousButtonPressed { get; set; }

		/// <summary>
		/// Gets or sets the frame for the view. The frame is relative to the view's container (<see cref="SuperView"/>).
		/// </summary>
		/// <value>The frame.</value>
		/// <remarks>
		/// <para>
		///    Change the Frame when using the <see cref="Terminal.Gui.LayoutStyle.Absolute"/> layout style to move or resize views. 
		/// </para>
		/// <para>
		///    Altering the Frame of a view will trigger the redrawing of the
		///    view as well as the redrawing of the affected regions of the <see cref="SuperView"/>.
		/// </para>
		/// </remarks>
		public virtual Rect Frame {
			get => frame;
			set {
				frame = new Rect (value.X, value.Y, Math.Max (value.Width, 0), Math.Max (value.Height, 0));
				TextFormatter.Size = GetSizeNeededForTextAndHotKey ();
				SetNeedsLayout ();
				SetNeedsDisplay ();
			}
		}

		/// <summary>
		/// The Thickness that separates a View from other SubViews of the same SuperView. 
		/// The Margin is not part of the View's content and is not clipped by the View's Clip Area. 
		/// </summary>
		public Frame Margin { get; private set; }

		// TODO: Rename BorderFrame to Border
		/// <summary>
		///  Thickness where a visual border (drawn using line-drawing glyphs) and the Title are drawn. 
		///  The Border expands inward; in other words if `Border.Thickness.Top == 2` the border and 
		///  title will take up the first row and the second row will be filled with spaces. 
		///  The Border is not part of the View's content and is not clipped by the View's `ClipArea`.
		/// </summary>
		public Frame BorderFrame { get; private set; }

		/// <summary>
		/// Means the Thickness inside of an element that offsets the `Content` from the Border. 
		/// Padding is `{0, 0, 0, 0}` by default. Padding is not part of the View's content and is not clipped by the View's `ClipArea`.
		/// </summary>
		/// <remarks>
		/// (NOTE: in v1 `Padding` is OUTSIDE of the `Border`). 
		/// </remarks>
		public Frame Padding { get; private set; }

		/// <summary>
		/// Gets the rectangle that describes the location and size of the area within the View where
		/// content and subviews are rendered. This is Bounds offset by all of the top/left thicknesses.
		/// </summary>
		public Rect ContentArea {
			get {
				// BUGBUG: 
				if (Padding == null || BorderFrame == null || Margin == null) {
					return Bounds;
				}

				return Padding.Thickness.GetInnerRect (BorderFrame.Thickness.GetInnerRect (Margin.Thickness.GetInnerRect (new Rect (default, Frame.Size))));
			}
		}

		/// <summary>
		/// Creates the view's <see cref="Frame"/> objects. This internal method is overridden by Frame to do nothing
		/// to prevent recursion during View construction.
		/// </summary>
		internal virtual void CreateFrames ()
		{
			void ThicknessChangedHandler (object sender, EventArgs e)
			{
				SetNeedsLayout ();
			}

			if (Margin != null) {
				Margin.ThicknessChanged -= ThicknessChangedHandler;
				Margin.Dispose ();
			}
			Margin = new Frame () { Id = "Margin", Thickness = new Thickness (0) };
			Margin.ThicknessChanged += ThicknessChangedHandler;
			Margin.Parent = this;

			if (BorderFrame != null) {
				BorderFrame.ThicknessChanged -= ThicknessChangedHandler;
				BorderFrame.Dispose ();
			}
			// TODO: create default for borderstyle
			BorderFrame = new Frame () { Id = "BorderFrame", Thickness = new Thickness (0), BorderStyle = BorderStyle.Single };
			BorderFrame.ThicknessChanged += ThicknessChangedHandler;
			BorderFrame.Parent = this;

			// TODO: Create View.AddAdornment

			if (Padding != null) {
				Padding.ThicknessChanged -= ThicknessChangedHandler;
				Padding.Dispose ();
			}
			Padding = new Frame () { Id = "Padding", Thickness = new Thickness (0) };
			Padding.ThicknessChanged += ThicknessChangedHandler;
			Padding.Parent = this;
		}

		/// <summary>
		/// Lays out the view's <see cref="Frame"/> objects (<see cref="Margin"/>, <see cref="BorderFrame"/>, and <see cref="Padding"/> 
		/// as needed. Causes each Frame to Layout its SubViews.
		/// </summary>
		public void LayoutFrames ()
		{
			if (Margin != null) {
				Margin.X = 0;
				Margin.Y = 0;
				Margin.Width = Frame.Size.Width;
				Margin.Height = Frame.Size.Height;
				Margin.SetNeedsLayout ();
				Margin.LayoutSubviews ();
				Margin.SetNeedsDisplay ();
			}
			if (BorderFrame != null) {
				var border = Margin?.Thickness.GetInnerRect (Margin.Frame) ?? Frame;
				BorderFrame.X = border.Location.X;
				BorderFrame.Y = border.Location.Y;
				BorderFrame.Width = border.Size.Width;
				BorderFrame.Height = border.Size.Height;
				BorderFrame.SetNeedsLayout ();
				BorderFrame.LayoutSubviews ();
				BorderFrame.SetNeedsDisplay ();
			}
			if (Padding != null) {
				var padding = BorderFrame?.Thickness.GetInnerRect (BorderFrame?.Frame ??
					(Margin?.Thickness.GetInnerRect (Margin.Frame) ?? Frame)) ??
						Margin?.Thickness.GetInnerRect (Margin.Frame) ?? Frame;
				Padding.X = padding.Location.X;
				Padding.Y = padding.Location.Y;
				Padding.Width = padding.Size.Width;
				Padding.Height = padding.Size.Height;
				Padding.SetNeedsLayout ();
				Padding.LayoutSubviews ();
				Padding.SetNeedsDisplay ();
			}
		}

		ustring title;

		/// <summary>
		/// The title to be displayed for this <see cref="View"/>. The title will be displayed if <see cref="BorderFrame"/>.<see cref="Thickness.Top"/>
		/// is greater than 0.
		/// </summary>
		/// <value>The title.</value>
		public ustring Title {
			get => title;
			set {
				title = value;
				SetNeedsDisplay ();
#if DEBUG
				if (title != null && string.IsNullOrEmpty (Id)) {
					Id = title.ToString ();
				}
#endif
			}
		}

		LayoutStyle _layoutStyle;

		/// <summary>
		/// Controls how the View's <see cref="Frame"/> is computed during the LayoutSubviews method, if the style is set to
		/// <see cref="Terminal.Gui.LayoutStyle.Absolute"/>, 
		/// LayoutSubviews does not change the <see cref="Frame"/>. If the style is <see cref="Terminal.Gui.LayoutStyle.Computed"/>
		/// the <see cref="Frame"/> is updated using
		/// the <see cref="X"/>, <see cref="Y"/>, <see cref="Width"/>, and <see cref="Height"/> properties.
		/// </summary>
		/// <value>The layout style.</value>
		public LayoutStyle LayoutStyle {
			get => _layoutStyle;
			set {
				_layoutStyle = value;
				SetNeedsLayout ();
			}
		}

		/// <summary>
		/// The View-relative rectangle where View content is displayed. SubViews are positioned relative to 
		/// Bounds.<see cref="Rect.Location">Location</see> (which is always (0, 0)) and <see cref="Redraw(Rect)"/> clips drawing to 
		/// Bounds.<see cref="Rect.Size">Size</see>.
		/// </summary>
		/// <value>The bounds.</value>
		/// <remarks>
		/// <para>
		/// The <see cref="Rect.Location"/> of Bounds is always (0, 0). 
		/// To obtain the Frame-relative location of the content area use <see cref="ContentArea"/>.
		/// </para>
		/// </remarks>
		public virtual Rect Bounds {
			get {
				// BUGBUG: 
				if (Padding == null || BorderFrame == null || Margin == null) {
					return new Rect (default, Frame.Size);
				}
				var frameRelativeBounds = Padding.Thickness.GetInnerRect (Padding.Frame);
				return new Rect (default, frameRelativeBounds.Size);
			}
			set {
				Frame = new Rect (Frame.Location, value.Size
					+ new Size (Margin.Thickness.Right, Margin.Thickness.Bottom)
					+ new Size (BorderFrame.Thickness.Right, BorderFrame.Thickness.Bottom)
					+ new Size (Padding.Thickness.Right, Padding.Thickness.Bottom));
			}
		}

		Pos x, y;

		/// <summary>
		/// Gets or sets the X position for the view (the column). Only used if the <see cref="LayoutStyle"/> is <see cref="Terminal.Gui.LayoutStyle.Computed"/>.
		/// </summary>
		/// <value>The X Position.</value>
		/// <remarks>
		/// If <see cref="LayoutStyle"/> is <see cref="Terminal.Gui.LayoutStyle.Absolute"/> changing this property has no effect and its value is indeterminate. 
		/// </remarks>
		public Pos X {
			get => x;
			set {
				if (ForceValidatePosDim && !ValidatePosDim (x, value)) {
					throw new ArgumentException ();
				}

				x = value;

				OnResizeNeeded ();
			}
		}

		/// <summary>
		/// Gets or sets the Y position for the view (the row). Only used if the <see cref="LayoutStyle"/> is <see cref="Terminal.Gui.LayoutStyle.Computed"/>.
		/// </summary>
		/// <value>The y position (line).</value>
		/// <remarks>
		/// If <see cref="LayoutStyle"/> is <see cref="Terminal.Gui.LayoutStyle.Absolute"/> changing this property has no effect and its value is indeterminate. 
		/// </remarks>
		public Pos Y {
			get => y;
			set {
				if (ForceValidatePosDim && !ValidatePosDim (y, value)) {
					throw new ArgumentException ();
				}

				y = value;

				OnResizeNeeded ();
			}
		}
		Dim width, height;

		/// <summary>
		/// Gets or sets the width of the view. Only used the <see cref="LayoutStyle"/> is <see cref="Terminal.Gui.LayoutStyle.Computed"/>.
		/// </summary>
		/// <value>The width.</value>
		/// <remarks>
		/// If <see cref="LayoutStyle"/> is <see cref="Terminal.Gui.LayoutStyle.Absolute"/> changing this property has no effect and its value is indeterminate. 
		/// </remarks>
		public Dim Width {
			get => width;
			set {
				if (ForceValidatePosDim && !ValidatePosDim (width, value)) {
					throw new ArgumentException ("ForceValidatePosDim is enabled", nameof (Width));
				}

				width = value;

				if (ForceValidatePosDim) {
					var isValidNewAutSize = autoSize && IsValidAutoSizeWidth (width);

					if (IsAdded && autoSize && !isValidNewAutSize) {
						throw new InvalidOperationException ("Must set AutoSize to false before set the Width.");
					}
				}
				OnResizeNeeded ();
			}
		}

		/// <summary>
		/// Gets or sets the height of the view. Only used the <see cref="LayoutStyle"/> is <see cref="Terminal.Gui.LayoutStyle.Computed"/>.
		/// </summary>
		/// <value>The height.</value>
		/// If <see cref="LayoutStyle"/> is <see cref="Terminal.Gui.LayoutStyle.Absolute"/> changing this property has no effect and its value is indeterminate. 
		public Dim Height {
			get => height;
			set {
				if (ForceValidatePosDim && !ValidatePosDim (height, value)) {
					throw new ArgumentException ("ForceValidatePosDim is enabled", nameof (Height));
				}

				height = value;

				if (ForceValidatePosDim) {
					var isValidNewAutSize = autoSize && IsValidAutoSizeHeight (height);

					if (IsAdded && autoSize && !isValidNewAutSize) {
						throw new InvalidOperationException ("Must set AutoSize to false before set the Height.");
					}
				}
				OnResizeNeeded ();
			}
		}

		/// <summary>
		/// Forces validation with <see cref="Terminal.Gui.LayoutStyle.Computed"/> layout
		///  to avoid breaking the <see cref="Pos"/> and <see cref="Dim"/> settings.
		/// </summary>
		public bool ForceValidatePosDim { get; set; }

		bool ValidatePosDim (object oldValue, object newValue)
		{
			if (!IsInitialized || _layoutStyle == LayoutStyle.Absolute || oldValue == null || oldValue.GetType () == newValue.GetType () || this is Toplevel) {
				return true;
			}
			if (_layoutStyle == LayoutStyle.Computed) {
				if (oldValue.GetType () != newValue.GetType () && !(newValue is Pos.PosAbsolute || newValue is Dim.DimAbsolute)) {
					return true;
				}
			}
			return false;
		}

		/// <summary>
		/// Gets the minimum dimensions required to fit the View's <see cref="Text"/>, factoring in <see cref="TextDirection"/>.
		/// </summary>
		/// <param name="size">The minimum dimensions required.</param>
		/// <returns><see langword="true"/> if the dimensions fit within the View's <see cref="Bounds"/>, <see langword="false"/> otherwise.</returns>
		/// <remarks>
		/// Always returns <see langword="false"/> if <see cref="AutoSize"/> is <see langword="true"/> or
		/// if <see cref="Height"/> (Horizontal) or <see cref="Width"/> (Vertical) are not not set or zero.
		/// Does not take into account word wrapping.
		/// </remarks>
		public bool GetMinimumBounds (out Size size)
		{
			size = Size.Empty;

			if (!AutoSize && !ustring.IsNullOrEmpty (TextFormatter.Text)) {
				switch (TextFormatter.IsVerticalDirection (TextDirection)) {
				case true:
					var colWidth = TextFormatter.GetSumMaxCharWidth (new List<ustring> { TextFormatter.Text }, 0, 1);
					// TODO: v2 - This uses frame.Width; it should only use Bounds
					if (frame.Width < colWidth &&
						(Width == null ||
							(Bounds.Width >= 0 &&
								Width is Dim.DimAbsolute &&
								Width.Anchor (0) >= 0 &&
								Width.Anchor (0) < colWidth))) {
						size = new Size (colWidth, Bounds.Height);
						return true;
					}
					break;
				default:
					if (frame.Height < 1 &&
						(Height == null ||
							(Height is Dim.DimAbsolute &&
								Height.Anchor (0) == 0))) {
						size = new Size (Bounds.Width, 1);
						return true;
					}
					break;
				}
			}
			return false;
		}

		/// <summary>
		/// Sets the size of the View to the minimum width or height required to fit <see cref="Text"/> (see <see cref="GetMinimumBounds(out Size)"/>.
		/// </summary>
		/// <returns><see langword="true"/> if the size was changed, <see langword="false"/> if <see cref="Text"/>
		/// will not fit.</returns>
		public bool SetMinWidthHeight ()
		{
			if (IsInitialized && GetMinimumBounds (out Size size)) {
				Bounds = new Rect (Bounds.Location, size);
				return true;
			}
			return false;
		}

		/// <summary>
		/// Gets or sets the <see cref="Terminal.Gui.TextFormatter"/> which can be handled differently by any derived class.
		/// </summary>
		public TextFormatter? TextFormatter { get; set; }

		/// <summary>
		/// Returns the container for this view, or null if this view has not been added to a container.
		/// </summary>
		/// <value>The super view.</value>
		public virtual View SuperView {
			get {
				return _superView;
			}
			set {
				throw new NotImplementedException ();
			}
		}

		/// <summary>
		/// Initializes a new instance of a <see cref="Terminal.Gui.LayoutStyle.Absolute"/> <see cref="View"/> class with the absolute
		/// dimensions specified in the <see langword="frame"/> parameter. 
		/// </summary>
		/// <param name="frame">The region covered by this view.</param>
		/// <remarks>
		/// This constructor initialize a View with a <see cref="LayoutStyle"/> of <see cref="Terminal.Gui.LayoutStyle.Absolute"/>.
		/// Use <see cref="View"/> to initialize a View with  <see cref="LayoutStyle"/> of <see cref="Terminal.Gui.LayoutStyle.Computed"/> 
		/// </remarks>
		public View (Rect frame) : this (frame, null, null) { }

		/// <summary>
		///   Initializes a new instance of <see cref="View"/> using <see cref="Terminal.Gui.LayoutStyle.Computed"/> layout.
		/// </summary>
		/// <remarks>
		/// <para>
		///   Use <see cref="X"/>, <see cref="Y"/>, <see cref="Width"/>, and <see cref="Height"/> properties to dynamically control the size and location of the view.
		///   The <see cref="View"/> will be created using <see cref="Terminal.Gui.LayoutStyle.Computed"/>
		///   coordinates. The initial size (<see cref="View.Frame"/>) will be 
		///   adjusted to fit the contents of <see cref="Text"/>, including newlines ('\n') for multiple lines. 
		/// </para>
		/// <para>
		///   If <see cref="Height"/> is greater than one, word wrapping is provided.
		/// </para>
		/// <para>
		///   This constructor initialize a View with a <see cref="LayoutStyle"/> of <see cref="Terminal.Gui.LayoutStyle.Computed"/>. 
		///   Use <see cref="X"/>, <see cref="Y"/>, <see cref="Width"/>, and <see cref="Height"/> properties to dynamically control the size and location of the view.
		/// </para>
		/// </remarks>
		public View () : this (text: string.Empty, direction: TextDirection.LeftRight_TopBottom) { }

		/// <summary>
		///   Initializes a new instance of <see cref="View"/> using <see cref="Terminal.Gui.LayoutStyle.Absolute"/> layout.
		/// </summary>
		/// <remarks>
		/// <para>
		///   The <see cref="View"/> will be created at the given
		///   coordinates with the given string. The size (<see cref="View.Frame"/>) will be 
		///   adjusted to fit the contents of <see cref="Text"/>, including newlines ('\n') for multiple lines. 
		/// </para>
		/// <para>
		///   No line wrapping is provided.
		/// </para>
		/// </remarks>
		/// <param name="x">column to locate the View.</param>
		/// <param name="y">row to locate the View.</param>
		/// <param name="text">text to initialize the <see cref="Text"/> property with.</param>
		public View (int x, int y, ustring text) : this (TextFormatter.CalcRect (x, y, text), text) { }

		/// <summary>
		///   Initializes a new instance of <see cref="View"/> using <see cref="Terminal.Gui.LayoutStyle.Absolute"/> layout.
		/// </summary>
		/// <remarks>
		/// <para>
		///   The <see cref="View"/> will be created at the given
		///   coordinates with the given string. The initial size (<see cref="View.Frame"/>) will be 
		///   adjusted to fit the contents of <see cref="Text"/>, including newlines ('\n') for multiple lines. 
		/// </para>
		/// <para>
		///   If <c>rect.Height</c> is greater than one, word wrapping is provided.
		/// </para>
		/// </remarks>
		/// <param name="rect">Location.</param>
		/// <param name="text">text to initialize the <see cref="Text"/> property with.</param>
		/// <param name="border">The <see cref="Border"/>.</param>
		public View (Rect rect, ustring text, Border border = null)
		{
			SetInitialProperties (text, rect, LayoutStyle.Absolute, TextDirection.LeftRight_TopBottom, border);
		}

		/// <summary>
		///   Initializes a new instance of <see cref="View"/> using <see cref="Terminal.Gui.LayoutStyle.Computed"/> layout.
		/// </summary>
		/// <remarks>
		/// <para>
		///   The <see cref="View"/> will be created using <see cref="Terminal.Gui.LayoutStyle.Computed"/>
		///   coordinates with the given string. The initial size (<see cref="View.Frame"/>) will be 
		///   adjusted to fit the contents of <see cref="Text"/>, including newlines ('\n') for multiple lines. 
		/// </para>
		/// <para>
		///   If <see cref="Height"/> is greater than one, word wrapping is provided.
		/// </para>
		/// </remarks>
		/// <param name="text">text to initialize the <see cref="Text"/> property with.</param>
		/// <param name="direction">The text direction.</param>
		/// <param name="border">The <see cref="Border"/>.</param>
		public View (ustring text, TextDirection direction = TextDirection.LeftRight_TopBottom, Border border = null)
		{
			SetInitialProperties (text, Rect.Empty, LayoutStyle.Computed, direction, border);
		}

		// TODO: v2 - Remove constructors with parameters
		/// <summary>
		/// Private helper to set the initial properties of the View that were provided via constructors.
		/// </summary>
		/// <param name="text"></param>
		/// <param name="rect"></param>
		/// <param name="layoutStyle"></param>
		/// <param name="direction"></param>
		/// <param name="border"></param>
		void SetInitialProperties (ustring text, Rect rect, LayoutStyle layoutStyle = LayoutStyle.Computed,
		    TextDirection direction = TextDirection.LeftRight_TopBottom, Border border = null)
		{
			TextFormatter = new TextFormatter ();
			TextFormatter.HotKeyChanged += TextFormatter_HotKeyChanged;
			TextDirection = direction;

			shortcutHelper = new ShortcutHelper ();
			CanFocus = false;
			TabIndex = -1;
			TabStop = false;
			LayoutStyle = layoutStyle;

			Border = border;

			// TODO: v2 - Hack for now
			if (Border != null) Border.BorderChanged += Border_BorderChanged;

			Text = text;
			LayoutStyle = layoutStyle;
			var r = rect.IsEmpty ? TextFormatter.CalcRect (0, 0, text, direction) : rect;
			Frame = r;
			OnResizeNeeded ();

			CreateFrames ();
		}

		private void Border_BorderChanged (Border border)
		{
			BorderFrame.Thickness = border.BorderThickness;
			BorderFrame.BorderStyle = border.BorderStyle;
			if (!border.DrawMarginFrame) BorderFrame.BorderStyle = BorderStyle.None;
		}

		/// <summary>
		/// Can be overridden if the <see cref="Terminal.Gui.TextFormatter.Text"/> has
		///  different format than the default.
		/// </summary>
		protected virtual void UpdateTextFormatterText ()
		{
			if (TextFormatter != null) {
				TextFormatter.Text = text;
			}
		}

		/// <summary>
		/// Called whenever the view needs to be resized. 
		/// Can be overridden if the view resize behavior is
		///  different than the default.
		/// </summary>
		protected virtual void OnResizeNeeded ()
		{
			var actX = x is Pos.PosAbsolute ? x.Anchor (0) : frame.X;
			var actY = y is Pos.PosAbsolute ? y.Anchor (0) : frame.Y;

			if (AutoSize) {
				var s = GetAutoSize ();
				var w = width is Dim.DimAbsolute && width.Anchor (0) > s.Width ? width.Anchor (0) : s.Width;
				var h = height is Dim.DimAbsolute && height.Anchor (0) > s.Height ? height.Anchor (0) : s.Height;
				frame = new Rect (new Point (actX, actY), new Size (w, h));
			} else {
				var w = width is Dim.DimAbsolute ? width.Anchor (0) : frame.Width;
				var h = height is Dim.DimAbsolute ? height.Anchor (0) : frame.Height;
				frame = new Rect (new Point (actX, actY), new Size (w, h));
				SetMinWidthHeight ();
			}
			// BUGBUG: I think these calls are redundant or should be moved into just the AutoSize case
			TextFormatter.Size = GetSizeNeededForTextAndHotKey ();
			SetNeedsLayout ();
			SetNeedsDisplay ();
		}

		void TextFormatter_HotKeyChanged (object sender, KeyChangedEventArgs e)
		{
			HotKeyChanged?.Invoke (this, e);
		}

		internal bool LayoutNeeded { get; private set; } = true;

		internal void SetNeedsLayout ()
		{
			if (LayoutNeeded)
				return;
			LayoutNeeded = true;
			if (SuperView == null)
				return;
			SuperView.SetNeedsLayout ();
			foreach (var view in Subviews) {
				view.SetNeedsLayout ();
			}
			TextFormatter.NeedsFormat = true;
		}

		/// <summary>
		/// Removes the <see cref="SetNeedsLayout"/> setting on this view.
		/// </summary>
		protected void ClearLayoutNeeded ()
		{
			LayoutNeeded = false;
		}

		// The view-relative region that needs to be redrawn
		internal Rect _needsDisplay { get; private set; } = Rect.Empty;

		/// <summary>
		/// Sets a flag indicating this view needs to be redisplayed because its state has changed.
		/// </summary>
		public void SetNeedsDisplay ()
		{
			SetNeedsDisplay (Bounds);
		}

		/// <summary>
		/// Flags the view-relative region on this View as needing to be redrawn.
		/// </summary>
		/// <param name="region">The view-relative region that needs to be redrawn.</param>
		public void SetNeedsDisplay (Rect region)
		{
			if (_needsDisplay.IsEmpty)
				_needsDisplay = region;
			else {
				var x = Math.Min (_needsDisplay.X, region.X);
				var y = Math.Min (_needsDisplay.Y, region.Y);
				var w = Math.Max (_needsDisplay.Width, region.Width);
				var h = Math.Max (_needsDisplay.Height, region.Height);
				_needsDisplay = new Rect (x, y, w, h);
			}
			_superView?.SetSubViewNeedsDisplay ();

			if (subviews == null)
				return;

			foreach (var view in subviews)
				if (view.Frame.IntersectsWith (region)) {
					var childRegion = Rect.Intersect (view.Frame, region);
					childRegion.X -= view.Frame.X;
					childRegion.Y -= view.Frame.Y;
					view.SetNeedsDisplay (childRegion);
				}
		}

		private Rect GetNeedsDisplayRectScreen (Rect containerBounds)
		{
			Rect rect = ViewToScreen (_needsDisplay);
			if (!containerBounds.IsEmpty) {
				rect.Width = Math.Min (_needsDisplay.Width, containerBounds.Width);
				rect.Height = Math.Min (_needsDisplay.Height, containerBounds.Height);
			}

			return rect;
		}


		internal bool _childNeedsDisplay { get; private set; }

		/// <summary>
		/// Indicates that any Subviews (in the <see cref="Subviews"/> list) need to be repainted.
		/// </summary>
		public void SetSubViewNeedsDisplay ()
		{
			_childNeedsDisplay = true;
			if (_superView != null)
				_superView.SetSubViewNeedsDisplay ();
		}

		internal bool addingView;

		/// <summary>
		///   Adds a subview (child) to this view.
		/// </summary>
		/// <remarks>
		/// The Views that have been added to this view can be retrieved via the <see cref="Subviews"/> property. 
		/// See also <seealso cref="Remove(View)"/> <seealso cref="RemoveAll"/> 
		/// </remarks>
		public virtual void Add (View view)
		{
			if (view == null) {
				return;
			}
			if (subviews == null) {
				subviews = new List<View> ();
			}
			if (tabIndexes == null) {
				tabIndexes = new List<View> ();
			}
			subviews.Add (view);
			tabIndexes.Add (view);
			view._superView = this;
			if (view.CanFocus) {
				addingView = true;
				if (SuperView?.CanFocus == false) {
					SuperView.addingView = true;
					SuperView.CanFocus = true;
					SuperView.addingView = false;
				}
				CanFocus = true;
				view.tabIndex = tabIndexes.IndexOf (view);
				addingView = false;
			}
			if (view.Enabled && !Enabled) {
				view.oldEnabled = true;
				view.Enabled = false;
			}
			SetNeedsLayout ();
			SetNeedsDisplay ();
      
			OnAdded (new SuperViewChangedEventArgs (this, view));
			if (IsInitialized && !view.IsInitialized) {
				view.BeginInit ();
				view.EndInit ();
			}
		}

		/// <summary>
		/// Adds the specified views (children) to the view.
		/// </summary>
		/// <param name="views">Array of one or more views (can be optional parameter).</param>
		/// <remarks>
		/// The Views that have been added to this view can be retrieved via the <see cref="Subviews"/> property. 
		/// See also <seealso cref="Remove(View)"/> <seealso cref="RemoveAll"/> 
		/// </remarks>
		public void Add (params View [] views)
		{
			if (views == null) {
				return;
			}
			foreach (var view in views) {
				Add (view);
			}
		}

		/// <summary>
		///   Removes all subviews (children) added via <see cref="Add(View)"/> or <see cref="Add(View[])"/> from this View.
		/// </summary>
		public virtual void RemoveAll ()
		{
			if (subviews == null) {
				return;
			}

			while (subviews.Count > 0) {
				Remove (subviews [0]);
			}
		}

		/// <summary>
		///   Removes a subview added via <see cref="Add(View)"/> or <see cref="Add(View[])"/> from this View.
		/// </summary>
		/// <remarks>
		/// </remarks>
		public virtual void Remove (View view)
		{
			if (view == null || subviews == null) return;

			var touched = view.Frame;
			subviews.Remove (view);
			tabIndexes.Remove (view);
			view._superView = null;
			view.tabIndex = -1;
			SetNeedsLayout ();
			SetNeedsDisplay ();

			if (subviews.Count < 1) CanFocus = false;

			foreach (var v in subviews) {
				if (v.Frame.IntersectsWith (touched))
					view.SetNeedsDisplay ();
			}
<<<<<<< HEAD
			OnRemoved (view);
			if (focused == view) focused = null;
=======
			OnRemoved (new SuperViewChangedEventArgs (this, view));
			if (focused == view) {
				focused = null;
			}
>>>>>>> f269fd7b
		}

		void PerformActionForSubview (View subview, Action<View> action)
		{
			if (subviews.Contains (subview)) {
				action (subview);
			}

			SetNeedsDisplay ();
			subview.SetNeedsDisplay ();
		}

		/// <summary>
		/// Brings the specified subview to the front so it is drawn on top of any other views.
		/// </summary>
		/// <param name="subview">The subview to send to the front</param>
		/// <remarks>
		///   <seealso cref="SendSubviewToBack"/>.
		/// </remarks>
		public void BringSubviewToFront (View subview)
		{
			PerformActionForSubview (subview, x => {
				subviews.Remove (x);
				subviews.Add (x);
			});
		}

		/// <summary>
		/// Sends the specified subview to the front so it is the first view drawn
		/// </summary>
		/// <param name="subview">The subview to send to the front</param>
		/// <remarks>
		///   <seealso cref="BringSubviewToFront(View)"/>.
		/// </remarks>
		public void SendSubviewToBack (View subview)
		{
			PerformActionForSubview (subview, x => {
				subviews.Remove (x);
				subviews.Insert (0, subview);
			});
		}

		/// <summary>
		/// Moves the subview backwards in the hierarchy, only one step
		/// </summary>
		/// <param name="subview">The subview to send backwards</param>
		/// <remarks>
		/// If you want to send the view all the way to the back use SendSubviewToBack.
		/// </remarks>
		public void SendSubviewBackwards (View subview)
		{
			PerformActionForSubview (subview, x => {
				var idx = subviews.IndexOf (x);
				if (idx > 0) {
					subviews.Remove (x);
					subviews.Insert (idx - 1, x);
				}
			});
		}

		/// <summary>
		/// Moves the subview backwards in the hierarchy, only one step
		/// </summary>
		/// <param name="subview">The subview to send backwards</param>
		/// <remarks>
		/// If you want to send the view all the way to the back use SendSubviewToBack.
		/// </remarks>
		public void BringSubviewForward (View subview)
		{
			PerformActionForSubview (subview, x => {
				var idx = subviews.IndexOf (x);
				if (idx + 1 < subviews.Count) {
					subviews.Remove (x);
					subviews.Insert (idx + 1, x);
				}
			});
		}

		/// <summary>
		///   Clears the view region with the current color.
		/// </summary>
		/// <remarks>
		///   <para>
		///     This clears the entire region used by this view.
		///   </para>
		/// </remarks>
		public void Clear ()
		{
			var h = Frame.Height;
			var w = Frame.Width;
			for (var line = 0; line < h; line++) {
				Move (0, line);
				for (var col = 0; col < w; col++)
					Driver.AddRune (' ');
			}
		}


		// BUGBUG: Stupid that this takes screen-relative. We should have a tenet that says 
		// "View APIs only deal with View-relative coords". 
		/// <summary>
		///   Clears the specified region with the current color. 
		/// </summary>
		/// <remarks>
		/// </remarks>
		/// <param name="regionScreen">The screen-relative region to clear.</param>
		public void Clear (Rect regionScreen)
		{
			var h = regionScreen.Height;
			var w = regionScreen.Width;
			for (var line = regionScreen.Y; line < regionScreen.Y + h; line++) {
				Driver.Move (regionScreen.X, line);
				for (var col = 0; col < w; col++)
					Driver.AddRune (' ');
			}
		}

		/// <summary>
		/// Converts a point from screen-relative coordinates to view-relative coordinates.
		/// </summary>
		/// <returns>The mapped point.</returns>
		/// <param name="x">X screen-coordinate point.</param>
		/// <param name="y">Y screen-coordinate point.</param>
		public Point ScreenToView (int x, int y)
		{
			if (SuperView == null) {
				return new Point (x - Frame.X, y - frame.Y);
			} else {
				var parent = SuperView.ScreenToView (x, y);
				return new Point (parent.X - frame.X, parent.Y - frame.Y);
			}
		}

		/// <summary>
		/// Converts a point from screen-relative coordinates to bounds-relative coordinates.
		/// </summary>
		/// <returns>The mapped point.</returns>
		/// <param name="x">X screen-coordinate point.</param>
		/// <param name="y">Y screen-coordinate point.</param>
		public Point ScreenToBounds (int x, int y)
		{
			if (SuperView == null) {
				var inner = Padding.Thickness.GetInnerRect (BorderFrame.Thickness.GetInnerRect (Margin.Thickness.GetInnerRect (Frame)));
				return new Point (x - inner.X, y - inner.Y);
			} else {
				var parent = SuperView.ScreenToView (x, y);
				return new Point (parent.X - frame.X, parent.Y - frame.Y);
			}
		}

		/// <summary>
		/// Converts a view-relative location to a screen-relative location (col,row). The output is optionally clamped to the screen dimensions.
		/// </summary>
		/// <param name="col">View-relative column.</param>
		/// <param name="row">View-relative row.</param>
		/// <param name="rcol">Absolute column; screen-relative.</param>
		/// <param name="rrow">Absolute row; screen-relative.</param>
		/// <param name="clamped">If <see langword="true"/>, <paramref name="rcol"/> and <paramref name="rrow"/> will be clamped to the 
		/// screen dimensions (they never be negative and will always be less than to <see cref="ConsoleDriver.Cols"/> and
		/// <see cref="ConsoleDriver.Rows"/>, respectively.</param>
		public virtual void ViewToScreen (int col, int row, out int rcol, out int rrow, bool clamped = true)
		{
			// Computes the real row, col relative to the screen.
			if (Padding == null || BorderFrame == null || Margin == null) {
				rrow = row + Frame.Y;
				rcol = col + Frame.X;
			} else {
				var inner = Padding.Thickness.GetInnerRect (BorderFrame.Thickness.GetInnerRect (Margin.Thickness.GetInnerRect (Frame)));
				rrow = row + inner.Y;
				rcol = col + inner.X;
			}

			var super = SuperView;
			while (super != null) {
				if (!(super.Padding == null || super.BorderFrame == null || super.Margin == null)) {
					var inner = super.Padding.Thickness.GetInnerRect (super.BorderFrame.Thickness.GetInnerRect (super.Margin.Thickness.GetInnerRect (super.Frame)));
					rrow += inner.Y;
					rcol += inner.X;
				} else {
					rrow += super.Frame.Y;
					rcol += super.Frame.X;
				}
				super = super.SuperView;
			}

			// The following ensures that the cursor is always in the screen boundaries.
			if (clamped) {
				rrow = Math.Min (rrow, Driver.Rows - 1);
				rcol = Math.Min (rcol, Driver.Cols - 1);
			}
		}

		/// <summary>
		/// Converts a region in view-relative coordinates to screen-relative coordinates.
		/// </summary>
		internal Rect ViewToScreen (Rect region)
		{
			ViewToScreen (region.X, region.Y, out var x, out var y, clamped: false);
			return new Rect (x, y, region.Width, region.Height);
		}

		// Clips a rectangle in screen coordinates to the dimensions currently available on the screen
		internal Rect ScreenClip (Rect regionScreen)
		{
			var x = regionScreen.X < 0 ? 0 : regionScreen.X;
			var y = regionScreen.Y < 0 ? 0 : regionScreen.Y;
			var w = regionScreen.X + regionScreen.Width >= Driver.Cols ? Driver.Cols - regionScreen.X : regionScreen.Width;
			var h = regionScreen.Y + regionScreen.Height >= Driver.Rows ? Driver.Rows - regionScreen.Y : regionScreen.Height;

			return new Rect (x, y, w, h);
		}

		/// <summary>
		/// Sets the <see cref="ConsoleDriver"/>'s clip region to <see cref="Bounds"/>.
		/// </summary>
		/// <returns>The current screen-relative clip region, which can be then re-applied by setting <see cref="ConsoleDriver.Clip"/>.</returns>
		/// <remarks>
		/// <para>
		/// <see cref="Bounds"/> is View-relative.
		/// </para>
		/// <para>
		/// If <see cref="ConsoleDriver.Clip"/> and <see cref="Bounds"/> do not intersect, the clip region will be set to <see cref="Rect.Empty"/>.
		/// </para>
		/// </remarks>
		public Rect ClipToBounds ()
		{
			var clip = Bounds;


			return SetClip (clip);
		}

		// BUGBUG: v2 - SetClip should return VIEW-relative so that it can be used to reset it; using Driver.Clip directly should not be necessary. 
		/// <summary>
		/// Sets the clip region to the specified view-relative region.
		/// </summary>
		/// <returns>The current screen-relative clip region, which can be then re-applied by setting <see cref="ConsoleDriver.Clip"/>.</returns>
		/// <param name="region">View-relative clip region.</param>
		/// <remarks>
		/// If <see cref="ConsoleDriver.Clip"/> and <paramref name="region"/> do not intersect, the clip region will be set to <see cref="Rect.Empty"/>.
		/// </remarks>
		public Rect SetClip (Rect region)
		{
			var previous = Driver.Clip;
			Driver.Clip = Rect.Intersect (previous, ViewToScreen (region));
			return previous;
		}

		/// <summary>
		/// Draws a frame in the current view, clipped by the boundary of this view
		/// </summary>
		/// <param name="region">View-relative region for the frame to be drawn.</param>
		/// <param name="padding">The padding to add around the outside of the drawn frame.</param>
		/// <param name="fill">If set to <see langword="true"/> it fill will the contents.</param>
		[ObsoleteAttribute ("This method is obsolete in v2. Use use LineCanvas or Frame instead instead.", false)]
		public void DrawFrame (Rect region, int padding = 0, bool fill = false)
		{
			var scrRect = ViewToScreen (region);
			var savedClip = ClipToBounds ();
			Driver.DrawWindowFrame (scrRect, padding + 1, padding + 1, padding + 1, padding + 1, border: true, fill: fill);
			Driver.Clip = savedClip;
		}

		/// <summary>
		/// Utility function to draw strings that contain a hotkey.
		/// </summary>
		/// <param name="text">String to display, the hotkey specifier before a letter flags the next letter as the hotkey.</param>
		/// <param name="hotColor">Hot color.</param>
		/// <param name="normalColor">Normal color.</param>
		/// <remarks>
		/// <para>The hotkey is any character following the hotkey specifier, which is the underscore ('_') character by default.</para>
		/// <para>The hotkey specifier can be changed via <see cref="HotKeySpecifier"/></para>
		/// </remarks>
		public void DrawHotString (ustring text, Attribute hotColor, Attribute normalColor)
		{
			var hotkeySpec = HotKeySpecifier == (Rune)0xffff ? (Rune)'_' : HotKeySpecifier;
			Application.Driver.SetAttribute (normalColor);
			foreach (var rune in text) {
				if (rune == hotkeySpec) {
					Application.Driver.SetAttribute (hotColor);
					continue;
				}
				Application.Driver.AddRune (rune);
				Application.Driver.SetAttribute (normalColor);
			}
		}

		/// <summary>
		/// Utility function to draw strings that contains a hotkey using a <see cref="ColorScheme"/> and the "focused" state.
		/// </summary>
		/// <param name="text">String to display, the underscore before a letter flags the next letter as the hotkey.</param>
		/// <param name="focused">If set to <see langword="true"/> this uses the focused colors from the color scheme, otherwise the regular ones.</param>
		/// <param name="scheme">The color scheme to use.</param>
		public void DrawHotString (ustring text, bool focused, ColorScheme scheme)
		{
			if (focused)
				DrawHotString (text, scheme.HotFocus, scheme.Focus);
			else
				DrawHotString (text, Enabled ? scheme.HotNormal : scheme.Disabled, Enabled ? scheme.Normal : scheme.Disabled);
		}

		/// <summary>
		/// This moves the cursor to the specified column and row in the view.
		/// </summary>
		/// <returns>The move.</returns>
		/// <param name="col">The column to move to, in view-relative coordinates.</param>
		/// <param name="row">the row to move to, in view-relative coordinates.</param>
		/// <param name="clipped">Whether to clip the result of the ViewToScreen method,
		///  If  <see langword="true"/>, the <paramref name="col"/> and <paramref name="row"/> values are clamped to the screen (terminal) dimensions (0..TerminalDim-1).</param>
		public void Move (int col, int row, bool clipped = true)
		{
			if (Driver.Rows == 0) {
				return;
			}

			ViewToScreen (col, row, out var rCol, out var rRow, clipped);
			Driver.Move (rCol, rRow);
		}

		/// <summary>
		///   Positions the cursor in the right position based on the currently focused view in the chain.
		/// </summary>
		///    Views that are focusable should override <see cref="PositionCursor"/> to ensure
		///    the cursor is placed in a location that makes sense. Unix terminals do not have
		///    a way of hiding the cursor, so it can be distracting to have the cursor left at
		///    the last focused view. Views should make sure that they place the cursor
		///    in a visually sensible place.
		public virtual void PositionCursor ()
		{
			if (!CanBeVisible (this) || !Enabled) {
				return;
			}

			// BUGBUG: v2 - This needs to support children of Frames too

			if (focused == null && SuperView != null) {
				SuperView.EnsureFocus ();
			} else if (focused?.Visible == true && focused?.Enabled == true && focused?.Frame.Width > 0 && focused.Frame.Height > 0) {
				focused.PositionCursor ();
			} else if (focused?.Visible == true && focused?.Enabled == false) {
				focused = null;
			} else if (CanFocus && HasFocus && Visible && Frame.Width > 0 && Frame.Height > 0) {
				Move (TextFormatter.HotKeyPos == -1 ? 0 : TextFormatter.CursorPosition, 0);
			} else {
				Move (frame.X, frame.Y);
			}
		}

		// BUGBUG: v2 - Seems weird that this is in View and not Responder.
		bool _hasFocus;

		/// <inheritdoc/>
		public override bool HasFocus => _hasFocus;

		void SetHasFocus (bool value, View view, bool force = false)
		{
			if (_hasFocus != value || force) {
				_hasFocus = value;
				if (value) {
					OnEnter (view);
				} else {
					OnLeave (view);
				}
				SetNeedsDisplay ();
			}

			// Remove focus down the chain of subviews if focus is removed
			if (!value && focused != null) {
				var f = focused;
				f.OnLeave (view);
				f.SetHasFocus (false, view);
				focused = null;
			}
		}

		/// <summary>
		/// Method invoked when a subview is being added to this view.
		/// </summary>
		/// <param name="e">Event where <see cref="ViewEventArgs.View"/> is the subview being added.</param>
		public virtual void OnAdded (SuperViewChangedEventArgs e)
		{
			var view = e.Child;
			view.IsAdded = true;
			view.x ??= view.frame.X;
			view.y ??= view.frame.Y;
			view.width ??= view.frame.Width;
			view.height ??= view.frame.Height;

			view.Added?.Invoke (this, e);
		}

		/// <summary>
		/// Method invoked when a subview is being removed from this view.
		/// </summary>
		/// <param name="e">Event args describing the subview being removed.</param>
		public virtual void OnRemoved (SuperViewChangedEventArgs e)
		{
			var view = e.Child;
			view.IsAdded = false;
			view.Removed?.Invoke (this, e);
		}

		/// <inheritdoc/>
		public override bool OnEnter (View view)
		{
			var args = new FocusEventArgs (view);
			Enter?.Invoke (this, args);
			if (args.Handled)
				return true;
			if (base.OnEnter (view))
				return true;

			return false;
		}

		/// <inheritdoc/>
		public override bool OnLeave (View view)
		{
			var args = new FocusEventArgs (view);
			Leave?.Invoke (this, args);
			if (args.Handled)
				return true;
			if (base.OnLeave (view))
				return true;

			return false;
		}

		/// <summary>
		/// Returns the currently focused view inside this view, or null if nothing is focused.
		/// </summary>
		/// <value>The focused.</value>
		public View Focused => focused;

		/// <summary>
		/// Returns the most focused view in the chain of subviews (the leaf view that has the focus).
		/// </summary>
		/// <value>The most focused View.</value>
		public View MostFocused {
			get {
				if (Focused == null)
					return null;
				var most = Focused.MostFocused;
				if (most != null)
					return most;
				return Focused;
			}
		}

		ColorScheme colorScheme;

		/// <summary>
		/// The color scheme for this view, if it is not defined, it returns the <see cref="SuperView"/>'s
		/// color scheme.
		/// </summary>
		public virtual ColorScheme ColorScheme {
			get {
				if (colorScheme == null) {
					return SuperView?.ColorScheme;
				}
				return colorScheme;
			}
			set {
				if (colorScheme != value) {
					colorScheme = value;
					SetNeedsDisplay ();
				}
			}
		}

		/// <summary>
		/// Displays the specified character in the specified column and row of the View.
		/// </summary>
		/// <param name="col">Column (view-relative).</param>
		/// <param name="row">Row (view-relative).</param>
		/// <param name="ch">Ch.</param>
		public void AddRune (int col, int row, Rune ch)
		{
			if (row < 0 || col < 0)
				return;
			if (row > frame.Height - 1 || col > frame.Width - 1)
				return;
			Move (col, row);
			Driver.AddRune (ch);
		}

		/// <summary>
		/// Removes the <see cref="SetNeedsDisplay()"/> and the <see cref="_childNeedsDisplay"/> setting on this view.
		/// </summary>
		protected void ClearNeedsDisplay ()
		{
			_needsDisplay = Rect.Empty;
			_childNeedsDisplay = false;
		}

		// TODO: Make this cancelable
		/// <summary>
		/// 
		/// </summary>
		/// <returns></returns>
		public virtual bool OnDrawFrames (Rect bounds)
		{
			var prevClip = Driver.Clip;
			if (SuperView != null) {
				Driver.Clip = SuperView.ClipToBounds ();
			}

			Margin?.Redraw (Margin.Frame);
			BorderFrame?.Redraw (BorderFrame.Frame);
			Padding?.Redraw (Padding.Frame);

			Driver.Clip = prevClip;

			return true;
		}

		/// <summary>
		/// Redraws this view and its subviews; only redraws the views that have been flagged for a re-display.
		/// </summary>
		/// <param name="bounds">The bounds (view-relative region) to redraw.</param>
		/// <remarks>
		/// <para>
		///    Always use <see cref="Bounds"/> (view-relative) when calling <see cref="Redraw(Rect)"/>, NOT <see cref="Frame"/> (superview-relative).
		/// </para>
		/// <para>
		///    Views should set the color that they want to use on entry, as otherwise this will inherit
		///    the last color that was set globally on the driver.
		/// </para>
		/// <para>
		///    Overrides of <see cref="Redraw"/> must ensure they do not set <c>Driver.Clip</c> to a clip region
		///    larger than the <ref name="bounds"/> parameter, as this will cause the driver to clip the entire region.
		/// </para>
		/// </remarks>
		public virtual void Redraw (Rect bounds)
		{
			if (!CanBeVisible (this)) {
				return;
			}

			OnDrawFrames (Frame);

			var prevClip = ClipToBounds ();

			// TODO: Implement complete event
			// OnDrawFramesComplete (Frame)

			if (ColorScheme != null) {
				//Driver.SetAttribute (HasFocus ? GetFocusColor () : GetNormalColor ());
				Driver.SetAttribute (GetNormalColor ());
			}

			Clear (ViewToScreen (bounds));

			// Invoke DrawContentEvent
			OnDrawContent (bounds);

			// Draw subviews
			// TODO: Implement OnDrawSubviews (cancelable);
			if (subviews != null) {
				foreach (var view in subviews) {
					if (true) { //!view._needsDisplay.IsEmpty || view._childNeedsDisplay || view.LayoutNeeded) {
						if (true) { //view.Frame.IntersectsWith (bounds)) { // && (view.Frame.IntersectsWith (bounds) || bounds.X < 0 || bounds.Y < 0)) {
							if (view.LayoutNeeded) {
								view.LayoutSubviews ();
							}

							// Draw the subview
							// Use the view's bounds (view-relative; Location will always be (0,0)
							//if (view.Visible && view.Frame.Width > 0 && view.Frame.Height > 0) {
							view.Redraw (view.Bounds);
							//}
						}
						view.ClearNeedsDisplay ();
					}
				}
			}

			// Invoke DrawContentCompleteEvent
			OnDrawContentComplete (bounds);

			// BUGBUG: v2 - We should be able to use View.SetClip here and not have to resort to knowing Driver details.
			Driver.Clip = prevClip;
			ClearLayoutNeeded ();
			ClearNeedsDisplay ();
		}

		/// <summary>
		/// Event invoked when the content area of the View is to be drawn.
		/// </summary>
		/// <remarks>
		/// <para>
		/// Will be invoked before any subviews added with <see cref="Add(View)"/> have been drawn.
		/// </para>
		/// <para>
		/// Rect provides the view-relative rectangle describing the currently visible viewport into the <see cref="View"/>.
		/// </para>
		/// </remarks>
		public event EventHandler<DrawEventArgs> DrawContent;

		/// <summary>
		/// Enables overrides to draw infinitely scrolled content and/or a background behind added controls. 
		/// </summary>
		/// <param name="viewport">The view-relative rectangle describing the currently visible viewport into the <see cref="View"/></param>
		/// <remarks>
		/// This method will be called before any subviews added with <see cref="Add(View)"/> have been drawn. 
		/// </remarks>
		public virtual void OnDrawContent (Rect contentArea)
		{
<<<<<<< HEAD
			// TODO: Make DrawContent a cancelable event
			// if (!DrawContent?.Invoke(viewport)) {
			DrawContent?.Invoke (contentArea);

			if (!ustring.IsNullOrEmpty (TextFormatter.Text)) {
				if (TextFormatter != null) {
					TextFormatter.NeedsFormat = true;
				}
				TextFormatter?.Draw (ViewToScreen (contentArea), HasFocus ? GetFocusColor () : GetNormalColor (),
				    HasFocus ? ColorScheme.HotFocus : GetHotNormalColor (),
				    new Rect (ViewToScreen (contentArea).Location, Bounds.Size), true);
				SetSubViewNeedsDisplay ();
			}
=======
			DrawContent?.Invoke (this, new DrawEventArgs (viewport));
>>>>>>> f269fd7b
		}

		/// <summary>
		/// Event invoked when the content area of the View is completed drawing.
		/// </summary>
		/// <remarks>
		/// <para>
		/// Will be invoked after any subviews removed with <see cref="Remove(View)"/> have been completed drawing.
		/// </para>
		/// <para>
		/// Rect provides the view-relative rectangle describing the currently visible viewport into the <see cref="View"/>.
		/// </para>
		/// </remarks>
		public event EventHandler<DrawEventArgs> DrawContentComplete;

		/// <summary>
		/// Enables overrides after completed drawing infinitely scrolled content and/or a background behind removed controls.
		/// </summary>
		/// <param name="viewport">The view-relative rectangle describing the currently visible viewport into the <see cref="View"/></param>
		/// <remarks>
		/// This method will be called after any subviews removed with <see cref="Remove(View)"/> have been completed drawing.
		/// </remarks>
		public virtual void OnDrawContentComplete (Rect viewport)
		{
			DrawContentComplete?.Invoke (this, new DrawEventArgs (viewport));
		}

		/// <summary>
		/// Causes the specified subview to have focus.
		/// </summary>
		/// <param name="view">View.</param>
		void SetFocus (View view)
		{
			if (view == null)
				return;
			//Console.WriteLine ($"Request to focus {view}");
			if (!view.CanFocus || !view.Visible || !view.Enabled)
				return;
			if (focused?._hasFocus == true && focused == view)
				return;

			// Make sure that this view is a subview
			View c;
			for (c = view._superView; c != null; c = c._superView)
				if (c == this)
					break;
			if (c == null)
				throw new ArgumentException ("the specified view is not part of the hierarchy of this view");

			if (focused != null)
				focused.SetHasFocus (false, view);

			var f = focused;
			focused = view;
			focused.SetHasFocus (true, f);
			focused.EnsureFocus ();

			// Send focus upwards
			SuperView?.SetFocus (this);
		}

		/// <summary>
		/// Causes the specified view and the entire parent hierarchy to have the focused order updated.
		/// </summary>
		public void SetFocus ()
		{
			if (!CanBeVisible (this) || !Enabled) {
				if (HasFocus) {
					SetHasFocus (false, this);
				}
				return;
			}

			SuperView?.SetFocus (this);
		}

		/// <summary>
		/// Invoked when a character key is pressed and occurs after the key up event.
		/// </summary>
		public event EventHandler<KeyEventEventArgs> KeyPress;

		/// <inheritdoc/>
		public override bool ProcessKey (KeyEvent keyEvent)
		{
			if (!Enabled) {
				return false;
			}

			var args = new KeyEventEventArgs (keyEvent);
			KeyPress?.Invoke (this, args);
			if (args.Handled)
				return true;
			if (Focused?.Enabled == true) {
				Focused?.KeyPress?.Invoke (this, args);
				if (args.Handled)
					return true;
			}

			return Focused?.Enabled == true && Focused?.ProcessKey (keyEvent) == true;
		}

		/// <summary>
		/// Invokes any binding that is registered on this <see cref="View"/>
		/// and matches the <paramref name="keyEvent"/>
		/// </summary>
		/// <param name="keyEvent">The key event passed.</param>
		protected bool? InvokeKeybindings (KeyEvent keyEvent)
		{
			bool? toReturn = null;

			if (KeyBindings.ContainsKey (keyEvent.Key)) {

				foreach (var command in KeyBindings [keyEvent.Key]) {

					if (!CommandImplementations.ContainsKey (command)) {
						throw new NotSupportedException ($"A KeyBinding was set up for the command {command} ({keyEvent.Key}) but that command is not supported by this View ({GetType ().Name})");
					}

					// each command has its own return value
					var thisReturn = CommandImplementations [command] ();

					// if we haven't got anything yet, the current command result should be used
					if (toReturn == null) {
						toReturn = thisReturn;
					}

					// if ever see a true then that's what we will return
					if (thisReturn ?? false) {
						toReturn = true;
					}
				}
			}

			return toReturn;
		}


		/// <summary>
		/// <para>Adds a new key combination that will trigger the given <paramref name="command"/>
		/// (if supported by the View - see <see cref="GetSupportedCommands"/>)
		/// </para>
		/// <para>If the key is already bound to a different <see cref="Command"/> it will be
		/// rebound to this one</para>
		/// <remarks>Commands are only ever applied to the current <see cref="View"/>(i.e. this feature
		/// cannot be used to switch focus to another view and perform multiple commands there) </remarks>
		/// </summary>
		/// <param name="key"></param>
		/// <param name="command">The command(s) to run on the <see cref="View"/> when <paramref name="key"/> is pressed.
		/// When specifying multiple commands, all commands will be applied in sequence. The bound <paramref name="key"/> strike
		/// will be consumed if any took effect.</param>
		public void AddKeyBinding (Key key, params Command [] command)
		{
			if (command.Length == 0) {
				throw new ArgumentException ("At least one command must be specified", nameof (command));
			}

			if (KeyBindings.ContainsKey (key)) {
				KeyBindings [key] = command;
			} else {
				KeyBindings.Add (key, command);
			}
		}

		/// <summary>
		/// Replaces a key combination already bound to <see cref="Command"/>.
		/// </summary>
		/// <param name="fromKey">The key to be replaced.</param>
		/// <param name="toKey">The new key to be used.</param>
		protected void ReplaceKeyBinding (Key fromKey, Key toKey)
		{
			if (KeyBindings.ContainsKey (fromKey)) {
				var value = KeyBindings [fromKey];
				KeyBindings.Remove (fromKey);
				KeyBindings [toKey] = value;
			}
		}

		/// <summary>
		/// Checks if the key binding already exists.
		/// </summary>
		/// <param name="key">The key to check.</param>
		/// <returns><see langword="true"/> If the key already exist, <see langword="false"/> otherwise.</returns>
		public bool ContainsKeyBinding (Key key)
		{
			return KeyBindings.ContainsKey (key);
		}

		/// <summary>
		/// Removes all bound keys from the View and resets the default bindings.
		/// </summary>
		public void ClearKeybindings ()
		{
			KeyBindings.Clear ();
		}

		/// <summary>
		/// Clears the existing keybinding (if any) for the given <paramref name="key"/>.
		/// </summary>
		/// <param name="key"></param>
		public void ClearKeybinding (Key key)
		{
			KeyBindings.Remove (key);
		}

		/// <summary>
		/// Removes all key bindings that trigger the given command. Views can have multiple different
		/// keys bound to the same command and this method will clear all of them.
		/// </summary>
		/// <param name="command"></param>
		public void ClearKeybinding (params Command [] command)
		{
			foreach (var kvp in KeyBindings.Where (kvp => kvp.Value.SequenceEqual (command)).ToArray ()) {
				KeyBindings.Remove (kvp.Key);
			}
		}

		/// <summary>
		/// <para>States that the given <see cref="View"/> supports a given <paramref name="command"/>
		/// and what <paramref name="f"/> to perform to make that command happen
		/// </para>
		/// <para>If the <paramref name="command"/> already has an implementation the <paramref name="f"/>
		/// will replace the old one</para>
		/// </summary>
		/// <param name="command">The command.</param>
		/// <param name="f">The function.</param>
		protected void AddCommand (Command command, Func<bool?> f)
		{
			// if there is already an implementation of this command
			if (CommandImplementations.ContainsKey (command)) {
				// replace that implementation
				CommandImplementations [command] = f;
			} else {
				// else record how to perform the action (this should be the normal case)
				CommandImplementations.Add (command, f);
			}
		}

		/// <summary>
		/// Returns all commands that are supported by this <see cref="View"/>.
		/// </summary>
		/// <returns></returns>
		public IEnumerable<Command> GetSupportedCommands ()
		{
			return CommandImplementations.Keys;
		}

		/// <summary>
		/// Gets the key used by a command.
		/// </summary>
		/// <param name="command">The command to search.</param>
		/// <returns>The <see cref="Key"/> used by a <see cref="Command"/></returns>
		public Key GetKeyFromCommand (params Command [] command)
		{
			return KeyBindings.First (kb => kb.Value.SequenceEqual (command)).Key;
		}

		/// <inheritdoc/>
		public override bool ProcessHotKey (KeyEvent keyEvent)
		{
			if (!Enabled) {
				return false;
			}

			var args = new KeyEventEventArgs (keyEvent);
			if (MostFocused?.Enabled == true) {
				MostFocused?.KeyPress?.Invoke (this, args);
				if (args.Handled)
					return true;
			}
			if (MostFocused?.Enabled == true && MostFocused?.ProcessKey (keyEvent) == true)
				return true;
			if (subviews == null || subviews.Count == 0)
				return false;

			foreach (var view in subviews)
				if (view.Enabled && view.ProcessHotKey (keyEvent))
					return true;
			return false;
		}

		/// <inheritdoc/>
		public override bool ProcessColdKey (KeyEvent keyEvent)
		{
			if (!Enabled) {
				return false;
			}

			var args = new KeyEventEventArgs (keyEvent);
			KeyPress?.Invoke (this, args);
			if (args.Handled)
				return true;
			if (MostFocused?.Enabled == true) {
				MostFocused?.KeyPress?.Invoke (this, args);
				if (args.Handled)
					return true;
			}
			if (MostFocused?.Enabled == true && MostFocused?.ProcessKey (keyEvent) == true)
				return true;
			if (subviews == null || subviews.Count == 0)
				return false;

			foreach (var view in subviews)
				if (view.Enabled && view.ProcessColdKey (keyEvent))
					return true;
			return false;
		}

		/// <summary>
		/// Invoked when a key is pressed.
		/// </summary>
		public event EventHandler<KeyEventEventArgs> KeyDown;

		/// <inheritdoc/>
		public override bool OnKeyDown (KeyEvent keyEvent)
		{
			if (!Enabled) {
				return false;
			}

			var args = new KeyEventEventArgs (keyEvent);
			KeyDown?.Invoke (this, args);
			if (args.Handled) {
				return true;
			}
			if (Focused?.Enabled == true) {
				Focused.KeyDown?.Invoke (this, args);
				if (args.Handled) {
					return true;
				}
				if (Focused?.OnKeyDown (keyEvent) == true) {
					return true;
				}
			}

			return false;
		}

		/// <summary>
		/// Invoked when a key is released.
		/// </summary>
		public event EventHandler<KeyEventEventArgs> KeyUp;

		/// <inheritdoc/>
		public override bool OnKeyUp (KeyEvent keyEvent)
		{
			if (!Enabled) {
				return false;
			}

			var args = new KeyEventEventArgs (keyEvent);
			KeyUp?.Invoke (this, args);
			if (args.Handled) {
				return true;
			}
			if (Focused?.Enabled == true) {
				Focused.KeyUp?.Invoke (this, args);
				if (args.Handled) {
					return true;
				}
				if (Focused?.OnKeyUp (keyEvent) == true) {
					return true;
				}
			}

			return false;
		}

		/// <summary>
		/// Finds the first view in the hierarchy that wants to get the focus if nothing is currently focused, otherwise, does nothing.
		/// </summary>
		public void EnsureFocus ()
		{
			if (focused == null && subviews?.Count > 0) {
				if (FocusDirection == Direction.Forward) {
					FocusFirst ();
				} else {
					FocusLast ();
				}
			}
		}

		/// <summary>
		/// Focuses the first focusable subview if one exists.
		/// </summary>
		public void FocusFirst ()
		{
			if (!CanBeVisible (this)) {
				return;
			}

			if (tabIndexes == null) {
				SuperView?.SetFocus (this);
				return;
			}

			foreach (var view in tabIndexes) {
				if (view.CanFocus && view.tabStop && view.Visible && view.Enabled) {
					SetFocus (view);
					return;
				}
			}
		}

		/// <summary>
		/// Focuses the last focusable subview if one exists.
		/// </summary>
		public void FocusLast ()
		{
			if (!CanBeVisible (this)) {
				return;
			}

			if (tabIndexes == null) {
				SuperView?.SetFocus (this);
				return;
			}

			for (var i = tabIndexes.Count; i > 0;) {
				i--;

				var v = tabIndexes [i];
				if (v.CanFocus && v.tabStop && v.Visible && v.Enabled) {
					SetFocus (v);
					return;
				}
			}
		}

		/// <summary>
		/// Focuses the previous view.
		/// </summary>
		/// <returns><see langword="true"/> if previous was focused, <see langword="false"/> otherwise.</returns>
		public bool FocusPrev ()
		{
			if (!CanBeVisible (this)) {
				return false;
			}

			FocusDirection = Direction.Backward;
			if (tabIndexes == null || tabIndexes.Count == 0)
				return false;

			if (focused == null) {
				FocusLast ();
				return focused != null;
			}

			var focusedIdx = -1;
			for (var i = tabIndexes.Count; i > 0;) {
				i--;
				var w = tabIndexes [i];

				if (w.HasFocus) {
					if (w.FocusPrev ())
						return true;
					focusedIdx = i;
					continue;
				}
				if (w.CanFocus && focusedIdx != -1 && w.tabStop && w.Visible && w.Enabled) {
					focused.SetHasFocus (false, w);

					if (w.CanFocus && w.tabStop && w.Visible && w.Enabled)
						w.FocusLast ();

					SetFocus (w);
					return true;
				}
			}
			if (focused != null) {
				focused.SetHasFocus (false, this);
				focused = null;
			}
			return false;
		}

		/// <summary>
		/// Focuses the next view.
		/// </summary>
		/// <returns><see langword="true"/> if next was focused, <see langword="false"/> otherwise.</returns>
		public bool FocusNext ()
		{
			if (!CanBeVisible (this)) {
				return false;
			}

			FocusDirection = Direction.Forward;
			if (tabIndexes == null || tabIndexes.Count == 0)
				return false;

			if (focused == null) {
				FocusFirst ();
				return focused != null;
			}
			var n = tabIndexes.Count;
			var focusedIdx = -1;
			for (var i = 0; i < n; i++) {
				var w = tabIndexes [i];

				if (w.HasFocus) {
					if (w.FocusNext ())
						return true;
					focusedIdx = i;
					continue;
				}
				if (w.CanFocus && focusedIdx != -1 && w.tabStop && w.Visible && w.Enabled) {
					focused.SetHasFocus (false, w);

					if (w.CanFocus && w.tabStop && w.Visible && w.Enabled)
						w.FocusFirst ();

					SetFocus (w);
					return true;
				}
			}
			if (focused != null) {
				focused.SetHasFocus (false, this);
				focused = null;
			}
			return false;
		}

		View GetMostFocused (View view)
		{
			if (view == null) {
				return null;
			}

			return view.focused != null ? GetMostFocused (view.focused) : view;
		}

		/// <summary>
		/// Sets the View's <see cref="Frame"/> to the frame-relative coordinates if its container. The
		/// container size and location are specified by <paramref name="superviewFrame"/> and are relative to the
		/// View's superview.
		/// </summary>
		/// <param name="superviewFrame">The supserview-relative rectangle describing View's container (nominally the 
		/// same as <c>this.SuperView.Frame</c>).</param>
		internal void SetRelativeLayout (Rect superviewFrame)
		{
			int newX, newW, newY, newH;
			var autosize = Size.Empty;

			if (AutoSize) {
				// Note this is global to this function and used as such within the local functions defined
				// below. In v2 AutoSize will be re-factored to not need to be dealt with in this function.
				autosize = GetAutoSize ();
			}

			// Returns the new dimension (width or height) and location (x or y) for the View given
			//   the superview's Frame.X or Frame.Y
			//   the superview's width or height
			//   the current Pos (View.X or View.Y)
			//   the current Dim (View.Width or View.Height)
			(int newLocation, int newDimension) GetNewLocationAndDimension (int superviewLocation, int superviewDimension, Pos pos, Dim dim, int autosizeDimension)
			{
				int newDimension, newLocation;

				switch (pos) {
				case Pos.PosCenter:
					if (dim == null) {
						newDimension = AutoSize ? autosizeDimension : superviewDimension;
					} else {
						newDimension = dim.Anchor (superviewDimension);
						newDimension = AutoSize && autosizeDimension > newDimension ? autosizeDimension : newDimension;
					}
					newLocation = pos.Anchor (superviewDimension - newDimension);
					break;

				case Pos.PosCombine combine:
					int left, right;
					(left, newDimension) = GetNewLocationAndDimension (superviewLocation, superviewDimension, combine.left, dim, autosizeDimension);
					(right, newDimension) = GetNewLocationAndDimension (superviewLocation, superviewDimension, combine.right, dim, autosizeDimension);
					if (combine.add) {
						newLocation = left + right;
					} else {
						newLocation = left - right;
					}
					newDimension = Math.Max (CalculateNewDimension (dim, newLocation, superviewDimension, autosizeDimension), 0);
					break;

				case Pos.PosAbsolute:
				case Pos.PosAnchorEnd:
				case Pos.PosFactor:
				case Pos.PosFunc:
				case Pos.PosView:
				default:
					newLocation = pos?.Anchor (superviewDimension) ?? 0;
					newDimension = Math.Max (CalculateNewDimension (dim, newLocation, superviewDimension, autosizeDimension), 0);
					break;
				}
				return (newLocation, newDimension);
			}

			// Recursively calculates the new dimension (width or height) of the given Dim given:
			//   the current location (x or y)
			//   the current dimension (width or height)
			int CalculateNewDimension (Dim d, int location, int dimension, int autosize)
			{
				int newDimension;
				switch (d) {
				case null:
					newDimension = AutoSize ? autosize : dimension;
					break;
				case Dim.DimCombine combine:
					int leftNewDim = CalculateNewDimension (combine.left, location, dimension, autosize);
					int rightNewDim = CalculateNewDimension (combine.right, location, dimension, autosize);
					if (combine.add) {
						newDimension = leftNewDim + rightNewDim;
					} else {
						newDimension = leftNewDim - rightNewDim;
					}
					newDimension = AutoSize && autosize > newDimension ? autosize : newDimension;
					break;

				case Dim.DimFactor factor when !factor.IsFromRemaining ():
					newDimension = d.Anchor (dimension);
					newDimension = AutoSize && autosize > newDimension ? autosize : newDimension;
					break;

				case Dim.DimFill:
				default:
					newDimension = Math.Max (d.Anchor (dimension - location), 0);
					newDimension = AutoSize && autosize > newDimension ? autosize : newDimension;
					break;
				}

				return newDimension;
			}


			// horizontal
			(newX, newW) = GetNewLocationAndDimension (superviewFrame.X, superviewFrame.Width, x, width, autosize.Width);

			// vertical
			(newY, newH) = GetNewLocationAndDimension (superviewFrame.Y, superviewFrame.Height, y, height, autosize.Height);

			var r = new Rect (newX, newY, newW, newH);
			if (Frame != r) {
				Frame = r;
				// BUGBUG: Why is this AFTER setting Frame? Seems duplicative.
				if (!SetMinWidthHeight ()) {
					TextFormatter.Size = GetSizeNeededForTextAndHotKey ();
				}
			}
		}

		/// <summary>
		/// Fired after the View's <see cref="LayoutSubviews"/> method has completed. 
		/// </summary>
		/// <remarks>
		/// Subscribe to this event to perform tasks when the <see cref="View"/> has been resized or the layout has otherwise changed.
		/// </remarks>
		public event EventHandler<LayoutEventArgs> LayoutStarted;

		/// <summary>
		/// Raises the <see cref="LayoutStarted"/> event. Called from  <see cref="LayoutSubviews"/> before any subviews have been laid out.
		/// </summary>
		internal virtual void OnLayoutStarted (LayoutEventArgs args)
		{
			LayoutStarted?.Invoke (this, args);
		}

		/// <summary>
		/// Fired after the View's <see cref="LayoutSubviews"/> method has completed. 
		/// </summary>
		/// <remarks>
		/// Subscribe to this event to perform tasks when the <see cref="View"/> has been resized or the layout has otherwise changed.
		/// </remarks>
		public event EventHandler<LayoutEventArgs> LayoutComplete;

		/// <summary>
		/// Event called only once when the <see cref="View"/> is being initialized for the first time.
		/// Allows configurations and assignments to be performed before the <see cref="View"/> being shown.
		/// This derived from <see cref="ISupportInitializeNotification"/> to allow notify all the views that are being initialized.
		/// </summary>
		public event EventHandler Initialized;

		/// <summary>
		/// Raises the <see cref="LayoutComplete"/> event. Called from  <see cref="LayoutSubviews"/> before all sub-views have been laid out.
		/// </summary>
		internal virtual void OnLayoutComplete (LayoutEventArgs args)
		{
			LayoutComplete?.Invoke (this, args);
		}

		internal void CollectPos (Pos pos, View from, ref HashSet<View> nNodes, ref HashSet<(View, View)> nEdges)
		{
			switch (pos) {
			case Pos.PosView pv:
				if (pv.Target != this) {
					nEdges.Add ((pv.Target, from));
				}
				foreach (var v in from.InternalSubviews) {
					CollectAll (v, ref nNodes, ref nEdges);
				}
				return;
			case Pos.PosCombine pc:
				foreach (var v in from.InternalSubviews) {
					CollectPos (pc.left, from, ref nNodes, ref nEdges);
					CollectPos (pc.right, from, ref nNodes, ref nEdges);
				}
				break;
			}
		}

		internal void CollectDim (Dim dim, View from, ref HashSet<View> nNodes, ref HashSet<(View, View)> nEdges)
		{
			switch (dim) {
			case Dim.DimView dv:
				if (dv.Target != this) {
					nEdges.Add ((dv.Target, from));
				}
				foreach (var v in from.InternalSubviews) {
					CollectAll (v, ref nNodes, ref nEdges);
				}
				return;
			case Dim.DimCombine dc:
				foreach (var v in from.InternalSubviews) {
					CollectDim (dc.left, from, ref nNodes, ref nEdges);
					CollectDim (dc.right, from, ref nNodes, ref nEdges);
				}
				break;
			}
		}

		internal void CollectAll (View from, ref HashSet<View> nNodes, ref HashSet<(View, View)> nEdges)
		{
			foreach (var v in from.InternalSubviews) {
				nNodes.Add (v);
				if (v._layoutStyle != LayoutStyle.Computed) {
					continue;
				}
				CollectPos (v.X, v, ref nNodes, ref nEdges);
				CollectPos (v.Y, v, ref nNodes, ref nEdges);
				CollectDim (v.Width, v, ref nNodes, ref nEdges);
				CollectDim (v.Height, v, ref nNodes, ref nEdges);
			}
		}

		// https://en.wikipedia.org/wiki/Topological_sorting
		internal static List<View> TopologicalSort (View superView, IEnumerable<View> nodes, ICollection<(View From, View To)> edges)
		{
			var result = new List<View> ();

			// Set of all nodes with no incoming edges
			var noEdgeNodes = new HashSet<View> (nodes.Where (n => edges.All (e => !e.To.Equals (n))));


			while (noEdgeNodes.Any ()) {
				//  remove a node n from S
				var n = noEdgeNodes.First ();
				noEdgeNodes.Remove (n);

				// add n to tail of L
				if (n != superView)
					result.Add (n);

				// for each node m with an edge e from n to m do
				foreach (var e in edges.Where (e => e.From.Equals (n)).ToArray ()) {
					var m = e.To;

					// remove edge e from the graph
					edges.Remove (e);

					// if m has no other incoming edges then
					if (edges.All (me => !me.To.Equals (m)) && m != superView) {
						// insert m into S
						noEdgeNodes.Add (m);
					}
				}
			}

			if (edges.Any ()) {
				(var from, var to) = edges.First ();
				if (from != superView?.GetTopSuperView (to, from)) {
					if (!ReferenceEquals (from, to)) {
						if (ReferenceEquals (from.SuperView, to)) {
							throw new InvalidOperationException ($"ComputedLayout for \"{superView}\": \"{to}\" references a SubView (\"{from}\").");
						} else {
							throw new InvalidOperationException ($"ComputedLayout for \"{superView}\": \"{from}\" linked with \"{to}\" was not found. Did you forget to add it to {superView}?");
						}
					} else {
						throw new InvalidOperationException ($"ComputedLayout for \"{superView}\": A recursive cycle was found in the relative Pos/Dim of the SubViews.");
					}
				}
			}
			// return L (a topologically sorted order)
			return result;
		} // TopologicalSort


		/// <summary>
		/// Invoked when a view starts executing or when the dimensions of the view have changed, for example in
		/// response to the container view or terminal resizing.
		/// </summary>
		/// <remarks>
		/// Calls <see cref="OnLayoutComplete"/> (which raises the <see cref="LayoutComplete"/> event) before it returns.
		/// </remarks>
		public virtual void LayoutSubviews ()
		{
			if (!LayoutNeeded) {
				return;
			}

			LayoutFrames ();

			var oldBounds = Bounds;
			OnLayoutStarted (new LayoutEventArgs () { OldBounds = oldBounds });

			TextFormatter.Size = GetSizeNeededForTextAndHotKey ();

			// Sort out the dependencies of the X, Y, Width, Height properties
			var nodes = new HashSet<View> ();
			var edges = new HashSet<(View, View)> ();
			CollectAll (this, ref nodes, ref edges);
			var ordered = View.TopologicalSort (SuperView, nodes, edges);
			foreach (var v in ordered) {
				LayoutSubview (v, ContentArea);
			}

			// If the 'to' is rooted to 'from' and the layoutstyle is Computed it's a special-case.
			// Use LayoutSubview with the Frame of the 'from' 
			if (SuperView != null && GetTopSuperView () != null && LayoutNeeded
			    && ordered.Count == 0 && edges.Count > 0 && LayoutStyle == LayoutStyle.Computed) {

				(var from, var to) = edges.First ();
				LayoutSubview (to, from.Frame);
			}

			LayoutNeeded = false;

			OnLayoutComplete (new LayoutEventArgs () { OldBounds = oldBounds });
		}

		private void LayoutSubview (View v, Rect hostFrame)
		{
			if (v.LayoutStyle == LayoutStyle.Computed) {
				v.SetRelativeLayout (hostFrame);
			}

			v.LayoutSubviews ();
			v.LayoutNeeded = false;
		}

		ustring text;

		/// <summary>
		///   The text displayed by the <see cref="View"/>.
		/// </summary>
		/// <remarks>
		/// <para>
		///  If provided, the text will be drawn before any subviews are drawn.
		/// </para>
		/// <para>
		///  The text will be drawn starting at the view origin (0, 0) and will be formatted according
		///  to the <see cref="TextAlignment"/> property. If the view's height is greater than 1, the
		///  text will word-wrap to additional lines if it does not fit horizontally. If the view's height
		///  is 1, the text will be clipped.
		/// </para>
		/// <para>
		///  Set the <see cref="HotKeySpecifier"/> to enable hotkey support. To disable hotkey support set <see cref="HotKeySpecifier"/> to
		///  <c>(Rune)0xffff</c>.
		/// </para>
		/// </remarks>
		public virtual ustring Text {
			get => text;
			set {
				text = value;
				if (IsInitialized) {
					SetHotKey ();
					UpdateTextFormatterText ();
					OnResizeNeeded ();
				}
#if DEBUG
				if (text != null && string.IsNullOrEmpty (Id)) {
					Id = text.ToString ();
				}
#endif
			}
		}

		/// <summary>
		/// Gets or sets a flag that determines whether the View will be automatically resized to fit the <see cref="Text"/> 
		/// within <see cref="Bounds"/>
		/// <para>
		/// The default is <see langword="false"/>. Set to <see langword="true"/> to turn on AutoSize. If <see langword="true"/> then
		/// <see cref="Width"/> and <see cref="Height"/> will be used if <see cref="Text"/> can fit; 
		/// if <see cref="Text"/> won't fit the view will be resized as needed.
		/// </para>
		/// <para>
		/// In addition, if <see cref="ForceValidatePosDim"/> is <see langword="true"/> the new values of <see cref="Width"/> and
		/// <see cref="Height"/> must be of the same types of the existing one to avoid breaking the <see cref="Dim"/> settings.
		/// </para>
		/// </summary>
		public virtual bool AutoSize {
			get => autoSize;
			set {
				var v = ResizeView (value);
				TextFormatter.AutoSize = v;
				if (autoSize != v) {
					autoSize = v;
					TextFormatter.NeedsFormat = true;
					UpdateTextFormatterText ();
					OnResizeNeeded ();
				}
			}
		}

		/// <summary>
		/// Gets or sets a flag that determines whether <see cref="Terminal.Gui.TextFormatter.Text"/> will have trailing spaces preserved
		/// or not when <see cref="Terminal.Gui.TextFormatter.WordWrap"/> is enabled. If <see langword="true"/> 
		/// any trailing spaces will be trimmed when either the <see cref="Text"/> property is changed or 
		/// when <see cref="Terminal.Gui.TextFormatter.WordWrap"/> is set to <see langword="true"/>.
		/// The default is <see langword="false"/>.
		/// </summary>
		public virtual bool PreserveTrailingSpaces {
			get => TextFormatter.PreserveTrailingSpaces;
			set {
				if (TextFormatter.PreserveTrailingSpaces != value) {
					TextFormatter.PreserveTrailingSpaces = value;
					TextFormatter.NeedsFormat = true;
				}
			}
		}

		/// <summary>
		/// Gets or sets how the View's <see cref="Text"/> is aligned horizontally when drawn. Changing this property will redisplay the <see cref="View"/>.
		/// </summary>
		/// <value>The text alignment.</value>
		public virtual TextAlignment TextAlignment {
			get => TextFormatter.Alignment;
			set {
				TextFormatter.Alignment = value;
				UpdateTextFormatterText ();
				OnResizeNeeded ();
			}
		}

		/// <summary>
		/// Gets or sets how the View's <see cref="Text"/> is aligned vertically when drawn. Changing this property will redisplay the <see cref="View"/>.
		/// </summary>
		/// <value>The text alignment.</value>
		public virtual VerticalTextAlignment VerticalTextAlignment {
			get => TextFormatter.VerticalAlignment;
			set {
				TextFormatter.VerticalAlignment = value;
				SetNeedsDisplay ();
			}
		}

		/// <summary>
		/// Gets or sets the direction of the View's <see cref="Text"/>. Changing this property will redisplay the <see cref="View"/>.
		/// </summary>
		/// <value>The text alignment.</value>
		public virtual TextDirection TextDirection {
			get => TextFormatter.Direction;
			set {
				if (IsInitialized && TextFormatter.Direction != value) {
					var isValidOldAutSize = autoSize && IsValidAutoSize (out var _);
					var directionChanged = TextFormatter.IsHorizontalDirection (TextFormatter.Direction)
					    != TextFormatter.IsHorizontalDirection (value);

					TextFormatter.Direction = value;
					UpdateTextFormatterText ();

					if ((!ForceValidatePosDim && directionChanged && AutoSize)
					    || (ForceValidatePosDim && directionChanged && AutoSize && isValidOldAutSize)) {
						OnResizeNeeded ();
					} else if (directionChanged && IsAdded) {
						SetWidthHeight (Bounds.Size);
						SetMinWidthHeight ();
					} else {
						SetMinWidthHeight ();
					}
					TextFormatter.Size = GetSizeNeededForTextAndHotKey ();
					SetNeedsDisplay ();
				}
			}
		}

		/// <summary>
		/// Get or sets if  the <see cref="View"/> has been initialized (via <see cref="ISupportInitialize.BeginInit"/> 
		/// and <see cref="ISupportInitialize.EndInit"/>).
		/// </summary>
		/// <para>
		///     If first-run-only initialization is preferred, overrides to <see cref="ISupportInitializeNotification.IsInitialized"/>
		///     can be implemented, in which case the <see cref="ISupportInitialize"/>
		///     methods will only be called if <see cref="ISupportInitializeNotification.IsInitialized"/>
		///     is <see langword="false"/>. This allows proper <see cref="View"/> inheritance hierarchies
		///     to override base class layout code optimally by doing so only on first run,
		///     instead of on every run.
		///   </para>
		public virtual bool IsInitialized { get; set; }

		/// <summary>
		/// Gets information if the view was already added to the <see cref="SuperView"/>.
		/// </summary>
		public bool IsAdded { get; private set; }

		bool oldEnabled;

		/// <inheritdoc/>
		public override bool Enabled {
			get => base.Enabled;
			set {
				if (base.Enabled != value) {
					if (value) {
						if (SuperView == null || SuperView?.Enabled == true) {
							base.Enabled = value;
						}
					} else {
						base.Enabled = value;
					}
					if (!value && HasFocus) {
						SetHasFocus (false, this);
					}
					OnEnabledChanged ();
					SetNeedsDisplay ();

					if (subviews != null) {
						foreach (var view in subviews) {
							if (!value) {
								view.oldEnabled = view.Enabled;
								view.Enabled = false;
							} else {
								view.Enabled = view.oldEnabled;
								view.addingView = false;
							}
						}
					}
				}
			}
		}

		/// <summary>
		/// Gets or sets whether a view is cleared if the <see cref="Visible"/> property is <see langword="false"/>.
		/// </summary>
		public bool ClearOnVisibleFalse { get; set; } = true;

		/// <inheritdoc/>>
		public override bool Visible {
			get => base.Visible;
			set {
				if (base.Visible != value) {
					base.Visible = value;
					if (!value) {
						if (HasFocus) {
							SetHasFocus (false, this);
						}
						if (ClearOnVisibleFalse) {
							Clear ();
						}
					}
					OnVisibleChanged ();
					SetNeedsDisplay ();
				}
			}
		}

		// TODO: v2 Nuke teh Border property (rename BorderFrame to Border)
		Border border;

		/// <inheritdoc/>
		public virtual Border Border {
			get => border;
			set {
				if (border != value) {
					border = value;

					SetNeedsDisplay ();

					if (border != null) border.BorderChanged += Border_BorderChanged;

				}
			}
		}

		// TODO: v2 nuke This
		/// <summary>
		/// </summary>
		public virtual bool IgnoreBorderPropertyOnRedraw { get; set; }

		/// <summary>
		/// Pretty prints the View
		/// </summary>
		/// <returns></returns>
		public override string ToString ()
		{
			return $"{GetType ().Name}({Id})({Frame})";
		}

		void SetHotKey ()
		{
			if (TextFormatter == null) {
				return; // throw new InvalidOperationException ("Can't set HotKey unless a TextFormatter has been created");
			}
			TextFormatter.FindHotKey (text, HotKeySpecifier, true, out _, out var hk);
			if (hotKey != hk) {
				HotKey = hk;
			}
		}

		bool ResizeView (bool autoSize)
		{
			if (!autoSize) {
				return false;
			}

			var aSize = true;
			var nBoundsSize = GetAutoSize ();
			if (nBoundsSize != Bounds.Size) {
				if (ForceValidatePosDim) {
					aSize = SetWidthHeight (nBoundsSize);
				} else {
					Height = nBoundsSize.Height;
					Width = nBoundsSize.Width; // = new Rect (Bounds.X, Bounds.Y, nBoundsSize.Width, nBoundsSize.Height);
				}
			}
			// BUGBUG: This call may be redundant
			TextFormatter.Size = GetSizeNeededForTextAndHotKey ();
			return aSize;
		}

		/// <summary>
		/// Resizes the View to fit the specified <see cref="Bounds"/> size.
		/// </summary>
		/// <param name="nBounds"></param>
		/// <returns></returns>
		bool SetWidthHeight (Size nBounds)
		{
			var aSize = false;
			var canSizeW = TrySetWidth (nBounds.Width - GetHotKeySpecifierLength (), out var rW);
			var canSizeH = TrySetHeight (nBounds.Height - GetHotKeySpecifierLength (false), out var rH);
			if (canSizeW) {
				aSize = true;
				width = rW;
			}
			if (canSizeH) {
				aSize = true;
				height = rH;
			}
			if (aSize) {
				Bounds = new Rect (Bounds.X, Bounds.Y, canSizeW ? rW : Bounds.Width, canSizeH ? rH : Bounds.Height);
			}

			return aSize;
		}

		/// <summary>
		/// Gets the dimensions required to fit <see cref="Text"/> using the text <see cref="Direction"/> specified by the
		/// <see cref="TextFormatter"/> property and accounting for any <see cref="HotKeySpecifier"/> characters.
		/// .
		/// </summary>
		/// <returns>The <see cref="Size"/> required to fit the text.</returns>
		public Size GetAutoSize ()
		{
			var rect = TextFormatter.CalcRect (Bounds.X, Bounds.Y, TextFormatter.Text, TextFormatter.Direction);
			return new Size (rect.Size.Width - GetHotKeySpecifierLength (),
			    rect.Size.Height - GetHotKeySpecifierLength (false));
		}

		bool IsValidAutoSize (out Size autoSize)
		{
			var rect = TextFormatter.CalcRect (frame.X, frame.Y, TextFormatter.Text, TextDirection);
			autoSize = new Size (rect.Size.Width - GetHotKeySpecifierLength (),
			    rect.Size.Height - GetHotKeySpecifierLength (false));
			return !(ForceValidatePosDim && (!(Width is Dim.DimAbsolute) || !(Height is Dim.DimAbsolute))
			    || frame.Size.Width != rect.Size.Width - GetHotKeySpecifierLength ()
			    || frame.Size.Height != rect.Size.Height - GetHotKeySpecifierLength (false));
		}

		bool IsValidAutoSizeWidth (Dim width)
		{
			var rect = TextFormatter.CalcRect (frame.X, frame.Y, TextFormatter.Text, TextDirection);
			var dimValue = width.Anchor (0);
			return !(ForceValidatePosDim && (!(width is Dim.DimAbsolute)) || dimValue != rect.Size.Width
			    - GetHotKeySpecifierLength ());
		}

		bool IsValidAutoSizeHeight (Dim height)
		{
			var rect = TextFormatter.CalcRect (frame.X, frame.Y, TextFormatter.Text, TextDirection);
			var dimValue = height.Anchor (0);
			return !(ForceValidatePosDim && (!(height is Dim.DimAbsolute)) || dimValue != rect.Size.Height
			    - GetHotKeySpecifierLength (false));
		}

		/// <summary>
		/// Gets the width or height of the <see cref="Terminal.Gui.TextFormatter.HotKeySpecifier"/> characters 
		/// in the <see cref="Text"/> property.
		/// </summary>
		/// <remarks>
		/// Only the first hotkey specifier found in <see cref="Text"/> is supported.
		/// </remarks>
		/// <param name="isWidth">If <see langword="true"/> (the default) the width required for the hotkey specifier is returned. Otherwise the height is returned.</param>
		/// <returns>The number of characters required for the <see cref="Terminal.Gui.TextFormatter.HotKeySpecifier"/>. If the text direction specified
		/// by <see cref="TextDirection"/> does not match the <paramref name="isWidth"/> parameter, <c>0</c> is returned.</returns>
		public int GetHotKeySpecifierLength (bool isWidth = true)
		{
			if (isWidth) {
				return TextFormatter.IsHorizontalDirection (TextDirection) &&
				    TextFormatter.Text?.Contains (HotKeySpecifier) == true
				    ? Math.Max (Rune.ColumnWidth (HotKeySpecifier), 0) : 0;
			} else {
				return TextFormatter.IsVerticalDirection (TextDirection) &&
				    TextFormatter.Text?.Contains (HotKeySpecifier) == true
				    ? Math.Max (Rune.ColumnWidth (HotKeySpecifier), 0) : 0;
			}
		}

		/// <summary>
		/// Gets the dimensions required for <see cref="Text"/> ignoring a <see cref="Terminal.Gui.TextFormatter.HotKeySpecifier"/>.
		/// </summary>
		/// <returns></returns>
		public Size GetSizeNeededForTextWithoutHotKey ()
		{
			return new Size (TextFormatter.Size.Width - GetHotKeySpecifierLength (),
			    TextFormatter.Size.Height - GetHotKeySpecifierLength (false));
		}

		/// <summary>
		/// Gets the dimensions required for <see cref="Text"/> accounting for a <see cref="Terminal.Gui.TextFormatter.HotKeySpecifier"/> .
		/// </summary>
		/// <returns></returns>
		public Size GetSizeNeededForTextAndHotKey ()
		{
			if (ustring.IsNullOrEmpty (TextFormatter.Text)) {
				return Bounds.Size;
			}

			// BUGBUG: This IGNORES what Text is set to, using on only the current View size. This doesn't seem to make sense.
			// BUGBUG: This uses Frame; in v2 it should be Bounds
			return new Size (frame.Size.Width + GetHotKeySpecifierLength (),
			    frame.Size.Height + GetHotKeySpecifierLength (false));
		}

		/// <inheritdoc/>
		public override bool OnMouseEnter (MouseEvent mouseEvent)
		{
			if (!Enabled) {
				return true;
			}

			if (!CanBeVisible (this)) {
				return false;
			}

			var args = new MouseEventEventArgs (mouseEvent);
			MouseEnter?.Invoke (this, args);

			return args.Handled || base.OnMouseEnter (mouseEvent);
		}

		/// <inheritdoc/>
		public override bool OnMouseLeave (MouseEvent mouseEvent)
		{
			if (!Enabled) {
				return true;
			}

			if (!CanBeVisible (this)) {
				return false;
			}

			var args = new MouseEventEventArgs (mouseEvent);
			MouseLeave?.Invoke (this, args);

			return args.Handled || base.OnMouseLeave (mouseEvent);
		}

		/// <summary>
		/// Method invoked when a mouse event is generated
		/// </summary>
		/// <param name="mouseEvent"></param>
		/// <returns><see langword="true"/>, if the event was handled, <see langword="false"/> otherwise.</returns>
		public virtual bool OnMouseEvent (MouseEvent mouseEvent)
		{
			if (!Enabled) {
				return true;
			}

			if (!CanBeVisible (this)) {
				return false;
			}

			var args = new MouseEventEventArgs (mouseEvent);
			if (OnMouseClick (args))
				return true;
			if (MouseEvent (mouseEvent))
				return true;

			if (mouseEvent.Flags == MouseFlags.Button1Clicked) {
				if (CanFocus && !HasFocus && SuperView != null) {
					SuperView.SetFocus (this);
					SetNeedsDisplay ();
				}

				return true;
			}
			return false;
		}

		/// <summary>
		/// Invokes the MouseClick event.
		/// </summary>
		protected bool OnMouseClick (MouseEventEventArgs args)
		{
			if (!Enabled) {
				return true;
			}

			MouseClick?.Invoke (this, args);
			return args.Handled;
		}

		/// <inheritdoc/>
		public override void OnCanFocusChanged () => CanFocusChanged?.Invoke (this, EventArgs.Empty);

		/// <inheritdoc/>
		public override void OnEnabledChanged () => EnabledChanged?.Invoke (this, EventArgs.Empty);

		/// <inheritdoc/>
		public override void OnVisibleChanged () => VisibleChanged?.Invoke (this, EventArgs.Empty);

		/// <inheritdoc/>
		protected override void Dispose (bool disposing)
		{
			Margin?.Dispose ();
			Margin = null;
			BorderFrame?.Dispose ();
			Border = null;
			Padding?.Dispose ();
			Padding = null;

			for (var i = InternalSubviews.Count - 1; i >= 0; i--) {
				var subview = InternalSubviews [i];
				Remove (subview);
				subview.Dispose ();
			}
			base.Dispose (disposing);
		}

		/// <summary>
		///  Signals the View that initialization is starting. See <see cref="ISupportInitialize"/>.
		/// </summary>
		/// <remarks>
		/// <para>
		///     Views can opt-in to more sophisticated initialization
		///     by implementing overrides to <see cref="ISupportInitialize.BeginInit"/> and
		///     <see cref="ISupportInitialize.EndInit"/> which will be called
		///     when the view is added to a <see cref="SuperView"/>. 
		/// </para>
		/// <para>
		///     If first-run-only initialization is preferred, overrides to <see cref="ISupportInitializeNotification"/>
		///     can be implemented too, in which case the <see cref="ISupportInitialize"/>
		///     methods will only be called if <see cref="ISupportInitializeNotification.IsInitialized"/>
		///     is <see langword="false"/>. This allows proper <see cref="View"/> inheritance hierarchies
		///     to override base class layout code optimally by doing so only on first run,
		///     instead of on every run.
		///   </para>
		/// </remarks>
		public virtual void BeginInit ()
		{
			if (!IsInitialized) {
				oldCanFocus = CanFocus;
				oldTabIndex = tabIndex;

				UpdateTextFormatterText ();
				// TODO: Figure out why ScrollView and other tests fail if this call is put here 
				// instead of the constructor.
				// OnSizeChanged ();
				//InitializeFrames ();

			} else {
				//throw new InvalidOperationException ("The view is already initialized.");

			}

			if (subviews?.Count > 0) {
				foreach (var view in subviews) {
					if (!view.IsInitialized) {
						view.BeginInit ();
					}
				}
			}
		}

		/// <summary>
		///  Signals the View that initialization is ending. See <see cref="ISupportInitialize"/>.
		/// </summary>
		public void EndInit ()
		{
			IsInitialized = true;
			if (subviews != null) {
				foreach (var view in subviews) {
					if (!view.IsInitialized) {
						view.EndInit ();
					}
				}
			}
			Initialized?.Invoke (this, EventArgs.Empty);
		}

		bool CanBeVisible (View view)
		{
			if (!view.Visible) {
				return false;
			}
			for (var c = view.SuperView; c != null; c = c.SuperView) {
				if (!c.Visible) {
					return false;
				}
			}

			return true;
		}

		/// <summary>
		/// Determines if the View's <see cref="Width"/> can be set to a new value.
		/// </summary>
		/// <param name="desiredWidth"></param>
		/// <param name="resultWidth">Contains the width that would result if <see cref="Width"/> were set to <paramref name="desiredWidth"/>"/> </param>
		/// <returns><see langword="true"/> if the View's <see cref="Width"/> can be changed to the specified value. False otherwise.</returns>
		internal bool TrySetWidth (int desiredWidth, out int resultWidth)
		{
			var w = desiredWidth;
			bool canSetWidth;
			if (Width is Dim.DimCombine || Width is Dim.DimView || Width is Dim.DimFill) {
				// It's a Dim.DimCombine and so can't be assigned. Let it have it's width anchored.
				w = Width.Anchor (w);
				canSetWidth = !ForceValidatePosDim;
			} else if (Width is Dim.DimFactor factor) {
				// Tries to get the SuperView width otherwise the view width.
				var sw = SuperView != null ? SuperView.Frame.Width : w;
				if (factor.IsFromRemaining ()) {
					sw -= Frame.X;
				}
				w = Width.Anchor (sw);
				canSetWidth = !ForceValidatePosDim;
			} else {
				canSetWidth = true;
			}
			resultWidth = w;

			return canSetWidth;
		}

		/// <summary>
		/// Determines if the View's <see cref="Height"/> can be set to a new value.
		/// </summary>
		/// <param name="desiredHeight"></param>
		/// <param name="resultHeight">Contains the width that would result if <see cref="Height"/> were set to <paramref name="desiredHeight"/>"/> </param>
		/// <returns><see langword="true"/> if the View's <see cref="Height"/> can be changed to the specified value. False otherwise.</returns>
		internal bool TrySetHeight (int desiredHeight, out int resultHeight)
		{
			var h = desiredHeight;
			bool canSetHeight;
			switch (Height) {
			case Dim.DimCombine _:
			case Dim.DimView _:
			case Dim.DimFill _:
				// It's a Dim.DimCombine and so can't be assigned. Let it have it's height anchored.
				h = Height.Anchor (h);
				canSetHeight = !ForceValidatePosDim;
				break;
			case Dim.DimFactor factor:
				// Tries to get the SuperView height otherwise the view height.
				var sh = SuperView != null ? SuperView.Frame.Height : h;
				if (factor.IsFromRemaining ()) {
					sh -= Frame.Y;
				}
				h = Height.Anchor (sh);
				canSetHeight = !ForceValidatePosDim;
				break;
			default:
				canSetHeight = true;
				break;
			}
			resultHeight = h;

			return canSetHeight;
		}

		/// <summary>
		/// Determines the current <see cref="ColorScheme"/> based on the <see cref="Enabled"/> value.
		/// </summary>
		/// <returns><see cref="Terminal.Gui.ColorScheme.Normal"/> if <see cref="Enabled"/> is <see langword="true"/>
		/// or <see cref="Terminal.Gui.ColorScheme.Disabled"/> if <see cref="Enabled"/> is <see langword="false"/>.
		/// If it's overridden can return other values.</returns>
		public virtual Attribute GetNormalColor ()
		{
			return Enabled ? ColorScheme.Normal : ColorScheme.Disabled;
		}

		/// <summary>
		/// Determines the current <see cref="ColorScheme"/> based on the <see cref="Enabled"/> value.
		/// </summary>
		/// <returns><see cref="Terminal.Gui.ColorScheme.Focus"/> if <see cref="Enabled"/> is <see langword="true"/>
		/// or <see cref="Terminal.Gui.ColorScheme.Disabled"/> if <see cref="Enabled"/> is <see langword="false"/>.
		/// If it's overridden can return other values.</returns>
		public virtual Attribute GetFocusColor ()
		{
			return Enabled ? ColorScheme.Focus : ColorScheme.Disabled;
		}

		/// <summary>
		/// Determines the current <see cref="ColorScheme"/> based on the <see cref="Enabled"/> value.
		/// </summary>
		/// <returns><see cref="Terminal.Gui.ColorScheme.HotNormal"/> if <see cref="Enabled"/> is <see langword="true"/>
		/// or <see cref="Terminal.Gui.ColorScheme.Disabled"/> if <see cref="Enabled"/> is <see langword="false"/>.
		/// If it's overridden can return other values.</returns>
		public virtual Attribute GetHotNormalColor ()
		{
			return Enabled ? ColorScheme.HotNormal : ColorScheme.Disabled;
		}

		/// <summary>
		/// Get the top superview of a given <see cref="View"/>.
		/// </summary>
		/// <returns>The superview view.</returns>
		public View GetTopSuperView (View view = null, View superview = null)
		{
			View top = superview ?? Application.Top;
			for (var v = view?.SuperView ?? (this?.SuperView); v != null; v = v.SuperView) {
				top = v;
				if (top == superview) {
					break;
				}
			}

			return top;
		}
	}
}<|MERGE_RESOLUTION|>--- conflicted
+++ resolved
@@ -1214,15 +1214,10 @@
 				if (v.Frame.IntersectsWith (touched))
 					view.SetNeedsDisplay ();
 			}
-<<<<<<< HEAD
-			OnRemoved (view);
-			if (focused == view) focused = null;
-=======
 			OnRemoved (new SuperViewChangedEventArgs (this, view));
 			if (focused == view) {
 				focused = null;
 			}
->>>>>>> f269fd7b
 		}
 
 		void PerformActionForSubview (View subview, Action<View> action)
@@ -1825,16 +1820,15 @@
 		/// <summary>
 		/// Enables overrides to draw infinitely scrolled content and/or a background behind added controls. 
 		/// </summary>
-		/// <param name="viewport">The view-relative rectangle describing the currently visible viewport into the <see cref="View"/></param>
+		/// <param name="contentArea">The view-relative rectangle describing the currently visible viewport into the <see cref="View"/></param>
 		/// <remarks>
 		/// This method will be called before any subviews added with <see cref="Add(View)"/> have been drawn. 
 		/// </remarks>
 		public virtual void OnDrawContent (Rect contentArea)
 		{
-<<<<<<< HEAD
 			// TODO: Make DrawContent a cancelable event
-			// if (!DrawContent?.Invoke(viewport)) {
-			DrawContent?.Invoke (contentArea);
+			// if (!DrawContent?.Invoke(this, new DrawEventArgs (viewport)) {
+			DrawContent?.Invoke (this, new DrawEventArgs (contentArea));
 
 			if (!ustring.IsNullOrEmpty (TextFormatter.Text)) {
 				if (TextFormatter != null) {
@@ -1845,9 +1839,6 @@
 				    new Rect (ViewToScreen (contentArea).Location, Bounds.Size), true);
 				SetSubViewNeedsDisplay ();
 			}
-=======
-			DrawContent?.Invoke (this, new DrawEventArgs (viewport));
->>>>>>> f269fd7b
 		}
 
 		/// <summary>
