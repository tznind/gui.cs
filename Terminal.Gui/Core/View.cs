﻿using System;
using System.Collections.Generic;
using System.ComponentModel;
using System.Diagnostics;
using System.Linq;
using System.Reflection;
using NStack;

namespace Terminal.Gui {
	/// <summary>
	/// Determines the LayoutStyle for a <see cref="View"/>, if Absolute, during <see cref="View.LayoutSubviews"/>, the
	/// value from the <see cref="View.Frame"/> will be used, if the value is Computed, then <see cref="View.Frame"/>
	/// will be updated from the X, Y <see cref="Pos"/> objects and the Width and Height <see cref="Dim"/> objects.
	/// </summary>
	public enum LayoutStyle {
		/// <summary>
		/// The position and size of the view are based on the Frame value.
		/// </summary>
		Absolute,

		/// <summary>
		/// The position and size of the view will be computed based on the
		/// X, Y, Width and Height properties and set on the Frame.
		/// </summary>
		Computed
	}

	/// <summary>
	/// View is the base class for all views on the screen and represents a visible element that can render itself and 
	/// contains zero or more nested views.
	/// </summary>
	/// <remarks>
	/// <para>
	///    The View defines the base functionality for user interface elements in Terminal.Gui. Views
	///    can contain one or more subviews, can respond to user input and render themselves on the screen.
	/// </para>
	/// <para>
	///    Views supports two layout styles: <see cref="LayoutStyle.Absolute"/> or <see cref="LayoutStyle.Computed"/>. 
	///    The choice as to which layout style is used by the View 
	///    is determined when the View is initialized. To create a View using Absolute layout, call a constructor that takes a
	///    Rect parameter to specify the absolute position and size (the View.<see cref="View.Frame "/>). To create a View 
	///    using Computed layout use a constructor that does not take a Rect parameter and set the X, Y, Width and Height 
	///    properties on the view. Both approaches use coordinates that are relative to the container they are being added to. 
	/// </para>
	/// <para>
	///    To switch between Absolute and Computed layout, use the <see cref="LayoutStyle"/> property. 
	/// </para>
	/// <para>
	///    Computed layout is more flexible and supports dynamic console apps where controls adjust layout
	///    as the terminal resizes or other Views change size or position. The X, Y, Width and Height 
	///    properties are Dim and Pos objects that dynamically update the position of a view.
	///    The X and Y properties are of type <see cref="Pos"/>
	///    and you can use either absolute positions, percentages or anchor
	///    points. The Width and Height properties are of type
	///    <see cref="Dim"/> and can use absolute position,
	///    percentages and anchors. These are useful as they will take
	///    care of repositioning views when view's frames are resized or
	///    if the terminal size changes.
	/// </para>
	/// <para>
	///    Absolute layout requires specifying coordinates and sizes of Views explicitly, and the
	///    View will typically stay in a fixed position and size. To change the position and size use the
	///    <see cref="Frame"/> property.
	/// </para>
	/// <para>
	///    Subviews (child views) can be added to a View by calling the <see cref="Add(View)"/> method. 
	///    The container of a View can be accessed with the <see cref="SuperView"/> property.
	/// </para>
	/// <para>
	///    To flag a region of the View's <see cref="Bounds"/> to be redrawn call <see cref="SetNeedsDisplay(Rect)"/>. 
	///    To flag the entire view for redraw call <see cref="SetNeedsDisplay()"/>.
	/// </para>
	/// <para>
	///    Views have a <see cref="ColorScheme"/> property that defines the default colors that subviews
	///    should use for rendering. This ensures that the views fit in the context where
	///    they are being used, and allows for themes to be plugged in. For example, the
	///    default colors for windows and toplevels uses a blue background, while it uses
	///    a white background for dialog boxes and a red background for errors.
	/// </para>
	/// <para>
	///    Subclasses should not rely on <see cref="ColorScheme"/> being
	///    set at construction time. If a <see cref="ColorScheme"/> is not set on a view, the view will inherit the
	///    value from its <see cref="SuperView"/> and the value might only be valid once a view has been
	///    added to a SuperView. 
	/// </para>
	/// <para>
	///    By using  <see cref="ColorScheme"/> applications will work both
	///    in color as well as black and white displays.
	/// </para>
	/// <para>
	///    Views that are focusable should implement the <see cref="PositionCursor"/> to make sure that
	///    the cursor is placed in a location that makes sense. Unix terminals do not have
	///    a way of hiding the cursor, so it can be distracting to have the cursor left at
	///    the last focused view. So views should make sure that they place the cursor
	///    in a visually sensible place.
	/// </para>
	/// <para>
	///    The <see cref="LayoutSubviews"/> method is invoked when the size or layout of a view has
	///    changed. The default processing system will keep the size and dimensions
	///    for views that use the <see cref="LayoutStyle.Absolute"/>, and will recompute the
	///    frames for the vies that use <see cref="LayoutStyle.Computed"/>.
	/// </para>
	/// </remarks>
	public class View : Responder, ISupportInitializeNotification {

		internal enum Direction {
			Forward,
			Backward
		}

		// container == SuperView
		View container = null;
		View focused = null;
		Direction focusDirection;
		bool autoSize;

		ShortcutHelper shortcutHelper;

		/// <summary>
		/// Event fired when a subview is being added to this view.
		/// </summary>
		public event Action<View> Added;

		/// <summary>
		/// Event fired when a subview is being removed from this view.
		/// </summary>
		public event Action<View> Removed;

		/// <summary>
		/// Event fired when the view gets focus.
		/// </summary>
		public event Action<FocusEventArgs> Enter;

		/// <summary>
		/// Event fired when the view looses focus.
		/// </summary>
		public event Action<FocusEventArgs> Leave;

		/// <summary>
		/// Event fired when the view receives the mouse event for the first time.
		/// </summary>
		public event Action<MouseEventArgs> MouseEnter;

		/// <summary>
		/// Event fired when the view receives a mouse event for the last time.
		/// </summary>
		public event Action<MouseEventArgs> MouseLeave;

		/// <summary>
		/// Event fired when a mouse event is generated.
		/// </summary>
		public event Action<MouseEventArgs> MouseClick;

		/// <summary>
		/// Event fired when the <see cref="CanFocus"/> value is being changed.
		/// </summary>
		public event Action CanFocusChanged;

		/// <summary>
		/// Event fired when the <see cref="Enabled"/> value is being changed.
		/// </summary>
		public event Action EnabledChanged;

		/// <summary>
		/// Event fired when the <see cref="Visible"/> value is being changed.
		/// </summary>
		public event Action VisibleChanged;

		/// <summary>
		/// Event invoked when the <see cref="HotKey"/> is changed.
		/// </summary>
		public event Action<Key> HotKeyChanged;

		Key hotKey = Key.Null;

		/// <summary>
		/// Gets or sets the HotKey defined for this view. A user pressing HotKey on the keyboard while this view has focus will cause the Clicked event to fire.
		/// </summary>
		public virtual Key HotKey {
			get => hotKey;
			set {
				if (hotKey != value) {
					hotKey = TextFormatter.HotKey = (value == Key.Unknown ? Key.Null : value);
				}
			}
		}

		/// <summary>
		/// Gets or sets the specifier character for the hotkey (e.g. '_'). Set to '\xffff' to disable hotkey support for this View instance. The default is '\xffff'. 
		/// </summary>
		public virtual Rune HotKeySpecifier {
			get => TextFormatter.HotKeySpecifier;
			set {
				TextFormatter.HotKeySpecifier = value;
				SetHotKey ();
			}
		}

		/// <summary>
		/// This is the global setting that can be used as a global shortcut to invoke an action if provided.
		/// </summary>
		public Key Shortcut {
			get => shortcutHelper.Shortcut;
			set {
				if (shortcutHelper.Shortcut != value && (ShortcutHelper.PostShortcutValidation (value) || value == Key.Null)) {
					shortcutHelper.Shortcut = value;
				}
			}
		}

		/// <summary>
		/// The keystroke combination used in the <see cref="Shortcut"/> as string.
		/// </summary>
		public ustring ShortcutTag => ShortcutHelper.GetShortcutTag (shortcutHelper.Shortcut);

		/// <summary>
		/// The action to run if the <see cref="Shortcut"/> is defined.
		/// </summary>
		public virtual Action ShortcutAction { get; set; }

		/// <summary>
		/// Gets or sets arbitrary data for the view.
		/// </summary>
		/// <remarks>This property is not used internally.</remarks>
		public object Data { get; set; }

		internal Direction FocusDirection {
			get => SuperView?.FocusDirection ?? focusDirection;
			set {
				if (SuperView != null)
					SuperView.FocusDirection = value;
				else
					focusDirection = value;
			}
		}

		/// <summary>
		/// Points to the current driver in use by the view, it is a convenience property
		/// for simplifying the development of new views.
		/// </summary>
		public static ConsoleDriver Driver => Application.Driver;

		static readonly IList<View> empty = new List<View> (0).AsReadOnly ();

		// This is null, and allocated on demand.
		List<View> subviews;

		/// <summary>
		/// This returns a list of the subviews contained by this view.
		/// </summary>
		/// <value>The subviews.</value>
		public IList<View> Subviews => subviews?.AsReadOnly () ?? empty;

		// Internally, we use InternalSubviews rather than subviews, as we do not expect us
		// to make the same mistakes our users make when they poke at the Subviews.
		internal IList<View> InternalSubviews => subviews ?? empty;

		// This is null, and allocated on demand.
		List<View> tabIndexes;

		/// <summary>
		/// Configurable keybindings supported by the control
		/// </summary>
		private Dictionary<Key, Command []> KeyBindings { get; set; } = new Dictionary<Key, Command []> ();
		private Dictionary<Command, Func<bool?>> CommandImplementations { get; set; } = new Dictionary<Command, Func<bool?>> ();

		/// <summary>
		/// This returns a tab index list of the subviews contained by this view.
		/// </summary>
		/// <value>The tabIndexes.</value>
		public IList<View> TabIndexes => tabIndexes?.AsReadOnly () ?? empty;

		int tabIndex = -1;

		/// <summary>
		/// Indicates the index of the current <see cref="View"/> from the <see cref="TabIndexes"/> list.
		/// </summary>
		public int TabIndex {
			get { return tabIndex; }
			set {
				if (!CanFocus) {
					tabIndex = -1;
					return;
				} else if (SuperView?.tabIndexes == null || SuperView?.tabIndexes.Count == 1) {
					tabIndex = 0;
					return;
				} else if (tabIndex == value) {
					return;
				}
				tabIndex = value > SuperView.tabIndexes.Count - 1 ? SuperView.tabIndexes.Count - 1 : value < 0 ? 0 : value;
				tabIndex = GetTabIndex (tabIndex);
				if (SuperView.tabIndexes.IndexOf (this) != tabIndex) {
					SuperView.tabIndexes.Remove (this);
					SuperView.tabIndexes.Insert (tabIndex, this);
					SetTabIndex ();
				}
			}
		}

		int GetTabIndex (int idx)
		{
			var i = 0;
			foreach (var v in SuperView.tabIndexes) {
				if (v.tabIndex == -1 || v == this) {
					continue;
				}
				i++;
			}
			return Math.Min (i, idx);
		}

		void SetTabIndex ()
		{
			var i = 0;
			foreach (var v in SuperView.tabIndexes) {
				if (v.tabIndex == -1) {
					continue;
				}
				v.tabIndex = i;
				i++;
			}
		}

		bool tabStop = true;

		/// <summary>
		/// This only be <see langword="true"/> if the <see cref="CanFocus"/> is also <see langword="true"/> 
		/// and the focus can be avoided by setting this to <see langword="false"/>
		/// </summary>
		public bool TabStop {
			get => tabStop;
			set {
				if (tabStop == value) {
					return;
				}
				tabStop = CanFocus && value;
			}
		}

		bool oldCanFocus;
		int oldTabIndex;

		/// <inheritdoc/>
		public override bool CanFocus {
			get => base.CanFocus;
			set {
				if (!addingView && IsInitialized && SuperView?.CanFocus == false && value) {
					throw new InvalidOperationException ("Cannot set CanFocus to true if the SuperView CanFocus is false!");
				}
				if (base.CanFocus != value) {
					base.CanFocus = value;

					switch (value) {
					case false when tabIndex > -1:
						TabIndex = -1;
						break;
					case true when SuperView?.CanFocus == false && addingView:
						SuperView.CanFocus = true;
						break;
					}

					if (value && tabIndex == -1) {
						TabIndex = SuperView != null ? SuperView.tabIndexes.IndexOf (this) : -1;
					}
					TabStop = value;

					if (!value && SuperView?.Focused == this) {
						SuperView.focused = null;
					}
					if (!value && HasFocus) {
						SetHasFocus (false, this);
						SuperView?.EnsureFocus ();
						if (SuperView != null && SuperView.Focused == null) {
							SuperView.FocusNext ();
							if (SuperView.Focused == null) {
								Application.Current.FocusNext ();
							}
							Application.EnsuresTopOnFront ();
						}
					}
					if (subviews != null && IsInitialized) {
						foreach (var view in subviews) {
							if (view.CanFocus != value) {
								if (!value) {
									view.oldCanFocus = view.CanFocus;
									view.oldTabIndex = view.tabIndex;
									view.CanFocus = false;
									view.tabIndex = -1;
								} else {
									if (addingView) {
										view.addingView = true;
									}
									view.CanFocus = view.oldCanFocus;
									view.tabIndex = view.oldTabIndex;
									view.addingView = false;
								}
							}
						}
					}
					OnCanFocusChanged ();
					SetNeedsDisplay ();
				}
			}
		}

		internal Rect NeedDisplay { get; private set; } = Rect.Empty;

		// The frame for the object. Superview relative.
		Rect frame;

		/// <summary>
		/// Gets or sets an identifier for the view;
		/// </summary>
		/// <value>The identifier.</value>
		/// <remarks>The id should be unique across all Views that share a SuperView.</remarks>
		public ustring Id { get; set; } = "";

		/// <summary>
		/// Returns a value indicating if this View is currently on Top (Active)
		/// </summary>
		public bool IsCurrentTop => Application.Current == this;

		/// <summary>
		/// Gets or sets a value indicating whether this <see cref="View"/> wants mouse position reports.
		/// </summary>
		/// <value><see langword="true"/> if want mouse position reports; otherwise, <see langword="false"/>.</value>
		public virtual bool WantMousePositionReports { get; set; }

		/// <summary>
		/// Gets or sets a value indicating whether this <see cref="View"/> want continuous button pressed event.
		/// </summary>
		public virtual bool WantContinuousButtonPressed { get; set; }

		/// <summary>
		/// Gets or sets the frame for the view. The frame is relative to the view's container (<see cref="SuperView"/>).
		/// </summary>
		/// <value>The frame.</value>
		/// <remarks>
		/// <para>
		///    Change the Frame when using the <see cref="Terminal.Gui.LayoutStyle.Absolute"/> layout style to move or resize views. 
		/// </para>
		/// <para>
		///    Altering the Frame of a view will trigger the redrawing of the
		///    view as well as the redrawing of the affected regions of the <see cref="SuperView"/>.
		/// </para>
		/// </remarks>
		public virtual Rect Frame {
			get => frame;
			set {
				var rect = GetMaxNeedDisplay (frame, value);
				frame = new Rect (value.X, value.Y, Math.Max (value.Width, 0), Math.Max (value.Height, 0));
				TextFormatter.Size = GetBoundsTextFormatterSize ();
				SetNeedsLayout ();
				SetNeedsDisplay (rect);
			}
		}

		///// <summary>
		///// Gets an enumerator that enumerates the subviews in this view.
		///// </summary>
		///// <returns>The enumerator.</returns>
		//public IEnumerator GetEnumerator ()
		//{
		//	foreach (var v in InternalSubviews)
		//		yield return v;
		//}

		LayoutStyle layoutStyle;

		/// <summary>
		/// Controls how the View's <see cref="Frame"/> is computed during the LayoutSubviews method, if the style is set to
		/// <see cref="Terminal.Gui.LayoutStyle.Absolute"/>, 
		/// LayoutSubviews does not change the <see cref="Frame"/>. If the style is <see cref="Terminal.Gui.LayoutStyle.Computed"/>
		/// the <see cref="Frame"/> is updated using
		/// the <see cref="X"/>, <see cref="Y"/>, <see cref="Width"/>, and <see cref="Height"/> properties.
		/// </summary>
		/// <value>The layout style.</value>
		public LayoutStyle LayoutStyle {
			get => layoutStyle;
			set {
				layoutStyle = value;
				SetNeedsLayout ();
			}
		}

		/// <summary>
		/// The bounds represent the View-relative rectangle used for this view; the area inside of the view.
		/// </summary>
		/// <value>The bounds.</value>
		/// <remarks>
		/// <para>
		/// Updates to the Bounds update the <see cref="Frame"/>,
		/// and has the same side effects as updating the <see cref="Frame"/>.
		/// </para>
		/// <para>
		/// Because <see cref="Bounds"/> coordinates are relative to the upper-left corner of the <see cref="View"/>, 
		/// the coordinates of the upper-left corner of the rectangle returned by this property are (0,0). 
		/// Use this property to obtain the size and coordinates of the client area of the 
		/// control for tasks such as drawing on the surface of the control.
		/// </para>
		/// </remarks>
		public Rect Bounds {
			get => new Rect (Point.Empty, Frame.Size);
			set => Frame = new Rect (frame.Location, value.Size);
		}

		Pos x, y;

		/// <summary>
		/// Gets or sets the X position for the view (the column). Only used if the <see cref="LayoutStyle"/> is <see cref="Terminal.Gui.LayoutStyle.Computed"/>.
		/// </summary>
		/// <value>The X Position.</value>
		/// <remarks>
		/// If <see cref="LayoutStyle"/> is <see cref="Terminal.Gui.LayoutStyle.Absolute"/> changing this property has no effect and its value is indeterminate. 
		/// </remarks>
		public Pos X {
			get => x;
			set {
				if (ForceValidatePosDim && !ValidatePosDim (x, value)) {
					throw new ArgumentException ();
				}

				x = value;

				ProcessResizeView ();
			}
		}

		/// <summary>
		/// Gets or sets the Y position for the view (the row). Only used if the <see cref="LayoutStyle"/> is <see cref="Terminal.Gui.LayoutStyle.Computed"/>.
		/// </summary>
		/// <value>The y position (line).</value>
		/// <remarks>
		/// If <see cref="LayoutStyle"/> is <see cref="Terminal.Gui.LayoutStyle.Absolute"/> changing this property has no effect and its value is indeterminate. 
		/// </remarks>
		public Pos Y {
			get => y;
			set {
				if (ForceValidatePosDim && !ValidatePosDim (y, value)) {
					throw new ArgumentException ();
				}

				y = value;

				ProcessResizeView ();
			}
		}
		Dim width, height;

		/// <summary>
		/// Gets or sets the width of the view. Only used the <see cref="LayoutStyle"/> is <see cref="Terminal.Gui.LayoutStyle.Computed"/>.
		/// </summary>
		/// <value>The width.</value>
		/// <remarks>
		/// If <see cref="LayoutStyle"/> is <see cref="Terminal.Gui.LayoutStyle.Absolute"/> changing this property has no effect and its value is indeterminate. 
		/// </remarks>
		public Dim Width {
			get => width;
			set {
				if (ForceValidatePosDim && !ValidatePosDim (width, value)) {
					throw new ArgumentException ("ForceValidatePosDim is enabled", nameof (Width));
				}

				width = value;

				if (ForceValidatePosDim) {
					var isValidNewAutSize = autoSize && IsValidAutoSizeWidth (width);

					if (IsAdded && autoSize && !isValidNewAutSize) {
						throw new InvalidOperationException ("Must set AutoSize to false before set the Width.");
					}
				}
				ProcessResizeView ();
			}
		}

		/// <summary>
		/// Gets or sets the height of the view. Only used the <see cref="LayoutStyle"/> is <see cref="Terminal.Gui.LayoutStyle.Computed"/>.
		/// </summary>
		/// <value>The height.</value>
		/// If <see cref="LayoutStyle"/> is <see cref="Terminal.Gui.LayoutStyle.Absolute"/> changing this property has no effect and its value is indeterminate. 
		public Dim Height {
			get => height;
			set {
				if (ForceValidatePosDim && !ValidatePosDim (height, value)) {
					throw new ArgumentException ("ForceValidatePosDim is enabled", nameof (Height));
				}

				height = value;

				if (ForceValidatePosDim) {
					var isValidNewAutSize = autoSize && IsValidAutoSizeHeight (height);

					if (IsAdded && autoSize && !isValidNewAutSize) {
						throw new InvalidOperationException ("Must set AutoSize to false before set the Height.");
					}
				}
				ProcessResizeView ();
			}
		}

		/// <summary>
		/// Forces validation with <see cref="Terminal.Gui.LayoutStyle.Computed"/> layout
		///  to avoid breaking the <see cref="Pos"/> and <see cref="Dim"/> settings.
		/// </summary>
		public bool ForceValidatePosDim { get; set; }

		bool ValidatePosDim (object oldValue, object newValue)
		{
			if (!IsInitialized || layoutStyle == LayoutStyle.Absolute || oldValue == null || oldValue.GetType () == newValue.GetType () || this is Toplevel) {
				return true;
			}
			if (layoutStyle == LayoutStyle.Computed) {
				if (oldValue.GetType () != newValue.GetType () && !(newValue is Pos.PosAbsolute || newValue is Dim.DimAbsolute)) {
					return true;
				}
			}
			return false;
		}

		/// <summary>
		/// Verifies if the minimum width or height can be sets in the view.
		/// </summary>
		/// <param name="size">The size.</param>
		/// <returns><see langword="true"/> if the size can be set, <see langword="false"/> otherwise.</returns>
		public bool GetMinWidthHeight (out Size size)
		{
			size = Size.Empty;

			if (!AutoSize && !ustring.IsNullOrEmpty (TextFormatter.Text)) {
				switch (TextFormatter.IsVerticalDirection (TextDirection)) {
				case true:
					var colWidth = TextFormatter.GetSumMaxCharWidth (new List<ustring> { TextFormatter.Text }, 0, 1);
					if (frame.Width < colWidth && (Width == null || (Bounds.Width >= 0 && Width is Dim.DimAbsolute
						&& Width.Anchor (0) >= 0 && Width.Anchor (0) < colWidth))) {
						size = new Size (colWidth, Bounds.Height);
						return true;
					}
					break;
				default:
					if (frame.Height < 1 && (Height == null || (Height is Dim.DimAbsolute && Height.Anchor (0) == 0))) {
						size = new Size (Bounds.Width, 1);
						return true;
					}
					break;
				}
			}
			return false;
		}

		/// <summary>
		/// Sets the minimum width or height if the view can be resized.
		/// </summary>
		/// <returns><see langword="true"/> if the size can be set, <see langword="false"/> otherwise.</returns>
		public bool SetMinWidthHeight ()
		{
			if (GetMinWidthHeight (out Size size)) {
				Bounds = new Rect (Bounds.Location, size);
				TextFormatter.Size = GetBoundsTextFormatterSize ();
				return true;
			}
			return false;
		}

		/// <summary>
		/// Gets or sets the <see cref="Terminal.Gui.TextFormatter"/> which can be handled differently by any derived class.
		/// </summary>
		public TextFormatter TextFormatter { get; set; }

		/// <summary>
		/// Returns the container for this view, or null if this view has not been added to a container.
		/// </summary>
		/// <value>The super view.</value>
		public View SuperView => container;

		/// <summary>
		/// Initializes a new instance of a <see cref="Terminal.Gui.LayoutStyle.Absolute"/> <see cref="View"/> class with the absolute
		/// dimensions specified in the <see langword="frame"/> parameter. 
		/// </summary>
		/// <param name="frame">The region covered by this view.</param>
		/// <remarks>
		/// This constructor initialize a View with a <see cref="LayoutStyle"/> of <see cref="Terminal.Gui.LayoutStyle.Absolute"/>.
		/// Use <see cref="View"/> to initialize a View with  <see cref="LayoutStyle"/> of <see cref="Terminal.Gui.LayoutStyle.Computed"/> 
		/// </remarks>
		public View (Rect frame)
		{
			Initialize (ustring.Empty, frame, LayoutStyle.Absolute, TextDirection.LeftRight_TopBottom);
		}

		/// <summary>
		///   Initializes a new instance of <see cref="View"/> using <see cref="Terminal.Gui.LayoutStyle.Computed"/> layout.
		/// </summary>
		/// <remarks>
		/// <para>
		///   Use <see cref="X"/>, <see cref="Y"/>, <see cref="Width"/>, and <see cref="Height"/> properties to dynamically control the size and location of the view.
		///   The <see cref="View"/> will be created using <see cref="Terminal.Gui.LayoutStyle.Computed"/>
		///   coordinates. The initial size (<see cref="View.Frame"/>) will be 
		///   adjusted to fit the contents of <see cref="Text"/>, including newlines ('\n') for multiple lines. 
		/// </para>
		/// <para>
		///   If <see cref="Height"/> is greater than one, word wrapping is provided.
		/// </para>
		/// <para>
		///   This constructor initialize a View with a <see cref="LayoutStyle"/> of <see cref="Terminal.Gui.LayoutStyle.Computed"/>. 
		///   Use <see cref="X"/>, <see cref="Y"/>, <see cref="Width"/>, and <see cref="Height"/> properties to dynamically control the size and location of the view.
		/// </para>
		/// </remarks>
		public View () : this (text: string.Empty, direction: TextDirection.LeftRight_TopBottom) { }

		/// <summary>
		///   Initializes a new instance of <see cref="View"/> using <see cref="Terminal.Gui.LayoutStyle.Absolute"/> layout.
		/// </summary>
		/// <remarks>
		/// <para>
		///   The <see cref="View"/> will be created at the given
		///   coordinates with the given string. The size (<see cref="View.Frame"/>) will be 
		///   adjusted to fit the contents of <see cref="Text"/>, including newlines ('\n') for multiple lines. 
		/// </para>
		/// <para>
		///   No line wrapping is provided.
		/// </para>
		/// </remarks>
		/// <param name="x">column to locate the View.</param>
		/// <param name="y">row to locate the View.</param>
		/// <param name="text">text to initialize the <see cref="Text"/> property with.</param>
		public View (int x, int y, ustring text) : this (TextFormatter.CalcRect (x, y, text), text) { }

		/// <summary>
		///   Initializes a new instance of <see cref="View"/> using <see cref="Terminal.Gui.LayoutStyle.Absolute"/> layout.
		/// </summary>
		/// <remarks>
		/// <para>
		///   The <see cref="View"/> will be created at the given
		///   coordinates with the given string. The initial size (<see cref="View.Frame"/>) will be 
		///   adjusted to fit the contents of <see cref="Text"/>, including newlines ('\n') for multiple lines. 
		/// </para>
		/// <para>
		///   If <c>rect.Height</c> is greater than one, word wrapping is provided.
		/// </para>
		/// </remarks>
		/// <param name="rect">Location.</param>
		/// <param name="text">text to initialize the <see cref="Text"/> property with.</param>
		/// <param name="border">The <see cref="Border"/>.</param>
		public View (Rect rect, ustring text, Border border = null)
		{
			Initialize (text, rect, LayoutStyle.Absolute, TextDirection.LeftRight_TopBottom, border);
		}

		/// <summary>
		///   Initializes a new instance of <see cref="View"/> using <see cref="Terminal.Gui.LayoutStyle.Computed"/> layout.
		/// </summary>
		/// <remarks>
		/// <para>
		///   The <see cref="View"/> will be created using <see cref="Terminal.Gui.LayoutStyle.Computed"/>
		///   coordinates with the given string. The initial size (<see cref="View.Frame"/>) will be 
		///   adjusted to fit the contents of <see cref="Text"/>, including newlines ('\n') for multiple lines. 
		/// </para>
		/// <para>
		///   If <see cref="Height"/> is greater than one, word wrapping is provided.
		/// </para>
		/// </remarks>
		/// <param name="text">text to initialize the <see cref="Text"/> property with.</param>
		/// <param name="direction">The text direction.</param>
		/// <param name="border">The <see cref="Border"/>.</param>
		public View (ustring text, TextDirection direction = TextDirection.LeftRight_TopBottom, Border border = null)
		{
			Initialize (text, Rect.Empty, LayoutStyle.Computed, direction, border);
		}

		void Initialize (ustring text, Rect rect, LayoutStyle layoutStyle = LayoutStyle.Computed,
		    TextDirection direction = TextDirection.LeftRight_TopBottom, Border border = null)
		{
			TextFormatter = new TextFormatter ();
			TextFormatter.HotKeyChanged += TextFormatter_HotKeyChanged;
			TextDirection = direction;
			Border = border;
			if (Border != null) {
				Border.Child = this;
			}
			shortcutHelper = new ShortcutHelper ();
			CanFocus = false;
			TabIndex = -1;
			TabStop = false;
			LayoutStyle = layoutStyle;
			// BUGBUG: CalcRect doesn't account for line wrapping

			var r = rect.IsEmpty ? TextFormatter.CalcRect (0, 0, text, direction) : rect;
			Frame = r;

			Text = text;
			UpdateTextFormatterText ();
			ProcessResizeView ();
		}

		/// <summary>
		/// Can be overridden if the <see cref="Terminal.Gui.TextFormatter.Text"/> has
		///  different format than the default.
		/// </summary>
		protected virtual void UpdateTextFormatterText ()
		{
			TextFormatter.Text = text;
		}

		/// <summary>
		/// Can be overridden if the view resize behavior is
		///  different than the default.
		/// </summary>
		protected virtual void ProcessResizeView ()
		{
			var actX = x is Pos.PosAbsolute ? x.Anchor (0) : frame.X;
			var actY = y is Pos.PosAbsolute ? y.Anchor (0) : frame.Y;
			Rect oldFrame = frame;

			if (AutoSize) {
				var s = GetAutoSize ();
				var w = width is Dim.DimAbsolute && width.Anchor (0) > s.Width ? width.Anchor (0) : s.Width;
				var h = height is Dim.DimAbsolute && height.Anchor (0) > s.Height ? height.Anchor (0) : s.Height;
				frame = new Rect (new Point (actX, actY), new Size (w, h));
			} else {
				var w = width is Dim.DimAbsolute ? width.Anchor (0) : frame.Width;
				var h = height is Dim.DimAbsolute ? height.Anchor (0) : frame.Height;
				frame = new Rect (new Point (actX, actY), new Size (w, h));
				SetMinWidthHeight ();
			}
			TextFormatter.Size = GetBoundsTextFormatterSize ();
			SetNeedsLayout ();
			SetNeedsDisplay (GetMaxNeedDisplay (oldFrame, frame));
		}

		Rect GetMaxNeedDisplay (Rect oldFrame, Rect newFrame)
		{
			var rect = new Rect () {
				X = Math.Min (oldFrame.X, newFrame.X),
				Y = Math.Min (oldFrame.Y, newFrame.Y),
				Width = Math.Max (oldFrame.Width, newFrame.Width),
				Height = Math.Max (oldFrame.Height, newFrame.Height)
			};
			rect.Width += Math.Max (oldFrame.X - newFrame.X, 0);
			rect.Height += Math.Max (oldFrame.Y - newFrame.Y, 0);

			return rect;
		}

		void TextFormatter_HotKeyChanged (Key obj)
		{
			HotKeyChanged?.Invoke (obj);
		}

		/// <summary>
		/// Sets a flag indicating this view needs to be redisplayed because its state has changed.
		/// </summary>
		public void SetNeedsDisplay ()
		{
			SetNeedsDisplay (Bounds);
		}

		internal bool LayoutNeeded { get; private set; } = true;

		internal void SetNeedsLayout ()
		{
			if (LayoutNeeded)
				return;
			LayoutNeeded = true;
			if (SuperView == null)
				return;
			SuperView.SetNeedsLayout ();
			foreach (var view in Subviews) {
				view.SetNeedsLayout ();
			}
			TextFormatter.NeedsFormat = true;
		}

		/// <summary>
		/// Removes the <see cref="SetNeedsLayout"/> setting on this view.
		/// </summary>
		protected void ClearLayoutNeeded ()
		{
			LayoutNeeded = false;
		}

		/// <summary>
		/// Flags the view-relative region on this View as needing to be repainted.
		/// </summary>
		/// <param name="region">The view-relative region that must be flagged for repaint.</param>
		public void SetNeedsDisplay (Rect region)
		{
			if (NeedDisplay.IsEmpty)
				NeedDisplay = region;
			else {
				var x = Math.Min (NeedDisplay.X, region.X);
				var y = Math.Min (NeedDisplay.Y, region.Y);
				var w = Math.Max (NeedDisplay.Width, region.Width);
				var h = Math.Max (NeedDisplay.Height, region.Height);
				NeedDisplay = new Rect (x, y, w, h);
			}
			container?.SetChildNeedsDisplay ();

			if (subviews == null)
				return;

			foreach (var view in subviews)
				if (view.Frame.IntersectsWith (region)) {
					var childRegion = Rect.Intersect (view.Frame, region);
					childRegion.X -= view.Frame.X;
					childRegion.Y -= view.Frame.Y;
					view.SetNeedsDisplay (childRegion);
				}
		}

		internal bool ChildNeedsDisplay { get; private set; }

		/// <summary>
		/// Indicates that any child views (in the <see cref="Subviews"/> list) need to be repainted.
		/// </summary>
		public void SetChildNeedsDisplay ()
		{
			ChildNeedsDisplay = true;
			if (container != null)
				container.SetChildNeedsDisplay ();
		}

		internal bool addingView;

		/// <summary>
		///   Adds a subview (child) to this view.
		/// </summary>
		/// <remarks>
		/// The Views that have been added to this view can be retrieved via the <see cref="Subviews"/> property. 
		/// See also <seealso cref="Remove(View)"/> <seealso cref="RemoveAll"/> 
		/// </remarks>
		public virtual void Add (View view)
		{
			if (view == null)
				return;
			if (subviews == null) {
				subviews = new List<View> ();
			}
			if (tabIndexes == null) {
				tabIndexes = new List<View> ();
			}
			subviews.Add (view);
			tabIndexes.Add (view);
			view.container = this;
			if (view.CanFocus) {
				addingView = true;
				if (SuperView?.CanFocus == false) {
					SuperView.addingView = true;
					SuperView.CanFocus = true;
					SuperView.addingView = false;
				}
				CanFocus = true;
				view.tabIndex = tabIndexes.IndexOf (view);
				addingView = false;
			}
			if (view.Enabled && !Enabled) {
				view.oldEnabled = true;
				view.Enabled = false;
			}
			SetNeedsLayout ();
			SetNeedsDisplay ();
			OnAdded (view);
			if (IsInitialized) {
				view.BeginInit ();
				view.EndInit ();
			}
		}

		/// <summary>
		/// Adds the specified views (children) to the view.
		/// </summary>
		/// <param name="views">Array of one or more views (can be optional parameter).</param>
		/// <remarks>
		/// The Views that have been added to this view can be retrieved via the <see cref="Subviews"/> property. 
		/// See also <seealso cref="Remove(View)"/> <seealso cref="RemoveAll"/> 
		/// </remarks>
		public void Add (params View [] views)
		{
			if (views == null)
				return;
			foreach (var view in views)
				Add (view);
		}

		/// <summary>
		///   Removes all subviews (children) added via <see cref="Add(View)"/> or <see cref="Add(View[])"/> from this View.
		/// </summary>
		public virtual void RemoveAll ()
		{
			if (subviews == null)
				return;

			while (subviews.Count > 0) {
				Remove (subviews [0]);
			}
		}

		/// <summary>
		///   Removes a subview added via <see cref="Add(View)"/> or <see cref="Add(View[])"/> from this View.
		/// </summary>
		/// <remarks>
		/// </remarks>
		public virtual void Remove (View view)
		{
			if (view == null || subviews == null)
				return;

			var touched = view.Frame;
			subviews.Remove (view);
			tabIndexes.Remove (view);
			view.container = null;
			view.tabIndex = -1;
			SetNeedsLayout ();
			SetNeedsDisplay ();
			if (subviews.Count < 1) {
				CanFocus = false;
			}
			foreach (var v in subviews) {
				if (v.Frame.IntersectsWith (touched))
					view.SetNeedsDisplay ();
			}
			OnRemoved (view);
			if (focused == view) {
				focused = null;
			}
		}

		void PerformActionForSubview (View subview, Action<View> action)
		{
			if (subviews.Contains (subview)) {
				action (subview);
			}

			SetNeedsDisplay ();
			subview.SetNeedsDisplay ();
		}

		/// <summary>
		/// Brings the specified subview to the front so it is drawn on top of any other views.
		/// </summary>
		/// <param name="subview">The subview to send to the front</param>
		/// <remarks>
		///   <seealso cref="SendSubviewToBack"/>.
		/// </remarks>
		public void BringSubviewToFront (View subview)
		{
			PerformActionForSubview (subview, x => {
				subviews.Remove (x);
				subviews.Add (x);
			});
		}

		/// <summary>
		/// Sends the specified subview to the front so it is the first view drawn
		/// </summary>
		/// <param name="subview">The subview to send to the front</param>
		/// <remarks>
		///   <seealso cref="BringSubviewToFront(View)"/>.
		/// </remarks>
		public void SendSubviewToBack (View subview)
		{
			PerformActionForSubview (subview, x => {
				subviews.Remove (x);
				subviews.Insert (0, subview);
			});
		}

		/// <summary>
		/// Moves the subview backwards in the hierarchy, only one step
		/// </summary>
		/// <param name="subview">The subview to send backwards</param>
		/// <remarks>
		/// If you want to send the view all the way to the back use SendSubviewToBack.
		/// </remarks>
		public void SendSubviewBackwards (View subview)
		{
			PerformActionForSubview (subview, x => {
				var idx = subviews.IndexOf (x);
				if (idx > 0) {
					subviews.Remove (x);
					subviews.Insert (idx - 1, x);
				}
			});
		}

		/// <summary>
		/// Moves the subview backwards in the hierarchy, only one step
		/// </summary>
		/// <param name="subview">The subview to send backwards</param>
		/// <remarks>
		/// If you want to send the view all the way to the back use SendSubviewToBack.
		/// </remarks>
		public void BringSubviewForward (View subview)
		{
			PerformActionForSubview (subview, x => {
				var idx = subviews.IndexOf (x);
				if (idx + 1 < subviews.Count) {
					subviews.Remove (x);
					subviews.Insert (idx + 1, x);
				}
			});
		}

		/// <summary>
		///   Clears the view region with the current color.
		/// </summary>
		/// <remarks>
		///   <para>
		///     This clears the entire region used by this view.
		///   </para>
		/// </remarks>
		public void Clear ()
		{
			Rect containerBounds = GetContainerBounds ();
			Rect viewBounds = Bounds;
			if (!containerBounds.IsEmpty) {
				viewBounds.Width = Math.Min (viewBounds.Width, containerBounds.Width);
				viewBounds.Height = Math.Min (viewBounds.Height, containerBounds.Height);
			}

			var h = viewBounds.Height;
			var w = viewBounds.Width;
			for (var line = 0; line < h; line++) {
				Move (0, line);
				for (var col = 0; col < w; col++)
					Driver.AddRune (' ');
			}
		}

		/// <summary>
		///   Clears the specified region with the current color. 
		/// </summary>
		/// <remarks>
		/// </remarks>
		/// <param name="regionScreen">The screen-relative region to clear.</param>
		public void Clear (Rect regionScreen)
		{
			var h = regionScreen.Height;
			var w = regionScreen.Width;
			for (var line = regionScreen.Y; line < regionScreen.Y + h; line++) {
				Driver.Move (regionScreen.X, line);
				for (var col = 0; col < w; col++)
					Driver.AddRune (' ');
			}
		}

		/// <summary>
		/// Converts a view-relative (col,row) position to a screen-relative position (col,row). The values are optionally clamped to the screen dimensions.
		/// </summary>
		/// <param name="col">View-relative column.</param>
		/// <param name="row">View-relative row.</param>
		/// <param name="rcol">Absolute column; screen-relative.</param>
		/// <param name="rrow">Absolute row; screen-relative.</param>
		/// <param name="clipped">Whether to clip the result of the ViewToScreen method, if set to <see langword="true"/>, the rcol, rrow values are clamped to the screen (terminal) dimensions (0..TerminalDim-1).</param>
		public void ViewToScreen (int col, int row, out int rcol, out int rrow, bool clipped = true)
		{
			// Computes the real row, col relative to the screen.
			rrow = row + frame.Y;
			rcol = col + frame.X;

			var curContainer = container;
			while (curContainer != null) {
				rrow += curContainer.frame.Y;
				rcol += curContainer.frame.X;
				curContainer = curContainer.container;
			}

			// The following ensures that the cursor is always in the screen boundaries.
			if (clipped) {
				rrow = Math.Min (rrow, Driver.Rows - 1);
				rcol = Math.Min (rcol, Driver.Cols - 1);
			}
		}

		/// <summary>
		/// Converts a point from screen-relative coordinates to view-relative coordinates.
		/// </summary>
		/// <returns>The mapped point.</returns>
		/// <param name="x">X screen-coordinate point.</param>
		/// <param name="y">Y screen-coordinate point.</param>
		public Point ScreenToView (int x, int y)
		{
			if (SuperView == null) {
				return new Point (x - Frame.X, y - frame.Y);
			} else {
				var parent = SuperView.ScreenToView (x, y);
				return new Point (parent.X - frame.X, parent.Y - frame.Y);
			}
		}

		/// <summary>
		/// Converts a region in view-relative coordinates to screen-relative coordinates.
		/// </summary>
		internal Rect ViewToScreen (Rect region)
		{
			ViewToScreen (region.X, region.Y, out var x, out var y, clipped: false);
			return new Rect (x, y, region.Width, region.Height);
		}

		// Clips a rectangle in screen coordinates to the dimensions currently available on the screen
		internal Rect ScreenClip (Rect regionScreen)
		{
			var x = regionScreen.X < 0 ? 0 : regionScreen.X;
			var y = regionScreen.Y < 0 ? 0 : regionScreen.Y;
			var w = regionScreen.X + regionScreen.Width >= Driver.Cols ? Driver.Cols - regionScreen.X : regionScreen.Width;
			var h = regionScreen.Y + regionScreen.Height >= Driver.Rows ? Driver.Rows - regionScreen.Y : regionScreen.Height;

			return new Rect (x, y, w, h);
		}

		/// <summary>
		/// Sets the <see cref="ConsoleDriver"/>'s clip region to the current View's <see cref="Bounds"/>.
		/// </summary>
		/// <returns>The existing driver's clip region, which can be then re-applied by setting <c><see cref="Driver"/>.Clip</c> (<see cref="ConsoleDriver.Clip"/>).</returns>
		/// <remarks>
		/// <see cref="Bounds"/> is View-relative.
		/// </remarks>
		public Rect ClipToBounds ()
		{
			return SetClip (Bounds);
		}

		/// <summary>
		/// Sets the clip region to the specified view-relative region.
		/// </summary>
		/// <returns>The previous screen-relative clip region.</returns>
		/// <param name="region">View-relative clip region.</param>
		public Rect SetClip (Rect region)
		{
			var previous = Driver.Clip;
			Driver.Clip = Rect.Intersect (previous, ViewToScreen (region));
			return previous;
		}

		/// <summary>
		/// Draws a frame in the current view, clipped by the boundary of this view
		/// </summary>
		/// <param name="region">View-relative region for the frame to be drawn.</param>
		/// <param name="padding">The padding to add around the outside of the drawn frame.</param>
		/// <param name="fill">If set to <see langword="true"/> it fill will the contents.</param>
		public void DrawFrame (Rect region, int padding = 0, bool fill = false)
		{
			var scrRect = ViewToScreen (region);
			var savedClip = ClipToBounds ();
			Driver.DrawWindowFrame (scrRect, padding + 1, padding + 1, padding + 1, padding + 1, border: true, fill: fill);
			Driver.Clip = savedClip;
		}

		/// <summary>
		/// Utility function to draw strings that contain a hotkey.
		/// </summary>
		/// <param name="text">String to display, the hotkey specifier before a letter flags the next letter as the hotkey.</param>
		/// <param name="hotColor">Hot color.</param>
		/// <param name="normalColor">Normal color.</param>
		/// <remarks>
		/// <para>The hotkey is any character following the hotkey specifier, which is the underscore ('_') character by default.</para>
		/// <para>The hotkey specifier can be changed via <see cref="HotKeySpecifier"/></para>
		/// </remarks>
		public void DrawHotString (ustring text, Attribute hotColor, Attribute normalColor)
		{
			var hotkeySpec = HotKeySpecifier == (Rune)0xffff ? (Rune)'_' : HotKeySpecifier;
			Application.Driver.SetAttribute (normalColor);
			foreach (var rune in text) {
				if (rune == hotkeySpec) {
					Application.Driver.SetAttribute (hotColor);
					continue;
				}
				Application.Driver.AddRune (rune);
				Application.Driver.SetAttribute (normalColor);
			}
		}

		/// <summary>
		/// Utility function to draw strings that contains a hotkey using a <see cref="ColorScheme"/> and the "focused" state.
		/// </summary>
		/// <param name="text">String to display, the underscore before a letter flags the next letter as the hotkey.</param>
		/// <param name="focused">If set to <see langword="true"/> this uses the focused colors from the color scheme, otherwise the regular ones.</param>
		/// <param name="scheme">The color scheme to use.</param>
		public void DrawHotString (ustring text, bool focused, ColorScheme scheme)
		{
			if (focused)
				DrawHotString (text, scheme.HotFocus, scheme.Focus);
			else
				DrawHotString (text, Enabled ? scheme.HotNormal : scheme.Disabled, Enabled ? scheme.Normal : scheme.Disabled);
		}

		/// <summary>
		/// This moves the cursor to the specified column and row in the view.
		/// </summary>
		/// <returns>The move.</returns>
		/// <param name="col">Col.</param>
		/// <param name="row">Row.</param>
		/// <param name="clipped">Whether to clip the result of the ViewToScreen method,
		///  if set to <see langword="true"/>, the col, row values are clamped to the screen (terminal) dimensions (0..TerminalDim-1).</param>
		public void Move (int col, int row, bool clipped = true)
		{
			if (Driver.Rows == 0) {
				return;
			}

			ViewToScreen (col, row, out var rCol, out var rRow, clipped);
			Driver.Move (rCol, rRow);
		}

		/// <summary>
		///   Positions the cursor in the right position based on the currently focused view in the chain.
		/// </summary>
		///    Views that are focusable should override <see cref="PositionCursor"/> to ensure
		///    the cursor is placed in a location that makes sense. Unix terminals do not have
		///    a way of hiding the cursor, so it can be distracting to have the cursor left at
		///    the last focused view. Views should make sure that they place the cursor
		///    in a visually sensible place.
		public virtual void PositionCursor ()
		{
			if (!CanBeVisible (this) || !Enabled) {
				return;
			}

			if (focused == null && SuperView != null) {
				SuperView.EnsureFocus ();
			} else if (focused?.Visible == true && focused?.Enabled == true && focused?.Frame.Width > 0 && focused.Frame.Height > 0) {
				focused.PositionCursor ();
			} else if (focused?.Visible == true && focused?.Enabled == false) {
				focused = null;
			} else if (CanFocus && HasFocus && Visible && Frame.Width > 0 && Frame.Height > 0) {
				Move (TextFormatter.HotKeyPos == -1 ? 0 : TextFormatter.CursorPosition, 0);
			} else {
				Move (frame.X, frame.Y);
			}
		}

		bool hasFocus;

		/// <inheritdoc/>
		public override bool HasFocus => hasFocus;

		void SetHasFocus (bool value, View view, bool force = false)
		{
			if (hasFocus != value || force) {
				hasFocus = value;
				if (value) {
					OnEnter (view);
				} else {
					OnLeave (view);
				}
				SetNeedsDisplay ();
			}

			// Remove focus down the chain of subviews if focus is removed
			if (!value && focused != null) {
				var f = focused;
				f.OnLeave (view);
				f.SetHasFocus (false, view);
				focused = null;
			}
		}

		/// <summary>
		/// Defines the event arguments for <see cref="SetFocus(View)"/>
		/// </summary>
		public class FocusEventArgs : EventArgs {
			/// <summary>
			/// Constructs.
			/// </summary>
			/// <param name="view">The view that gets or loses focus.</param>
			public FocusEventArgs (View view) { View = view; }
			/// <summary>
			/// Indicates if the current focus event has already been processed and the driver should stop notifying any other event subscriber.
			/// Its important to set this value to true specially when updating any View's layout from inside the subscriber method.
			/// </summary>
			public bool Handled { get; set; }
			/// <summary>
			/// Indicates the current view that gets or loses focus.
			/// </summary>
			public View View { get; set; }
		}

		/// <summary>
		/// Method invoked when a subview is being added to this view.
		/// </summary>
		/// <param name="view">The subview being added.</param>
		public virtual void OnAdded (View view)
		{
			view.IsAdded = true;
			view.x = view.x ?? view.frame.X;
			view.y = view.y ?? view.frame.Y;
			view.width = view.width ?? view.frame.Width;
			view.height = view.height ?? view.frame.Height;

			view.Added?.Invoke (this);
		}

		/// <summary>
		/// Method invoked when a subview is being removed from this view.
		/// </summary>
		/// <param name="view">The subview being removed.</param>
		public virtual void OnRemoved (View view)
		{
			view.IsAdded = false;
			view.Removed?.Invoke (this);
		}

		/// <inheritdoc/>
		public override bool OnEnter (View view)
		{
			var args = new FocusEventArgs (view);
			Enter?.Invoke (args);
			if (args.Handled)
				return true;
			if (base.OnEnter (view))
				return true;

			return false;
		}

		/// <inheritdoc/>
		public override bool OnLeave (View view)
		{
			var args = new FocusEventArgs (view);
			Leave?.Invoke (args);
			if (args.Handled)
				return true;
			if (base.OnLeave (view))
				return true;

			return false;
		}

		/// <summary>
		/// Returns the currently focused view inside this view, or null if nothing is focused.
		/// </summary>
		/// <value>The focused.</value>
		public View Focused => focused;

		/// <summary>
		/// Returns the most focused view in the chain of subviews (the leaf view that has the focus).
		/// </summary>
		/// <value>The most focused View.</value>
		public View MostFocused {
			get {
				if (Focused == null)
					return null;
				var most = Focused.MostFocused;
				if (most != null)
					return most;
				return Focused;
			}
		}

		ColorScheme colorScheme;

		/// <summary>
		/// The color scheme for this view, if it is not defined, it returns the <see cref="SuperView"/>'s
		/// color scheme.
		/// </summary>
		public virtual ColorScheme ColorScheme {
			get {
				if (colorScheme == null) {
					return SuperView?.ColorScheme;
				}
				return colorScheme;
			}
			set {
				if (colorScheme != value) {
					colorScheme = value;
					SetNeedsDisplay ();
				}
			}
		}

		/// <summary>
		/// Displays the specified character in the specified column and row of the View.
		/// </summary>
		/// <param name="col">Column (view-relative).</param>
		/// <param name="row">Row (view-relative).</param>
		/// <param name="ch">Ch.</param>
		public void AddRune (int col, int row, Rune ch)
		{
			if (row < 0 || col < 0)
				return;
			if (row > frame.Height - 1 || col > frame.Width - 1)
				return;
			Move (col, row);
			Driver.AddRune (ch);
		}

		/// <summary>
		/// Removes the <see cref="SetNeedsDisplay()"/> and the <see cref="ChildNeedsDisplay"/> setting on this view.
		/// </summary>
		protected void ClearNeedsDisplay ()
		{
			NeedDisplay = Rect.Empty;
			ChildNeedsDisplay = false;
		}

		/// <summary>
		/// Redraws this view and its subviews; only redraws the views that have been flagged for a re-display.
		/// </summary>
		/// <param name="bounds">The bounds (view-relative region) to redraw.</param>
		/// <remarks>
		/// <para>
		///    Always use <see cref="Bounds"/> (view-relative) when calling <see cref="Redraw(Rect)"/>, NOT <see cref="Frame"/> (superview-relative).
		/// </para>
		/// <para>
		///    Views should set the color that they want to use on entry, as otherwise this will inherit
		///    the last color that was set globally on the driver.
		/// </para>
		/// <para>
		///    Overrides of <see cref="Redraw"/> must ensure they do not set <c>Driver.Clip</c> to a clip region
		///    larger than the <ref name="bounds"/> parameter, as this will cause the driver to clip the entire region.
		/// </para>
		/// </remarks>
		public virtual void Redraw (Rect bounds)
		{
			if (!CanBeVisible (this)) {
				return;
			}

			var clipRect = new Rect (Point.Empty, frame.Size);

			if (ColorScheme != null) {
				Driver.SetAttribute (HasFocus ? GetFocusColor () : GetNormalColor ());
			}

			var boundsAdjustedForBorder = Bounds;
			if (!IgnoreBorderPropertyOnRedraw && Border != null) {
				Border.DrawContent (this);
<<<<<<< HEAD
				boundsAdjustedForBorder = new Rect (bounds.X + 1, bounds.Y + 1, Math.Max (0, bounds.Width - 2), Math.Max(0, bounds.Height - 2));
=======
				boundsAdjustedForBorder = Bounds;// new Rect (bounds.X + 1, bounds.Y + 1, Math.Max (bounds.Width, bounds.Width - 2), Math.Max (bounds.Height, bounds.Height - 2));
>>>>>>> 7fbece9d
			} else if (ustring.IsNullOrEmpty (TextFormatter.Text) &&
				(GetType ().IsNestedPublic && !IsOverridden (this, "Redraw") || GetType ().Name == "View") &&
				(!NeedDisplay.IsEmpty || ChildNeedsDisplay || LayoutNeeded)) {

				Clear ();
				SetChildNeedsDisplay ();
			}

			if (!ustring.IsNullOrEmpty (TextFormatter.Text)) {
				Rect containerBounds = GetContainerBounds ();
				Clear (ViewToScreen (GetNeedDisplay (containerBounds)));
				SetChildNeedsDisplay ();
				// Draw any Text
				if (TextFormatter != null) {
					TextFormatter.NeedsFormat = true;
				}
				TextFormatter?.Draw (ViewToScreen (boundsAdjustedForBorder), HasFocus ? ColorScheme.Focus : GetNormalColor (),
				    HasFocus ? ColorScheme.HotFocus : Enabled ? ColorScheme.HotNormal : ColorScheme.Disabled,
				    containerBounds);
			}

			// Invoke DrawContentEvent
			OnDrawContent (boundsAdjustedForBorder);

			if (subviews != null) {
				foreach (var view in subviews) {
					if (!view.NeedDisplay.IsEmpty || view.ChildNeedsDisplay || view.LayoutNeeded) {
						if (view.Frame.IntersectsWith (clipRect) && (view.Frame.IntersectsWith (boundsAdjustedForBorder) || boundsAdjustedForBorder.X < 0 || bounds.Y < 0)) {
<<<<<<< HEAD
							if (view.LayoutNeeded)
=======
							if (view.LayoutNeeded) {
>>>>>>> 7fbece9d
								view.LayoutSubviews ();
							}

							// Draw the subview
							// Use the view's bounds (view-relative; Location will always be (0,0)
							if (view.Visible && view.Frame.Width > 0 && view.Frame.Height > 0) {
								var rect = view.Bounds;
								view.OnDrawContent (rect);
								view.Redraw (rect);
								view.OnDrawContentComplete (rect);
							}
						}
						view.NeedDisplay = Rect.Empty;
						view.ChildNeedsDisplay = false;
					}
				}
			}

			// Invoke DrawContentCompleteEvent
			OnDrawContentComplete (boundsAdjustedForBorder);

			ClearLayoutNeeded ();
			ClearNeedsDisplay ();
		}

		Rect GetNeedDisplay (Rect containerBounds)
		{
			Rect rect = NeedDisplay;
			if (!containerBounds.IsEmpty) {
				rect.Width = Math.Min (NeedDisplay.Width, containerBounds.Width);
				rect.Height = Math.Min (NeedDisplay.Height, containerBounds.Height);
			}

			return rect;
		}

		Rect GetContainerBounds ()
		{
			var containerBounds = SuperView == null ? default : SuperView.ViewToScreen (SuperView.Bounds);
			var driverClip = Driver == null ? Rect.Empty : Driver.Clip;
			containerBounds.X = Math.Max (containerBounds.X, driverClip.X);
			containerBounds.Y = Math.Max (containerBounds.Y, driverClip.Y);
			var lenOffset = (driverClip.X + driverClip.Width) - (containerBounds.X + containerBounds.Width);
			if (containerBounds.X + containerBounds.Width > driverClip.X + driverClip.Width) {
				containerBounds.Width = Math.Max (containerBounds.Width + lenOffset, 0);
			} else {
				containerBounds.Width = Math.Min (containerBounds.Width, driverClip.Width);
			}
			lenOffset = (driverClip.Y + driverClip.Height) - (containerBounds.Y + containerBounds.Height);
			if (containerBounds.Y + containerBounds.Height > driverClip.Y + driverClip.Height) {
				containerBounds.Height = Math.Max (containerBounds.Height + lenOffset, 0);
			} else {
				containerBounds.Height = Math.Min (containerBounds.Height, driverClip.Height);
			}
			return containerBounds;
		}

		/// <summary>
		/// Event invoked when the content area of the View is to be drawn.
		/// </summary>
		/// <remarks>
		/// <para>
		/// Will be invoked before any subviews added with <see cref="Add(View)"/> have been drawn.
		/// </para>
		/// <para>
		/// Rect provides the view-relative rectangle describing the currently visible viewport into the <see cref="View"/>.
		/// </para>
		/// </remarks>
		public event Action<Rect> DrawContent;

		/// <summary>
		/// Enables overrides to draw infinitely scrolled content and/or a background behind added controls. 
		/// </summary>
		/// <param name="viewport">The view-relative rectangle describing the currently visible viewport into the <see cref="View"/></param>
		/// <remarks>
		/// This method will be called before any subviews added with <see cref="Add(View)"/> have been drawn. 
		/// </remarks>
		public virtual void OnDrawContent (Rect viewport)
		{
			DrawContent?.Invoke (viewport);
		}

		/// <summary>
		/// Event invoked when the content area of the View is completed drawing.
		/// </summary>
		/// <remarks>
		/// <para>
		/// Will be invoked after any subviews removed with <see cref="Remove(View)"/> have been completed drawing.
		/// </para>
		/// <para>
		/// Rect provides the view-relative rectangle describing the currently visible viewport into the <see cref="View"/>.
		/// </para>
		/// </remarks>
		public event Action<Rect> DrawContentComplete;

		/// <summary>
		/// Enables overrides after completed drawing infinitely scrolled content and/or a background behind removed controls.
		/// </summary>
		/// <param name="viewport">The view-relative rectangle describing the currently visible viewport into the <see cref="View"/></param>
		/// <remarks>
		/// This method will be called after any subviews removed with <see cref="Remove(View)"/> have been completed drawing.
		/// </remarks>
		public virtual void OnDrawContentComplete (Rect viewport)
		{
			DrawContentComplete?.Invoke (viewport);
		}

		/// <summary>
		/// Causes the specified subview to have focus.
		/// </summary>
		/// <param name="view">View.</param>
		void SetFocus (View view)
		{
			if (view == null)
				return;
			//Console.WriteLine ($"Request to focus {view}");
			if (!view.CanFocus || !view.Visible || !view.Enabled)
				return;
			if (focused?.hasFocus == true && focused == view)
				return;

			// Make sure that this view is a subview
			View c;
			for (c = view.container; c != null; c = c.container)
				if (c == this)
					break;
			if (c == null)
				throw new ArgumentException ("the specified view is not part of the hierarchy of this view");

			if (focused != null)
				focused.SetHasFocus (false, view);

			var f = focused;
			focused = view;
			focused.SetHasFocus (true, f);
			focused.EnsureFocus ();

			// Send focus upwards
			SuperView?.SetFocus (this);
		}

		/// <summary>
		/// Causes the specified view and the entire parent hierarchy to have the focused order updated.
		/// </summary>
		public void SetFocus ()
		{
			if (!CanBeVisible (this) || !Enabled) {
				if (HasFocus) {
					SetHasFocus (false, this);
				}
				return;
			}

			SuperView?.SetFocus (this);
		}

		/// <summary>
		/// Defines the event arguments for <see cref="KeyEvent"/>
		/// </summary>
		public class KeyEventEventArgs : EventArgs {
			/// <summary>
			/// Constructs.
			/// </summary>
			/// <param name="ke"></param>
			public KeyEventEventArgs (KeyEvent ke) => KeyEvent = ke;
			/// <summary>
			/// The <see cref="KeyEvent"/> for the event.
			/// </summary>
			public KeyEvent KeyEvent { get; set; }
			/// <summary>
			/// Indicates if the current Key event has already been processed and the driver should stop notifying any other event subscriber.
			/// Its important to set this value to true specially when updating any View's layout from inside the subscriber method.
			/// </summary>
			public bool Handled { get; set; } = false;
		}

		/// <summary>
		/// Invoked when a character key is pressed and occurs after the key up event.
		/// </summary>
		public event Action<KeyEventEventArgs> KeyPress;

		/// <inheritdoc/>
		public override bool ProcessKey (KeyEvent keyEvent)
		{
			if (!Enabled) {
				return false;
			}

			var args = new KeyEventEventArgs (keyEvent);
			KeyPress?.Invoke (args);
			if (args.Handled)
				return true;
			if (Focused?.Enabled == true) {
				Focused?.KeyPress?.Invoke (args);
				if (args.Handled)
					return true;
			}

			return Focused?.Enabled == true && Focused?.ProcessKey (keyEvent) == true;
		}

		/// <summary>
		/// Invokes any binding that is registered on this <see cref="View"/>
		/// and matches the <paramref name="keyEvent"/>
		/// </summary>
		/// <param name="keyEvent">The key event passed.</param>
		protected bool? InvokeKeybindings (KeyEvent keyEvent)
		{
			bool? toReturn = null;

			if (KeyBindings.ContainsKey (keyEvent.Key)) {

				foreach (var command in KeyBindings [keyEvent.Key]) {

					if (!CommandImplementations.ContainsKey (command)) {
						throw new NotSupportedException ($"A KeyBinding was set up for the command {command} ({keyEvent.Key}) but that command is not supported by this View ({GetType ().Name})");
					}

					// each command has its own return value
					var thisReturn = CommandImplementations [command] ();

					// if we haven't got anything yet, the current command result should be used
					if (toReturn == null) {
						toReturn = thisReturn;
					}

					// if ever see a true then that's what we will return
					if (thisReturn ?? false) {
						toReturn = true;
					}
				}
			}

			return toReturn;
		}


		/// <summary>
		/// <para>Adds a new key combination that will trigger the given <paramref name="command"/>
		/// (if supported by the View - see <see cref="GetSupportedCommands"/>)
		/// </para>
		/// <para>If the key is already bound to a different <see cref="Command"/> it will be
		/// rebound to this one</para>
		/// <remarks>Commands are only ever applied to the current <see cref="View"/>(i.e. this feature
		/// cannot be used to switch focus to another view and perform multiple commands there) </remarks>
		/// </summary>
		/// <param name="key"></param>
		/// <param name="command">The command(s) to run on the <see cref="View"/> when <paramref name="key"/> is pressed.
		/// When specifying multiple commands, all commands will be applied in sequence. The bound <paramref name="key"/> strike
		/// will be consumed if any took effect.</param>
		public void AddKeyBinding (Key key, params Command [] command)
		{
			if (command.Length == 0) {
				throw new ArgumentException ("At least one command must be specified", nameof (command));
			}

			if (KeyBindings.ContainsKey (key)) {
				KeyBindings [key] = command;
			} else {
				KeyBindings.Add (key, command);
			}
		}

		/// <summary>
		/// Replaces a key combination already bound to <see cref="Command"/>.
		/// </summary>
		/// <param name="fromKey">The key to be replaced.</param>
		/// <param name="toKey">The new key to be used.</param>
		protected void ReplaceKeyBinding (Key fromKey, Key toKey)
		{
			if (KeyBindings.ContainsKey (fromKey)) {
				var value = KeyBindings [fromKey];
				KeyBindings.Remove (fromKey);
				KeyBindings [toKey] = value;
			}
		}

		/// <summary>
		/// Checks if the key binding already exists.
		/// </summary>
		/// <param name="key">The key to check.</param>
		/// <returns><see langword="true"/> If the key already exist, <see langword="false"/> otherwise.</returns>
		public bool ContainsKeyBinding (Key key)
		{
			return KeyBindings.ContainsKey (key);
		}

		/// <summary>
		/// Removes all bound keys from the View and resets the default bindings.
		/// </summary>
		public void ClearKeybindings ()
		{
			KeyBindings.Clear ();
		}

		/// <summary>
		/// Clears the existing keybinding (if any) for the given <paramref name="key"/>.
		/// </summary>
		/// <param name="key"></param>
		public void ClearKeybinding (Key key)
		{
			KeyBindings.Remove (key);
		}

		/// <summary>
		/// Removes all key bindings that trigger the given command. Views can have multiple different
		/// keys bound to the same command and this method will clear all of them.
		/// </summary>
		/// <param name="command"></param>
		public void ClearKeybinding (params Command [] command)
		{
			foreach (var kvp in KeyBindings.Where (kvp => kvp.Value.SequenceEqual (command)).ToArray ()) {
				KeyBindings.Remove (kvp.Key);
			}
		}

		/// <summary>
		/// <para>States that the given <see cref="View"/> supports a given <paramref name="command"/>
		/// and what <paramref name="f"/> to perform to make that command happen
		/// </para>
		/// <para>If the <paramref name="command"/> already has an implementation the <paramref name="f"/>
		/// will replace the old one</para>
		/// </summary>
		/// <param name="command">The command.</param>
		/// <param name="f">The function.</param>
		protected void AddCommand (Command command, Func<bool?> f)
		{
			// if there is already an implementation of this command
			if (CommandImplementations.ContainsKey (command)) {
				// replace that implementation
				CommandImplementations [command] = f;
			} else {
				// else record how to perform the action (this should be the normal case)
				CommandImplementations.Add (command, f);
			}
		}

		/// <summary>
		/// Returns all commands that are supported by this <see cref="View"/>.
		/// </summary>
		/// <returns></returns>
		public IEnumerable<Command> GetSupportedCommands ()
		{
			return CommandImplementations.Keys;
		}

		/// <summary>
		/// Gets the key used by a command.
		/// </summary>
		/// <param name="command">The command to search.</param>
		/// <returns>The <see cref="Key"/> used by a <see cref="Command"/></returns>
		public Key GetKeyFromCommand (params Command [] command)
		{
			return KeyBindings.First (kb => kb.Value.SequenceEqual (command)).Key;
		}

		/// <inheritdoc/>
		public override bool ProcessHotKey (KeyEvent keyEvent)
		{
			if (!Enabled) {
				return false;
			}

			var args = new KeyEventEventArgs (keyEvent);
			if (MostFocused?.Enabled == true) {
				MostFocused?.KeyPress?.Invoke (args);
				if (args.Handled)
					return true;
			}
			if (MostFocused?.Enabled == true && MostFocused?.ProcessKey (keyEvent) == true)
				return true;
			if (subviews == null || subviews.Count == 0)
				return false;

			foreach (var view in subviews)
				if (view.Enabled && view.ProcessHotKey (keyEvent))
					return true;
			return false;
		}

		/// <inheritdoc/>
		public override bool ProcessColdKey (KeyEvent keyEvent)
		{
			if (!Enabled) {
				return false;
			}

			var args = new KeyEventEventArgs (keyEvent);
			KeyPress?.Invoke (args);
			if (args.Handled)
				return true;
			if (MostFocused?.Enabled == true) {
				MostFocused?.KeyPress?.Invoke (args);
				if (args.Handled)
					return true;
			}
			if (MostFocused?.Enabled == true && MostFocused?.ProcessKey (keyEvent) == true)
				return true;
			if (subviews == null || subviews.Count == 0)
				return false;

			foreach (var view in subviews)
				if (view.Enabled && view.ProcessColdKey (keyEvent))
					return true;
			return false;
		}

		/// <summary>
		/// Invoked when a key is pressed.
		/// </summary>
		public event Action<KeyEventEventArgs> KeyDown;

		/// <inheritdoc/>
		public override bool OnKeyDown (KeyEvent keyEvent)
		{
			if (!Enabled) {
				return false;
			}

			var args = new KeyEventEventArgs (keyEvent);
			KeyDown?.Invoke (args);
			if (args.Handled) {
				return true;
			}
			if (Focused?.Enabled == true) {
				Focused.KeyDown?.Invoke (args);
				if (args.Handled) {
					return true;
				}
				if (Focused?.OnKeyDown (keyEvent) == true) {
					return true;
				}
			}

			return false;
		}

		/// <summary>
		/// Invoked when a key is released.
		/// </summary>
		public event Action<KeyEventEventArgs> KeyUp;

		/// <inheritdoc/>
		public override bool OnKeyUp (KeyEvent keyEvent)
		{
			if (!Enabled) {
				return false;
			}

			var args = new KeyEventEventArgs (keyEvent);
			KeyUp?.Invoke (args);
			if (args.Handled) {
				return true;
			}
			if (Focused?.Enabled == true) {
				Focused.KeyUp?.Invoke (args);
				if (args.Handled) {
					return true;
				}
				if (Focused?.OnKeyUp (keyEvent) == true) {
					return true;
				}
			}

			return false;
		}

		/// <summary>
		/// Finds the first view in the hierarchy that wants to get the focus if nothing is currently focused, otherwise, does nothing.
		/// </summary>
		public void EnsureFocus ()
		{
			if (focused == null && subviews?.Count > 0) {
				if (FocusDirection == Direction.Forward) {
					FocusFirst ();
				} else {
					FocusLast ();
				}
			}
		}

		/// <summary>
		/// Focuses the first focusable subview if one exists.
		/// </summary>
		public void FocusFirst ()
		{
			if (!CanBeVisible (this)) {
				return;
			}

			if (tabIndexes == null) {
				SuperView?.SetFocus (this);
				return;
			}

			foreach (var view in tabIndexes) {
				if (view.CanFocus && view.tabStop && view.Visible && view.Enabled) {
					SetFocus (view);
					return;
				}
			}
		}

		/// <summary>
		/// Focuses the last focusable subview if one exists.
		/// </summary>
		public void FocusLast ()
		{
			if (!CanBeVisible (this)) {
				return;
			}

			if (tabIndexes == null) {
				SuperView?.SetFocus (this);
				return;
			}

			for (var i = tabIndexes.Count; i > 0;) {
				i--;

				var v = tabIndexes [i];
				if (v.CanFocus && v.tabStop && v.Visible && v.Enabled) {
					SetFocus (v);
					return;
				}
			}
		}

		/// <summary>
		/// Focuses the previous view.
		/// </summary>
		/// <returns><see langword="true"/> if previous was focused, <see langword="false"/> otherwise.</returns>
		public bool FocusPrev ()
		{
			if (!CanBeVisible (this)) {
				return false;
			}

			FocusDirection = Direction.Backward;
			if (tabIndexes == null || tabIndexes.Count == 0)
				return false;

			if (focused == null) {
				FocusLast ();
				return focused != null;
			}

			var focusedIdx = -1;
			for (var i = tabIndexes.Count; i > 0;) {
				i--;
				var w = tabIndexes [i];

				if (w.HasFocus) {
					if (w.FocusPrev ())
						return true;
					focusedIdx = i;
					continue;
				}
				if (w.CanFocus && focusedIdx != -1 && w.tabStop && w.Visible && w.Enabled) {
					focused.SetHasFocus (false, w);

					if (w.CanFocus && w.tabStop && w.Visible && w.Enabled)
						w.FocusLast ();

					SetFocus (w);
					return true;
				}
			}
			if (focused != null) {
				focused.SetHasFocus (false, this);
				focused = null;
			}
			return false;
		}

		/// <summary>
		/// Focuses the next view.
		/// </summary>
		/// <returns><see langword="true"/> if next was focused, <see langword="false"/> otherwise.</returns>
		public bool FocusNext ()
		{
			if (!CanBeVisible (this)) {
				return false;
			}

			FocusDirection = Direction.Forward;
			if (tabIndexes == null || tabIndexes.Count == 0)
				return false;

			if (focused == null) {
				FocusFirst ();
				return focused != null;
			}
			var n = tabIndexes.Count;
			var focusedIdx = -1;
			for (var i = 0; i < n; i++) {
				var w = tabIndexes [i];

				if (w.HasFocus) {
					if (w.FocusNext ())
						return true;
					focusedIdx = i;
					continue;
				}
				if (w.CanFocus && focusedIdx != -1 && w.tabStop && w.Visible && w.Enabled) {
					focused.SetHasFocus (false, w);

					if (w.CanFocus && w.tabStop && w.Visible && w.Enabled)
						w.FocusFirst ();

					SetFocus (w);
					return true;
				}
			}
			if (focused != null) {
				focused.SetHasFocus (false, this);
				focused = null;
			}
			return false;
		}

		View GetMostFocused (View view)
		{
			if (view == null) {
				return null;
			}

			return view.focused != null ? GetMostFocused (view.focused) : view;
		}

		/// <summary>
		/// Sets the View's <see cref="Frame"/> to the frame-relative coordinates if its container. The
		/// container size and location are specified by <paramref name="superviewFrame"/> and are relative to the
		/// View's superview.
		/// </summary>
		/// <param name="superviewFrame">The supserview-relative rectangle describing View's container (nominally the 
		/// same as <c>this.SuperView.Frame</c>).</param>
		internal void SetRelativeLayout (Rect superviewFrame)
		{
			int newX, newW, newY, newH;
			var autosize = Size.Empty;

			if (AutoSize) {
				// Note this is global to this function and used as such within the local functions defined
				// below. In v2 AutoSize will be re-factored to not need to be dealt with in this function.
				autosize = GetAutoSize ();
			}

			// Returns the new dimension (width or height) and location (x or y) for the View given
			//   the superview's Frame.X or Frame.Y
			//   the superview's width or height
			//   the current Pos (View.X or View.Y)
			//   the current Dim (View.Width or View.Height)
			(int newLocation, int newDimension) GetNewLocationAndDimension (int superviewLocation, int superviewDimension, Pos pos, Dim dim, int autosizeDimension)
			{
				int newDimension, newLocation;

				switch (pos) {
				case Pos.PosCenter:
					if (dim == null) {
						newDimension = AutoSize ? autosizeDimension : superviewDimension;
					} else {
						newDimension = dim.Anchor (superviewDimension);
						newDimension = AutoSize && autosizeDimension > newDimension ? autosizeDimension : newDimension;
					}
					newLocation = pos.Anchor (superviewDimension - newDimension);
					break;

				case Pos.PosCombine:
					var combine = pos as Pos.PosCombine;
					int left, right;
					(left, newDimension) = GetNewLocationAndDimension (superviewLocation, superviewDimension, combine.left, dim, autosizeDimension);
					(right, newDimension) = GetNewLocationAndDimension (superviewLocation, superviewDimension, combine.right, dim, autosizeDimension);
					if (combine.add) {
						newLocation = left + right;
					} else {
						newLocation = left - right;
					}
					newDimension = Math.Max (CalculateNewDimension (dim, newLocation, superviewDimension, autosizeDimension), 0);
					break;

				case Pos.PosAbsolute:
				case Pos.PosAnchorEnd:
				case Pos.PosFactor:
				case Pos.PosFunc:
				case Pos.PosView:
				default:
					newLocation = pos?.Anchor (superviewDimension) ?? 0;
					newDimension = Math.Max (CalculateNewDimension (dim, newLocation, superviewDimension, autosizeDimension), 0);
					break;
				}
				return (newLocation, newDimension);
			}

			// Recursively calculates the new dimension (width or height) of the given Dim given:
			//   the current location (x or y)
			//   the current dimennsion (width or height)
			int CalculateNewDimension (Dim d, int location, int dimension, int autosize)
			{
				int newDimension;
				switch (d) {
				case null:
					newDimension = AutoSize ? autosize : dimension;
					break;
				case Dim.DimCombine combine:
					int leftNewDim = CalculateNewDimension (combine.left, location, dimension, autosize);
					int rightNewDim = CalculateNewDimension (combine.right, location, dimension, autosize);
					if (combine.add) {
						newDimension = leftNewDim + rightNewDim;
					} else {
						newDimension = leftNewDim - rightNewDim;
					}
					newDimension = AutoSize && autosize > newDimension ? autosize : newDimension;
					break;
					
				case Dim.DimFactor factor when !factor.IsFromRemaining ():
					newDimension = d.Anchor (dimension);
					newDimension = AutoSize && autosize > newDimension ? autosize : newDimension;
					break;
					
				case Dim.DimFill:
				default:
					newDimension = Math.Max (d.Anchor (dimension - location), 0);
					newDimension = AutoSize && autosize > newDimension ? autosize : newDimension;
					break;
				}

				return newDimension;
			}


			// horiztonal
			(newX, newW) = GetNewLocationAndDimension (superviewFrame.X, superviewFrame.Width, x, Width, autosize.Width);

			// vertical
			(newY, newH) = GetNewLocationAndDimension (superviewFrame.Y, superviewFrame.Height, y, Height, autosize.Height);

			var r = new Rect (newX, newY, newW, newH);
			if (Frame != r) {
				Frame = r;
				if (!SetMinWidthHeight ()) {
					TextFormatter.Size = GetBoundsTextFormatterSize ();
				}
			}
		}

		/// <summary>
		/// Event arguments for the <see cref="LayoutComplete"/> event.
		/// </summary>
		public class LayoutEventArgs : EventArgs {
			/// <summary>
			/// The view-relative bounds of the <see cref="View"/> before it was laid out.
			/// </summary>
			public Rect OldBounds { get; set; }
		}

		/// <summary>
		/// Fired after the View's <see cref="LayoutSubviews"/> method has completed. 
		/// </summary>
		/// <remarks>
		/// Subscribe to this event to perform tasks when the <see cref="View"/> has been resized or the layout has otherwise changed.
		/// </remarks>
		public event Action<LayoutEventArgs> LayoutStarted;

		/// <summary>
		/// Raises the <see cref="LayoutStarted"/> event. Called from  <see cref="LayoutSubviews"/> before any subviews have been laid out.
		/// </summary>
		internal virtual void OnLayoutStarted (LayoutEventArgs args)
		{
			LayoutStarted?.Invoke (args);
		}

		/// <summary>
		/// Fired after the View's <see cref="LayoutSubviews"/> method has completed. 
		/// </summary>
		/// <remarks>
		/// Subscribe to this event to perform tasks when the <see cref="View"/> has been resized or the layout has otherwise changed.
		/// </remarks>
		public event Action<LayoutEventArgs> LayoutComplete;

		/// <summary>
		/// Event called only once when the <see cref="View"/> is being initialized for the first time.
		/// Allows configurations and assignments to be performed before the <see cref="View"/> being shown.
		/// This derived from <see cref="ISupportInitializeNotification"/> to allow notify all the views that are being initialized.
		/// </summary>
		public event EventHandler Initialized;

		/// <summary>
		/// Raises the <see cref="LayoutComplete"/> event. Called from  <see cref="LayoutSubviews"/> before all sub-views have been laid out.
		/// </summary>
		internal virtual void OnLayoutComplete (LayoutEventArgs args)
		{
			LayoutComplete?.Invoke (args);
		}

		internal void CollectPos (Pos pos, View from, ref HashSet<View> nNodes, ref HashSet<(View, View)> nEdges)
		{
			switch (pos) {
			case Pos.PosView pv:
				if (pv.Target != this) {
					nEdges.Add ((pv.Target, from));
				}
				foreach (var v in from.InternalSubviews) {
					CollectAll (v, ref nNodes, ref nEdges);
				}
				return;
			case Pos.PosCombine pc:
				foreach (var v in from.InternalSubviews) {
					CollectPos (pc.left, from, ref nNodes, ref nEdges);
					CollectPos (pc.right, from, ref nNodes, ref nEdges);
				}
				break;
			}
		}

		internal void CollectDim (Dim dim, View from, ref HashSet<View> nNodes, ref HashSet<(View, View)> nEdges)
		{
			switch (dim) {
			case Dim.DimView dv:
				if (dv.Target != this) {
					nEdges.Add ((dv.Target, from));
				}
				foreach (var v in from.InternalSubviews) {
					CollectAll (v, ref nNodes, ref nEdges);
				}
				return;
			case Dim.DimCombine dc:
				foreach (var v in from.InternalSubviews) {
					CollectDim (dc.left, from, ref nNodes, ref nEdges);
					CollectDim (dc.right, from, ref nNodes, ref nEdges);
				}
				break;
			}
		}

		internal void CollectAll (View from, ref HashSet<View> nNodes, ref HashSet<(View, View)> nEdges)
		{
			foreach (var v in from.InternalSubviews) {
				nNodes.Add (v);
				if (v.layoutStyle != LayoutStyle.Computed) {
					continue;
				}
				CollectPos (v.X, v, ref nNodes, ref nEdges);
				CollectPos (v.Y, v, ref nNodes, ref nEdges);
				CollectDim (v.Width, v, ref nNodes, ref nEdges);
				CollectDim (v.Height, v, ref nNodes, ref nEdges);
			}
		}

		// https://en.wikipedia.org/wiki/Topological_sorting
		internal static List<View> TopologicalSort (View superView, IEnumerable<View> nodes, ICollection<(View From, View To)> edges)
		{
			var result = new List<View> ();

			// Set of all nodes with no incoming edges
			var noEdgeNodes = new HashSet<View> (nodes.Where (n => edges.All (e => !e.To.Equals (n))));

			while (noEdgeNodes.Any ()) {
				//  remove a node n from S
				var n = noEdgeNodes.First ();
				noEdgeNodes.Remove (n);

				// add n to tail of L
				if (n != superView)
					result.Add (n);

				// for each node m with an edge e from n to m do
				foreach (var e in edges.Where (e => e.From.Equals (n)).ToArray ()) {
					var m = e.To;

					// remove edge e from the graph
					edges.Remove (e);

					// if m has no other incoming edges then
					if (edges.All (me => !me.To.Equals (m)) && m != superView) {
						// insert m into S
						noEdgeNodes.Add (m);
					}
				}
			}

			if (edges.Any ()) {
				(var from, var to) = edges.First ();
				if (from != Application.Top) {
					if (!ReferenceEquals (from, to)) {
						throw new InvalidOperationException ($"TopologicalSort (for Pos/Dim) cannot find {from} linked with {to}. Did you forget to add it to {superView}?");
					} else {
						throw new InvalidOperationException ("TopologicalSort encountered a recursive cycle in the relative Pos/Dim in the views of " + superView);
					}
				}
			}
			// return L (a topologically sorted order)
			return result;
		} // TopologicalSort
		
		
		/// <summary>
		/// Invoked when a view starts executing or when the dimensions of the view have changed, for example in
		/// response to the container view or terminal resizing.
		/// </summary>
		/// <remarks>
		/// Calls <see cref="OnLayoutComplete"/> (which raises the <see cref="LayoutComplete"/> event) before it returns.
		/// </remarks>
		public virtual void LayoutSubviews ()
		{
			if (!LayoutNeeded) {
				return;
			}

			var oldBounds = Bounds;
			OnLayoutStarted (new LayoutEventArgs () { OldBounds = oldBounds });

			TextFormatter.Size = GetBoundsTextFormatterSize ();

			// Sort out the dependencies of the X, Y, Width, Height properties
			var nodes = new HashSet<View> ();
			var edges = new HashSet<(View, View)> ();
			CollectAll (this, ref nodes, ref edges);
			var ordered = View.TopologicalSort (SuperView, nodes, edges);
			foreach (var v in ordered) {
				if (v.LayoutStyle == LayoutStyle.Computed) {
					v.SetRelativeLayout (Frame);
				}

				v.LayoutSubviews ();
				v.LayoutNeeded = false;
			}

			// If our SuperView is Application.Top and the layoutstyle is Computed it's a special-cass.
			// Use SetRelativeaLayout with the Frame of the Application.Top
			if (SuperView != null && SuperView == Application.Top && LayoutNeeded
			    && ordered.Count == 0 && LayoutStyle == LayoutStyle.Computed) {
				Debug.Assert (Application.Top.Frame.Location == Point.Empty);
				SetRelativeLayout (Application.Top.Frame);
			}

			LayoutNeeded = false;

			OnLayoutComplete (new LayoutEventArgs () { OldBounds = oldBounds });
		}

		ustring text;

		/// <summary>
		///   The text displayed by the <see cref="View"/>.
		/// </summary>
		/// <remarks>
		/// <para>
		///  If provided, the text will be drawn before any subviews are drawn.
		/// </para>
		/// <para>
		///  The text will be drawn starting at the view origin (0, 0) and will be formatted according
		///  to the <see cref="TextAlignment"/> property. If the view's height is greater than 1, the
		///  text will word-wrap to additional lines if it does not fit horizontally. If the view's height
		///  is 1, the text will be clipped.
		/// </para>
		/// <para>
		///  Set the <see cref="HotKeySpecifier"/> to enable hotkey support. To disable hotkey support set <see cref="HotKeySpecifier"/> to
		///  <c>(Rune)0xffff</c>.
		/// </para>
		/// </remarks>
		public virtual ustring Text {
			get => text;
			set {
				text = value;
				SetHotKey ();
				UpdateTextFormatterText ();
				ProcessResizeView ();
			}
		}

		/// <summary>
		/// Gets or sets a flag that determines whether the View will be automatically resized to fit the <see cref="Text"/>.
		/// The default is <see langword="false"/>. Set to <see langword="true"/> to turn on AutoSize. If <see cref="AutoSize"/> is <see langword="true"/> the <see cref="Width"/>
		/// and <see cref="Height"/> will always be used if the text size is lower. If the text size is higher the bounds will
		/// be resized to fit it.
		/// In addition, if <see cref="ForceValidatePosDim"/> is <see langword="true"/> the new values of <see cref="Width"/> and
		/// <see cref="Height"/> must be of the same types of the existing one to avoid breaking the <see cref="Dim"/> settings.
		/// </summary>
		public virtual bool AutoSize {
			get => autoSize;
			set {
				var v = ResizeView (value);
				TextFormatter.AutoSize = v;
				if (autoSize != v) {
					autoSize = v;
					TextFormatter.NeedsFormat = true;
					UpdateTextFormatterText ();
					ProcessResizeView ();
				}
			}
		}

		/// <summary>
		/// Gets or sets a flag that determines whether <see cref="Terminal.Gui.TextFormatter.Text"/> will have trailing spaces preserved
		/// or not when <see cref="Terminal.Gui.TextFormatter.WordWrap"/> is enabled. If <see langword="true"/> 
		/// any trailing spaces will be trimmed when either the <see cref="Text"/> property is changed or 
		/// when <see cref="Terminal.Gui.TextFormatter.WordWrap"/> is set to <see langword="true"/>.
		/// The default is <see langword="false"/>.
		/// </summary>
		public virtual bool PreserveTrailingSpaces {
			get => TextFormatter.PreserveTrailingSpaces;
			set {
				if (TextFormatter.PreserveTrailingSpaces != value) {
					TextFormatter.PreserveTrailingSpaces = value;
					TextFormatter.NeedsFormat = true;
				}
			}
		}

		/// <summary>
		/// Gets or sets how the View's <see cref="Text"/> is aligned horizontally when drawn. Changing this property will redisplay the <see cref="View"/>.
		/// </summary>
		/// <value>The text alignment.</value>
		public virtual TextAlignment TextAlignment {
			get => TextFormatter.Alignment;
			set {
				TextFormatter.Alignment = value;
				UpdateTextFormatterText ();
				ProcessResizeView ();
			}
		}

		/// <summary>
		/// Gets or sets how the View's <see cref="Text"/> is aligned vertically when drawn. Changing this property will redisplay the <see cref="View"/>.
		/// </summary>
		/// <value>The text alignment.</value>
		public virtual VerticalTextAlignment VerticalTextAlignment {
			get => TextFormatter.VerticalAlignment;
			set {
				TextFormatter.VerticalAlignment = value;
				SetNeedsDisplay ();
			}
		}

		/// <summary>
		/// Gets or sets the direction of the View's <see cref="Text"/>. Changing this property will redisplay the <see cref="View"/>.
		/// </summary>
		/// <value>The text alignment.</value>
		public virtual TextDirection TextDirection {
			get => TextFormatter.Direction;
			set {
				if (TextFormatter.Direction != value) {
					var isValidOldAutSize = autoSize && IsValidAutoSize (out var _);
					var directionChanged = TextFormatter.IsHorizontalDirection (TextFormatter.Direction)
					    != TextFormatter.IsHorizontalDirection (value);

					TextFormatter.Direction = value;
					UpdateTextFormatterText ();

					if ((!ForceValidatePosDim && directionChanged && AutoSize)
					    || (ForceValidatePosDim && directionChanged && AutoSize && isValidOldAutSize)) {
						ProcessResizeView ();
					} else if (directionChanged && IsAdded) {
						SetWidthHeight (Bounds.Size);
						SetMinWidthHeight ();
					} else {
						SetMinWidthHeight ();
					}
					TextFormatter.Size = GetBoundsTextFormatterSize ();
					SetNeedsDisplay ();
				}
			}
		}

		/// <summary>
		/// Get or sets if  the <see cref="View"/> was already initialized.
		/// This derived from <see cref="ISupportInitializeNotification"/> to allow notify all the views that are being initialized.
		/// </summary>
		public virtual bool IsInitialized { get; set; }

		/// <summary>
		/// Gets information if the view was already added to the <see cref="SuperView"/>.
		/// </summary>
		public bool IsAdded { get; private set; }

		bool oldEnabled;

		/// <inheritdoc/>
		public override bool Enabled {
			get => base.Enabled;
			set {
				if (base.Enabled != value) {
					if (value) {
						if (SuperView == null || SuperView?.Enabled == true) {
							base.Enabled = value;
						}
					} else {
						base.Enabled = value;
					}
					if (!value && HasFocus) {
						SetHasFocus (false, this);
					}
					OnEnabledChanged ();
					SetNeedsDisplay ();

					if (subviews != null) {
						foreach (var view in subviews) {
							if (!value) {
								view.oldEnabled = view.Enabled;
								view.Enabled = false;
							} else {
								view.Enabled = view.oldEnabled;
								view.addingView = false;
							}
						}
					}
				}
			}
		}

		/// <summary>
		/// Gets or sets whether a view is cleared if the <see cref="Visible"/> property is <see langword="false"/>.
		/// </summary>
		public bool ClearOnVisibleFalse { get; set; } = true;

		/// <inheritdoc/>>
		public override bool Visible {
			get => base.Visible;
			set {
				if (base.Visible != value) {
					base.Visible = value;
					if (!value) {
						if (HasFocus) {
							SetHasFocus (false, this);
						}
						if (ClearOnVisibleFalse) {
							Clear ();
						}
					}
					OnVisibleChanged ();
					SetNeedsDisplay ();
				}
			}
		}

		Border border;

		/// <inheritdoc/>
		public virtual Border Border {
			get => border;
			set {
				if (border != value) {
					border = value;
					SetNeedsDisplay ();
				}
			}
		}

		/// <summary>
		/// Get or sets whether the view will use <see cref="Terminal.Gui.Border"/> (if <see cref="Border"/> is set) to draw 
		/// a border. If <see langword="false"/> (the default),
		/// <see cref="View.Redraw(Rect)"/> will call <see cref="Border.DrawContent(View, bool)"/>
		/// to draw the view's border. If <see langword="true"/> no border is drawn (and the view is expected to draw the border
		/// itself).
		/// </summary>
		public virtual bool IgnoreBorderPropertyOnRedraw { get; set; }

		/// <summary>
		/// Pretty prints the View
		/// </summary>
		/// <returns></returns>
		public override string ToString ()
		{
			return $"{GetType ().Name}({Id})({Frame})";
		}

		void SetHotKey ()
		{
			TextFormatter.FindHotKey (text, HotKeySpecifier, true, out _, out var hk);
			if (hotKey != hk) {
				HotKey = hk;
			}
		}

		bool ResizeView (bool autoSize)
		{
			if (!autoSize) {
				return false;
			}

			var aSize = true;
			var nBoundsSize = GetAutoSize ();
			if (nBoundsSize != Bounds.Size) {
				if (ForceValidatePosDim) {
					aSize = SetWidthHeight (nBoundsSize);
				} else {
					Bounds = new Rect (Bounds.X, Bounds.Y, nBoundsSize.Width, nBoundsSize.Height);
				}
			}
			TextFormatter.Size = GetBoundsTextFormatterSize ();
			return aSize;
		}

		bool SetWidthHeight (Size nBounds)
		{
			var aSize = false;
			var canSizeW = SetWidth (nBounds.Width - GetHotKeySpecifierLength (), out var rW);
			var canSizeH = SetHeight (nBounds.Height - GetHotKeySpecifierLength (false), out var rH);
			if (canSizeW) {
				aSize = true;
				width = rW;
			}
			if (canSizeH) {
				aSize = true;
				height = rH;
			}
			if (aSize) {
				Bounds = new Rect (Bounds.X, Bounds.Y, canSizeW ? rW : Bounds.Width, canSizeH ? rH : Bounds.Height);
				TextFormatter.Size = GetBoundsTextFormatterSize ();
			}

			return aSize;
		}

		/// <summary>
		/// Gets the dimensions required to fit <see cref="Text"/> using the text <see cref="Direction"/> specified by the
		/// <see cref="TextFormatter"/> property and accounting for any <see cref="HotKeySpecifier"/> characters.
		/// .
		/// </summary>
		/// <returns>The <see cref="Size"/> required to fit the text.</returns>
		public Size GetAutoSize ()
		{
			var rect = TextFormatter.CalcRect (Bounds.X, Bounds.Y, TextFormatter.Text, TextFormatter.Direction);
			return new Size (rect.Size.Width - GetHotKeySpecifierLength (),
			    rect.Size.Height - GetHotKeySpecifierLength (false));
		}

		bool IsValidAutoSize (out Size autoSize)
		{
			var rect = TextFormatter.CalcRect (frame.X, frame.Y, TextFormatter.Text, TextDirection);
			autoSize = new Size (rect.Size.Width - GetHotKeySpecifierLength (),
			    rect.Size.Height - GetHotKeySpecifierLength (false));
			return !(ForceValidatePosDim && (!(Width is Dim.DimAbsolute) || !(Height is Dim.DimAbsolute))
			    || frame.Size.Width != rect.Size.Width - GetHotKeySpecifierLength ()
			    || frame.Size.Height != rect.Size.Height - GetHotKeySpecifierLength (false));
		}

		bool IsValidAutoSizeWidth (Dim width)
		{
			var rect = TextFormatter.CalcRect (frame.X, frame.Y, TextFormatter.Text, TextDirection);
			var dimValue = width.Anchor (0);
			return !(ForceValidatePosDim && (!(width is Dim.DimAbsolute)) || dimValue != rect.Size.Width
			    - GetHotKeySpecifierLength ());
		}

		bool IsValidAutoSizeHeight (Dim height)
		{
			var rect = TextFormatter.CalcRect (frame.X, frame.Y, TextFormatter.Text, TextDirection);
			var dimValue = height.Anchor (0);
			return !(ForceValidatePosDim && (!(height is Dim.DimAbsolute)) || dimValue != rect.Size.Height
			    - GetHotKeySpecifierLength (false));
		}

		/// <summary>
		/// Gets the width or height of the <see cref="Terminal.Gui.TextFormatter.HotKeySpecifier"/> characters in the <see cref="Text"/> property.
		/// </summary>
		/// <param name="isWidth">If <see langword="true"/> (the default) the width required for the hotkey specifier is returned. Otherwise the height is returned.</param>
		/// <returns>The number of characters required for the <see cref="Terminal.Gui.TextFormatter.HotKeySpecifier"/>. If the text direction specified
		/// by <see cref="TextDirection"/> does not match the <paramref name="isWidth"/> parameter, <c>0</c> is returned.</returns>
		public int GetHotKeySpecifierLength (bool isWidth = true)
		{
			if (isWidth) {
				return TextFormatter.IsHorizontalDirection (TextDirection) &&
				    TextFormatter.Text?.Contains (HotKeySpecifier) == true
				    ? Math.Max (Rune.ColumnWidth (HotKeySpecifier), 0) : 0;
			} else {
				return TextFormatter.IsVerticalDirection (TextDirection) &&
				    TextFormatter.Text?.Contains (HotKeySpecifier) == true
				    ? Math.Max (Rune.ColumnWidth (HotKeySpecifier), 0) : 0;
			}
		}

		/// <summary>
		/// Gets the <see cref="TextFormatter.Size"/> minus the size required for the <see cref="Terminal.Gui.TextFormatter.HotKeySpecifier"/>.
		/// </summary>
		/// <returns>The bounds size minus the <see cref="Terminal.Gui.TextFormatter.HotKeySpecifier"/> length.</returns>
		public Size GetTextFormatterBoundsSize ()
		{
			return new Size (TextFormatter.Size.Width - GetHotKeySpecifierLength (),
			    TextFormatter.Size.Height - GetHotKeySpecifierLength (false));
		}

		/// <summary>
		/// Gets the text formatter size from a <see cref="Bounds"/> size.
		/// </summary>
		/// <returns>The text formatter size more the <see cref="Terminal.Gui.TextFormatter.HotKeySpecifier"/> length.</returns>
		public Size GetBoundsTextFormatterSize ()
		{
			if (ustring.IsNullOrEmpty (TextFormatter.Text))
				return Bounds.Size;

			return new Size (frame.Size.Width + GetHotKeySpecifierLength (),
			    frame.Size.Height + GetHotKeySpecifierLength (false));
		}

		/// <summary>
		/// Specifies the event arguments for <see cref="MouseEvent"/>. This is a higher-level construct
		/// than the wrapped <see cref="MouseEvent"/> class and is used for the events defined on <see cref="View"/>
		/// and subclasses of View (e.g. <see cref="View.MouseEnter"/> and <see cref="View.MouseClick"/>).
		/// </summary>
		public class MouseEventArgs : EventArgs {
			/// <summary>
			/// Constructs.
			/// </summary>
			/// <param name="me"></param>
			public MouseEventArgs (MouseEvent me) => MouseEvent = me;
			/// <summary>
			/// The <see cref="MouseEvent"/> for the event.
			/// </summary>
			public MouseEvent MouseEvent { get; set; }

			/// <summary>
			/// Indicates if the current mouse event has already been processed and the driver should stop notifying any other event subscriber.
			/// Its important to set this value to true specially when updating any View's layout from inside the subscriber method.
			/// </summary>
			/// <remarks>This property forwards to the <see cref="MouseEvent.Handled"/> property and is provided as a convenience and for
			/// backwards compatibility</remarks>
			public bool Handled {
				get => MouseEvent.Handled;
				set => MouseEvent.Handled = value;
			}
		}

		/// <inheritdoc/>
		public override bool OnMouseEnter (MouseEvent mouseEvent)
		{
			if (!Enabled) {
				return true;
			}

			if (!CanBeVisible (this)) {
				return false;
			}

			var args = new MouseEventArgs (mouseEvent);
			MouseEnter?.Invoke (args);

			return args.Handled || base.OnMouseEnter (mouseEvent);
		}

		/// <inheritdoc/>
		public override bool OnMouseLeave (MouseEvent mouseEvent)
		{
			if (!Enabled) {
				return true;
			}

			if (!CanBeVisible (this)) {
				return false;
			}

			var args = new MouseEventArgs (mouseEvent);
			MouseLeave?.Invoke (args);

			return args.Handled || base.OnMouseLeave (mouseEvent);
		}

		/// <summary>
		/// Method invoked when a mouse event is generated
		/// </summary>
		/// <param name="mouseEvent"></param>
		/// <returns><see langword="true"/>, if the event was handled, <see langword="false"/> otherwise.</returns>
		public virtual bool OnMouseEvent (MouseEvent mouseEvent)
		{
			if (!Enabled) {
				return true;
			}

			if (!CanBeVisible (this)) {
				return false;
			}

			var args = new MouseEventArgs (mouseEvent);
			if (OnMouseClick (args))
				return true;
			if (MouseEvent (mouseEvent))
				return true;

			if (mouseEvent.Flags == MouseFlags.Button1Clicked) {
				if (CanFocus && !HasFocus && SuperView != null) {
					SuperView.SetFocus (this);
					SetNeedsDisplay ();
				}

				return true;
			}
			return false;
		}

		/// <summary>
		/// Invokes the MouseClick event.
		/// </summary>
		protected bool OnMouseClick (MouseEventArgs args)
		{
			if (!Enabled) {
				return true;
			}

			MouseClick?.Invoke (args);
			return args.Handled;
		}

		/// <inheritdoc/>
		public override void OnCanFocusChanged () => CanFocusChanged?.Invoke ();

		/// <inheritdoc/>
		public override void OnEnabledChanged () => EnabledChanged?.Invoke ();

		/// <inheritdoc/>
		public override void OnVisibleChanged () => VisibleChanged?.Invoke ();

		/// <inheritdoc/>
		protected override void Dispose (bool disposing)
		{
			for (var i = InternalSubviews.Count - 1; i >= 0; i--) {
				var subview = InternalSubviews [i];
				Remove (subview);
				subview.Dispose ();
			}
			base.Dispose (disposing);
		}

		/// <summary>
		/// This derived from <see cref="ISupportInitializeNotification"/> to allow notify all the views that are beginning initialized.
		/// </summary>
		public void BeginInit ()
		{
			if (!IsInitialized) {
				oldCanFocus = CanFocus;
				oldTabIndex = tabIndex;
			}
			if (subviews?.Count > 0) {
				foreach (var view in subviews) {
					if (!view.IsInitialized) {
						view.BeginInit ();
					}
				}
			}
		}

		/// <summary>
		/// This derived from <see cref="ISupportInitializeNotification"/> to allow notify all the views that are ending initialized.
		/// </summary>
		public void EndInit ()
		{
			IsInitialized = true;
			if (subviews?.Count > 0) {
				foreach (var view in subviews) {
					if (!view.IsInitialized) {
						view.EndInit ();
					}
				}
			}
			Initialized?.Invoke (this, EventArgs.Empty);
		}

		bool CanBeVisible (View view)
		{
			if (!view.Visible) {
				return false;
			}
			for (var c = view.SuperView; c != null; c = c.SuperView) {
				if (!c.Visible) {
					return false;
				}
			}

			return true;
		}

		bool CanSetWidth (int desiredWidth, out int resultWidth)
		{
			var w = desiredWidth;
			bool canSetWidth;
			if (Width is Dim.DimCombine || Width is Dim.DimView || Width is Dim.DimFill) {
				// It's a Dim.DimCombine and so can't be assigned. Let it have it's width anchored.
				w = Width.Anchor (w);
				canSetWidth = !ForceValidatePosDim;
			} else if (Width is Dim.DimFactor factor) {
				// Tries to get the SuperView width otherwise the view width.
				var sw = SuperView != null ? SuperView.Frame.Width : w;
				if (factor.IsFromRemaining ()) {
					sw -= Frame.X;
				}
				w = Width.Anchor (sw);
				canSetWidth = !ForceValidatePosDim;
			} else {
				canSetWidth = true;
			}
			resultWidth = w;

			return canSetWidth;
		}

		bool CanSetHeight (int desiredHeight, out int resultHeight)
		{
			var h = desiredHeight;
			bool canSetHeight;
			switch (Height) {
			case Dim.DimCombine _:
			case Dim.DimView _:
			case Dim.DimFill _:
				// It's a Dim.DimCombine and so can't be assigned. Let it have it's height anchored.
				h = Height.Anchor (h);
				canSetHeight = !ForceValidatePosDim;
				break;
			case Dim.DimFactor factor:
				// Tries to get the SuperView height otherwise the view height.
				var sh = SuperView != null ? SuperView.Frame.Height : h;
				if (factor.IsFromRemaining ()) {
					sh -= Frame.Y;
				}
				h = Height.Anchor (sh);
				canSetHeight = !ForceValidatePosDim;
				break;
			default:
				canSetHeight = true;
				break;
			}
			resultHeight = h;

			return canSetHeight;
		}

		/// <summary>
		/// Calculate the width based on the <see cref="Width"/> settings.
		/// </summary>
		/// <param name="desiredWidth">The desired width.</param>
		/// <param name="resultWidth">The real result width.</param>
		/// <returns><see langword="true"/> if the width can be directly assigned, <see langword="false"/> otherwise.</returns>
		public bool SetWidth (int desiredWidth, out int resultWidth)
		{
			return CanSetWidth (desiredWidth, out resultWidth);
		}

		/// <summary>
		/// Calculate the height based on the <see cref="Height"/> settings.
		/// </summary>
		/// <param name="desiredHeight">The desired height.</param>
		/// <param name="resultHeight">The real result height.</param>
		/// <returns><see langword="true"/> if the height can be directly assigned, <see langword="false"/> otherwise.</returns>
		public bool SetHeight (int desiredHeight, out int resultHeight)
		{
			return CanSetHeight (desiredHeight, out resultHeight);
		}

		/// <summary>
		/// Gets the current width based on the <see cref="Width"/> settings.
		/// </summary>
		/// <param name="currentWidth">The real current width.</param>
		/// <returns><see langword="true"/> if the width can be directly assigned, <see langword="false"/> otherwise.</returns>
		public bool GetCurrentWidth (out int currentWidth)
		{
			SetRelativeLayout (SuperView?.frame ?? frame);
			currentWidth = frame.Width;

			return CanSetWidth (0, out _);
		}

		/// <summary>
		/// Calculate the height based on the <see cref="Height"/> settings.
		/// </summary>
		/// <param name="currentHeight">The real current height.</param>
		/// <returns><see langword="true"/> if the height can be directly assigned, <see langword="false"/> otherwise.</returns>
		public bool GetCurrentHeight (out int currentHeight)
		{
			SetRelativeLayout (SuperView?.frame ?? frame);
			currentHeight = frame.Height;

			return CanSetHeight (0, out _);
		}

		/// <summary>
		/// Determines the current <see cref="ColorScheme"/> based on the <see cref="Enabled"/> value.
		/// </summary>
		/// <returns><see cref="Terminal.Gui.ColorScheme.Normal"/> if <see cref="Enabled"/> is <see langword="true"/>
		/// or <see cref="Terminal.Gui.ColorScheme.Disabled"/> if <see cref="Enabled"/> is <see langword="false"/>.
		/// If it's overridden can return other values.</returns>
		public virtual Attribute GetNormalColor ()
		{
			return Enabled ? ColorScheme.Normal : ColorScheme.Disabled;
		}

		/// <summary>
		/// Determines the current <see cref="ColorScheme"/> based on the <see cref="Enabled"/> value.
		/// </summary>
		/// <returns><see cref="Terminal.Gui.ColorScheme.Focus"/> if <see cref="Enabled"/> is <see langword="true"/>
		/// or <see cref="Terminal.Gui.ColorScheme.Disabled"/> if <see cref="Enabled"/> is <see langword="false"/>.
		/// If it's overridden can return other values.</returns>
		public virtual Attribute GetFocusColor ()
		{
			return Enabled ? ColorScheme.Focus : ColorScheme.Disabled;
		}

		/// <summary>
		/// Determines the current <see cref="ColorScheme"/> based on the <see cref="Enabled"/> value.
		/// </summary>
		/// <returns><see cref="Terminal.Gui.ColorScheme.HotNormal"/> if <see cref="Enabled"/> is <see langword="true"/>
		/// or <see cref="Terminal.Gui.ColorScheme.Disabled"/> if <see cref="Enabled"/> is <see langword="false"/>.
		/// If it's overridden can return other values.</returns>
		public virtual Attribute GetHotNormalColor ()
		{
			return Enabled ? ColorScheme.HotNormal : ColorScheme.Disabled;
		}

		/// <summary>
		/// Get the top superview of a given <see cref="View"/>.
		/// </summary>
		/// <returns>The superview view.</returns>
		public View GetTopSuperView ()
		{
			View top = Application.Top;
			for (var v = this?.SuperView; v != null; v = v.SuperView) {
				top = v;
			}

			return top;
		}
	}
}<|MERGE_RESOLUTION|>--- conflicted
+++ resolved
@@ -1524,11 +1524,8 @@
 			var boundsAdjustedForBorder = Bounds;
 			if (!IgnoreBorderPropertyOnRedraw && Border != null) {
 				Border.DrawContent (this);
-<<<<<<< HEAD
 				boundsAdjustedForBorder = new Rect (bounds.X + 1, bounds.Y + 1, Math.Max (0, bounds.Width - 2), Math.Max(0, bounds.Height - 2));
-=======
 				boundsAdjustedForBorder = Bounds;// new Rect (bounds.X + 1, bounds.Y + 1, Math.Max (bounds.Width, bounds.Width - 2), Math.Max (bounds.Height, bounds.Height - 2));
->>>>>>> 7fbece9d
 			} else if (ustring.IsNullOrEmpty (TextFormatter.Text) &&
 				(GetType ().IsNestedPublic && !IsOverridden (this, "Redraw") || GetType ().Name == "View") &&
 				(!NeedDisplay.IsEmpty || ChildNeedsDisplay || LayoutNeeded)) {
@@ -1557,11 +1554,7 @@
 				foreach (var view in subviews) {
 					if (!view.NeedDisplay.IsEmpty || view.ChildNeedsDisplay || view.LayoutNeeded) {
 						if (view.Frame.IntersectsWith (clipRect) && (view.Frame.IntersectsWith (boundsAdjustedForBorder) || boundsAdjustedForBorder.X < 0 || bounds.Y < 0)) {
-<<<<<<< HEAD
-							if (view.LayoutNeeded)
-=======
 							if (view.LayoutNeeded) {
->>>>>>> 7fbece9d
 								view.LayoutSubviews ();
 							}
 
