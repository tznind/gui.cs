--- conflicted
+++ resolved
@@ -331,12 +331,11 @@
 		private Point effect3DOffset = new Point (1, 1);
 		private Attribute? effect3DBrush;
 		private ustring title = ustring.Empty;
-		private View child;
 
 		/// <summary>
 		/// Specifies the <see cref="Gui.BorderStyle"/> for a view.
 		/// </summary>
-		[JsonInclude, JsonConverter (typeof(JsonStringEnumConverter))]
+		[JsonInclude, JsonConverter (typeof (JsonStringEnumConverter))]
 		public BorderStyle BorderStyle {
 			get => borderStyle;
 			set {
@@ -448,52 +447,8 @@
 		/// <summary>
 		/// Gets or sets the single child element of a <see cref="View"/>.
 		/// </summary>
-<<<<<<< HEAD
 		[JsonIgnore]
 		public View Child { get; set; }
-=======
-		public View Child {
-			get => child;
-			set {
-				child = value;
-				if (child != null && Parent != null) {
-					Parent.Initialized += Parent_Initialized;
-					Parent.Removed += Parent_Removed;
-				}
-			}
-		}
-
-		private void Parent_Removed (View obj)
-		{
-			BorderBrush = default;
-			Background = default;
-			child.Removed -= Parent_Removed;
-		}
-
-		private void Parent_Initialized (object s, EventArgs e)
-		{
-			SetMarginFrameTitleBrush ();
-			child.Initialized -= Parent_Initialized;
-		}
-
-		private void SetMarginFrameTitleBrush ()
-		{
-			if (child != null) {
-				var view = Parent?.Border != null ? Parent : child;
-				if (view.ColorScheme != null) {
-					if (borderBrush == default) {
-						BorderBrush = view.GetNormalColor ().Foreground;
-					}
-					if (background == default) {
-						Background = view.GetNormalColor ().Background;
-					}
-					return;
-				}
-			}
-			BorderBrush = default;
-			Background = default;
-		}
->>>>>>> 1d2dc40c
 
 		/// <summary>
 		/// Gets the parent <see cref="Child"/> parent if any.
@@ -656,7 +611,7 @@
 				Child.Clear (borderRect);
 			}
 
-			driver.SetAttribute (new Attribute (BorderBrush, Background));
+			driver.SetAttribute (savedAttribute);
 
 			// Draw margin frame
 			if (DrawMarginFrame) {
@@ -680,7 +635,6 @@
 					driver.DrawWindowFrame (borderRect, 1, 1, 1, 1, BorderStyle != BorderStyle.None, fill: true, this);
 				}
 			}
-			driver.SetAttribute (savedAttribute);
 		}
 
 		private void DrawChildBorder (Rect frame, bool fill = true)
@@ -777,7 +731,7 @@
 				}
 			}
 
-			driver.SetAttribute (new Attribute (BorderBrush, Background));
+			driver.SetAttribute (savedAttribute);
 
 			// Draw the MarginFrame
 			if (DrawMarginFrame) {
@@ -951,7 +905,7 @@
 				}
 			}
 
-			driver.SetAttribute (new Attribute (BorderBrush, Background));
+			driver.SetAttribute (savedAttribute);
 
 			// Draw the MarginFrame
 			if (DrawMarginFrame) {
@@ -1033,9 +987,9 @@
 		{
 			var driver = Application.Driver;
 			if (DrawMarginFrame) {
-				driver.SetAttribute (new Attribute (BorderBrush, Background));
-				if (view.HasFocus)
-					driver.SetAttribute (new Attribute (Child.ColorScheme.HotNormal.Foreground, Background));
+				driver.SetAttribute (Child.GetNormalColor ());
+				if (Child.HasFocus)
+					driver.SetAttribute (Child.ColorScheme.HotNormal);
 				var padding = view.Border.GetSumThickness ();
 				Rect scrRect;
 				if (view == Child) {
@@ -1044,7 +998,7 @@
 					driver.DrawWindowTitle (scrRect, Title, 0, 0, 0, 0);
 				} else {
 					scrRect = view.ViewToScreen (new Rect (0, 0, view.Frame.Width, view.Frame.Height));
-					driver.DrawWindowTitle (scrRect, Parent.Border.Title,
+					driver.DrawWindowTitle (scrRect, Title,
 						padding.Left, padding.Top, padding.Right, padding.Bottom);
 				}
 			}
@@ -1060,9 +1014,9 @@
 		{
 			var driver = Application.Driver;
 			if (DrawMarginFrame) {
-				driver.SetAttribute (new Attribute (BorderBrush, Background));
+				driver.SetAttribute (view.GetNormalColor ());
 				if (view.HasFocus) {
-					driver.SetAttribute (new Attribute (view.ColorScheme.HotNormal.Foreground, Background));
+					driver.SetAttribute (view.ColorScheme.HotNormal);
 				}
 				var padding = Parent.Border.GetSumThickness ();
 				var scrRect = Parent.ViewToScreen (new Rect (0, 0, rect.Width, rect.Height));
