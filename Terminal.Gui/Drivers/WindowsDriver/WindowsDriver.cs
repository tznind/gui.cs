--- conflicted
+++ resolved
@@ -1013,21 +1013,6 @@
 
             _lastMouseButtonPressed = mouseEvent.ButtonState;
             _isButtonPressed = true;
-<<<<<<< HEAD
-
-            if ((mouseFlag & MouseFlags.ReportMousePosition) == 0)
-            {
-                // TODO: This makes IConsoleDriver dependent on Application, which is not ideal. This should be moved to Application.
-                Application.MainLoop!.TimedEvents.AddTimeout (TimeSpan.Zero,
-                                              () =>
-                                              {
-                                                  Task.Run (async () => await ProcessContinuousButtonPressedAsync (mouseFlag));
-
-                                                  return false;
-                                              });
-            }
-=======
->>>>>>> 06e45e1f
         }
         else if (_lastMouseButtonPressed != null
                  && mouseEvent.EventFlags == 0
