--- conflicted
+++ resolved
@@ -900,20 +900,6 @@
 
             _point = pos;
 
-<<<<<<< HEAD
-            if ((mouseFlags [0] & MouseFlags.ReportMousePosition) == 0)
-            {
-                Application.MainLoop?.TimedEvents.AddTimeout (TimeSpan.Zero,
-                                              () =>
-                                              {
-                                                  // INTENT: What's this trying to do?
-                                                  // The task itself is not awaited.
-                                                  Task.Run (
-                                                            async () => await ProcessContinuousButtonPressedAsync (
-                                                                         buttonState,
-                                                                         continuousButtonPressedHandler));
-=======
->>>>>>> 06e45e1f
 
             if (mouseFlags [0].HasFlag (MouseFlags.ReportMousePosition))
             {
