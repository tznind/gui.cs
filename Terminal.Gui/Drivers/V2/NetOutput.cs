--- conflicted
+++ resolved
@@ -28,14 +28,11 @@
     }
 
     /// <inheritdoc/>
-<<<<<<< HEAD
     public void Write (ReadOnlySpan<char> text)
     {
         Console.Out.Write (text);
     }
-=======
-    public void Write (ReadOnlySpan<char> text) { Console.Out.Write (text); }
->>>>>>> 7ca765ce
+
 
     /// <inheritdoc/>
     public Size GetWindowSize ()
@@ -49,8 +46,6 @@
         return new (Console.WindowWidth, Console.WindowHeight);
     }
 
-<<<<<<< HEAD
-=======
     /// <inheritdoc/>
     public void SetCursorPosition (int col, int row) { SetCursorPositionImpl (col, row); }
 
@@ -75,12 +70,11 @@
 
         EscSeqUtils.CSI_AppendTextStyleChange (output, redrawTextStyle, attr.Style);
     }
->>>>>>> 7ca765ce
+
 
     /// <inheritdoc/>
     protected override void Write (StringBuilder output) { Console.Out.Write (output); }
 
-<<<<<<< HEAD
     private Point? _lastCursorPosition;
 
     /// <inheritdoc />
@@ -111,10 +105,6 @@
 
     protected override bool SetCursorPositionImpl (int col, int row)
     {
-=======
-    protected override bool SetCursorPositionImpl (int col, int row)
-    {
->>>>>>> 7ca765ce
         if (_lastCursorPosition is { } && _lastCursorPosition.Value.X == col && _lastCursorPosition.Value.Y == row)
         {
             return true;
@@ -145,13 +135,10 @@
     }
 
     /// <inheritdoc/>
-<<<<<<< HEAD
     public void Dispose ()
     {
     }
-=======
-    public void Dispose () { }
->>>>>>> 7ca765ce
+
 
     /// <inheritdoc/>
     public override void SetCursorVisibility (CursorVisibility visibility)
