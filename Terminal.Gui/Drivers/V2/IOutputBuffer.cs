--- conflicted
+++ resolved
@@ -9,10 +9,6 @@
 /// </summary>
 public interface IOutputBuffer
 {
-<<<<<<< HEAD
-
-=======
->>>>>>> 7ca765ce
     /// <summary>
     ///     The contents of the application output. The driver outputs this buffer to the terminal when UpdateScreen is called.
     /// </summary>
