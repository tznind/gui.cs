using System.Globalization;
using Terminal.Gui.Resources;

namespace Terminal.Gui;

/// <summary>Single-line text entry <see cref="View"/></summary>
/// <remarks>The <see cref="TextField"/> <see cref="View"/> provides editing functionality and mouse support.</remarks>
public class TextField : View
{
    private readonly HistoryText _historyText;
    private CultureInfo _currentCulture;
    private int _cursorPosition;
    private bool _isButtonPressed;
    private bool _isButtonReleased;
    private bool _isDrawing;
    private int _preTextChangedCursorPos;
    private int _selectedStart; // -1 represents there is no text selection.
    private string _selectedText;
    private int _start;
    private List<Rune> _text;

    /// <summary>
    ///     Initializes a new instance of the <see cref="TextField"/> class.
    /// </summary>
    public TextField ()
    {
        _historyText = new ();
        _isButtonReleased = true;
        _selectedStart = -1;
        _text = new ();
        CaptionColor = new (Color.DarkGray);
        ReadOnly = false;
        Autocomplete = new TextFieldAutocomplete ();
        Height = Dim.Auto (DimAutoStyle.Text, 1);

        CanFocus = true;
        CursorVisibility = CursorVisibility.Default;
        Used = true;
        WantMousePositionReports = true;

        // By default, disable hotkeys (in case someome sets Title)
        HotKeySpecifier = new ('\xffff');

        _historyText.ChangeText += HistoryText_ChangeText;

        Initialized += TextField_Initialized;

        Added += TextField_Added;

        Removed += TextField_Removed;

        // Things this view knows how to do
        AddCommand (
                    Command.DeleteCharRight,
                    () =>
                    {
                        DeleteCharRight ();

                        return true;
                    }
                   );

        AddCommand (
                    Command.DeleteCharLeft,
                    () =>
                    {
                        DeleteCharLeft (false);

                        return true;
                    }
                   );

        AddCommand (
                    Command.LeftStartExtend,
                    () =>
                    {
                        MoveHomeExtend ();

                        return true;
                    }
                   );

        AddCommand (
                    Command.RightEndExtend,
                    () =>
                    {
                        MoveEndExtend ();

                        return true;
                    }
                   );

        AddCommand (
                    Command.LeftStart,
                    () =>
                    {
                        MoveHome ();

                        return true;
                    }
                   );

        AddCommand (
                    Command.LeftExtend,
                    () =>
                    {
                        MoveLeftExtend ();

                        return true;
                    }
                   );

        AddCommand (
                    Command.RightExtend,
                    () =>
                    {
                        MoveRightExtend ();

                        return true;
                    }
                   );

        AddCommand (
                    Command.WordLeftExtend,
                    () =>
                    {
                        MoveWordLeftExtend ();

                        return true;
                    }
                   );

        AddCommand (
                    Command.WordRightExtend,
                    () =>
                    {
                        MoveWordRightExtend ();

                        return true;
                    }
                   );

        AddCommand (Command.Left, () => MoveLeft ());

        AddCommand (
                    Command.RightEnd,
                    () =>
                    {
                        MoveEnd ();

                        return true;
                    }
                   );

        AddCommand (Command.Right, () => MoveRight ());

        AddCommand (
                    Command.CutToEndLine,
                    () =>
                    {
                        KillToEnd ();

                        return true;
                    }
                   );

        AddCommand (
                    Command.CutToStartLine,
                    () =>
                    {
                        KillToStart ();

                        return true;
                    }
                   );

        AddCommand (
                    Command.Undo,
                    () =>
                    {
                        Undo ();

                        return true;
                    }
                   );

        AddCommand (
                    Command.Redo,
                    () =>
                    {
                        Redo ();

                        return true;
                    }
                   );

        AddCommand (
                    Command.WordLeft,
                    () =>
                    {
                        MoveWordLeft ();

                        return true;
                    }
                   );

        AddCommand (
                    Command.WordRight,
                    () =>
                    {
                        MoveWordRight ();

                        return true;
                    }
                   );

        AddCommand (
                    Command.KillWordForwards,
                    () =>
                    {
                        KillWordForwards ();

                        return true;
                    }
                   );

        AddCommand (
                    Command.KillWordBackwards,
                    () =>
                    {
                        KillWordBackwards ();

                        return true;
                    }
                   );

        AddCommand (
                    Command.ToggleOverwrite,
                    () =>
                    {
                        SetOverwrite (!Used);

                        return true;
                    }
                   );

        AddCommand (
                    Command.EnableOverwrite,
                    () =>
                    {
                        SetOverwrite (true);

                        return true;
                    }
                   );

        AddCommand (
                    Command.DisableOverwrite,
                    () =>
                    {
                        SetOverwrite (false);

                        return true;
                    }
                   );

        AddCommand (
                    Command.Copy,
                    () =>
                    {
                        Copy ();

                        return true;
                    }
                   );

        AddCommand (
                    Command.Cut,
                    () =>
                    {
                        Cut ();

                        return true;
                    }
                   );

        AddCommand (
                    Command.Paste,
                    () =>
                    {
                        Paste ();

                        return true;
                    }
                   );

        AddCommand (
                    Command.SelectAll,
                    () =>
                    {
                        SelectAll ();

                        return true;
                    }
                   );

        AddCommand (
                    Command.DeleteAll,
                    () =>
                    {
                        DeleteAll ();

                        return true;
                    }
                   );

        AddCommand (
                    Command.Context,
                    () =>
                    {
                        ShowContextMenu ();

                        return true;
                    }
                   );

        // Default keybindings for this view
        // We follow this as closely as possible: https://en.wikipedia.org/wiki/Table_of_keyboard_shortcuts
        KeyBindings.Add (Key.Delete, Command.DeleteCharRight);
        KeyBindings.Add (Key.D.WithCtrl, Command.DeleteCharRight);

        KeyBindings.Add (Key.Backspace, Command.DeleteCharLeft);

        KeyBindings.Add (Key.Home.WithShift, Command.LeftStartExtend);
        KeyBindings.Add (Key.Home.WithShift.WithCtrl, Command.LeftStartExtend);
        KeyBindings.Add (Key.A.WithShift.WithCtrl, Command.LeftStartExtend);

        KeyBindings.Add (Key.End.WithShift, Command.RightEndExtend);
        KeyBindings.Add (Key.End.WithShift.WithCtrl, Command.RightEndExtend);
        KeyBindings.Add (Key.E.WithShift.WithCtrl, Command.RightEndExtend);

        KeyBindings.Add (Key.Home, Command.LeftStart);
        KeyBindings.Add (Key.Home.WithCtrl, Command.LeftStart);
        KeyBindings.Add (Key.A.WithCtrl, Command.LeftStart);

        KeyBindings.Add (Key.CursorLeft.WithShift, Command.LeftExtend);
        KeyBindings.Add (Key.CursorUp.WithShift, Command.LeftExtend);

        KeyBindings.Add (Key.CursorRight.WithShift, Command.RightExtend);
        KeyBindings.Add (Key.CursorDown.WithShift, Command.RightExtend);

        KeyBindings.Add (Key.CursorLeft.WithShift.WithCtrl, Command.WordLeftExtend);
        KeyBindings.Add (Key.CursorUp.WithShift.WithCtrl, Command.WordLeftExtend);

        KeyBindings.Add (Key.CursorRight.WithShift.WithCtrl, Command.WordRightExtend);
        KeyBindings.Add (Key.CursorDown.WithShift.WithCtrl, Command.WordRightExtend);

        KeyBindings.Add (Key.CursorLeft, Command.Left);
        KeyBindings.Add (Key.B.WithCtrl, Command.Left);

        KeyBindings.Add (Key.End, Command.RightEnd);
        KeyBindings.Add (Key.End.WithCtrl, Command.RightEnd);
        KeyBindings.Add (Key.E.WithCtrl, Command.RightEnd);

        KeyBindings.Add (Key.CursorRight, Command.Right);
        KeyBindings.Add (Key.F.WithCtrl, Command.Right);

        KeyBindings.Add (Key.K.WithCtrl, Command.CutToEndLine);
        KeyBindings.Add (Key.K.WithCtrl.WithShift, Command.CutToStartLine);

        KeyBindings.Add (Key.Z.WithCtrl, Command.Undo);

        KeyBindings.Add (Key.Y.WithCtrl, Command.Redo);

        KeyBindings.Add (Key.CursorLeft.WithCtrl, Command.WordLeft);
        KeyBindings.Add (Key.CursorUp.WithCtrl, Command.WordLeft);

        KeyBindings.Add (Key.CursorRight.WithCtrl, Command.WordRight);
        KeyBindings.Add (Key.CursorDown.WithCtrl, Command.WordRight);

#if UNIX_KEY_BINDINGS
        KeyBindings.Add (Key.F.WithShift.WithAlt, Command.WordRightExtend);
        KeyBindings.Add (Key.K.WithAlt, Command.CutToStartLine);
        KeyBindings.Add (Key.B.WithShift.WithAlt, Command.WordLeftExtend);
        KeyBindings.Add (Key.B.WithAlt, Command.WordLeft);
        KeyBindings.Add (Key.F.WithAlt, Command.WordRight);
        KeyBindings.Add (Key.Backspace.WithAlt, Command.Undo);
#endif

        KeyBindings.Add (Key.Delete.WithCtrl, Command.KillWordForwards);
        KeyBindings.Add (Key.Backspace.WithCtrl, Command.KillWordBackwards);
        KeyBindings.Add (Key.InsertChar, Command.ToggleOverwrite);
        KeyBindings.Add (Key.C.WithCtrl, Command.Copy);
        KeyBindings.Add (Key.X.WithCtrl, Command.Cut);
        KeyBindings.Add (Key.V.WithCtrl, Command.Paste);
        KeyBindings.Add (Key.T.WithCtrl, Command.SelectAll);

        KeyBindings.Add (Key.R.WithCtrl, Command.DeleteAll);
        KeyBindings.Add (Key.D.WithCtrl.WithShift, Command.DeleteAll);

        _currentCulture = Thread.CurrentThread.CurrentUICulture;

        ContextMenu = new() { Host = this };
        ContextMenu.KeyChanged += ContextMenu_KeyChanged;

        KeyBindings.Add (ContextMenu.Key, KeyBindingScope.HotKey, Command.Context);

        KeyBindings.Remove (Key.Space);
    }

    /// <summary>
    ///     Provides autocomplete context menu based on suggestions at the current cursor position. Configure
    ///     <see cref="ISuggestionGenerator"/> to enable this feature.
    /// </summary>
    public IAutocomplete Autocomplete { get; set; }

    /// <summary>
    ///     Gets or sets the text to render in control when no value has been entered yet and the <see cref="View"/> does
    ///     not yet have input focus.
    /// </summary>
    public string Caption { get; set; }

    /// <summary>Gets or sets the foreground <see cref="Color"/> to use when rendering <see cref="Caption"/>.</summary>
    public Color CaptionColor { get; set; }

    /// <summary>Get the <see cref="ContextMenu"/> for this view.</summary>
    public ContextMenu ContextMenu { get; }

    /// <summary>Sets or gets the current cursor position.</summary>
    public virtual int CursorPosition
    {
        get => _cursorPosition;
        set
        {
            if (value < 0)
            {
                _cursorPosition = 0;
            }
            else if (value > _text.Count)
            {
                _cursorPosition = _text.Count;
            }
            else
            {
                _cursorPosition = value;
            }

            PrepareSelection (_selectedStart, _cursorPosition - _selectedStart);
        }
    }

    /// <summary>
    ///     Indicates whatever the text has history changes or not. <see langword="true"/> if the text has history changes
    ///     <see langword="false"/> otherwise.
    /// </summary>
    public bool HasHistoryChanges => _historyText.HasHistoryChanges;

    /// <summary>
    ///     Indicates whatever the text was changed or not. <see langword="true"/> if the text was changed
    ///     <see langword="false"/> otherwise.
    /// </summary>
    public bool IsDirty => _historyText.IsDirty (Text);

    /// <summary>If set to true its not allow any changes in the text.</summary>
    public bool ReadOnly { get; set; }

    /// <summary>Gets the left offset position.</summary>
    public int ScrollOffset { get; private set; }

    /// <summary>
    ///     Sets the secret property.
    ///     <remarks>This makes the text entry suitable for entering passwords.</remarks>
    /// </summary>
    public bool Secret { get; set; }

    /// <summary>Length of the selected text.</summary>
    public int SelectedLength { get; private set; }

    /// <summary>Start position of the selected text.</summary>
    public int SelectedStart
    {
        get => _selectedStart;
        set
        {
            if (value < -1)
            {
                _selectedStart = -1;
            }
            else if (value > _text.Count)
            {
                _selectedStart = _text.Count;
            }
            else
            {
                _selectedStart = value;
            }

            PrepareSelection (_selectedStart, _cursorPosition - _selectedStart);
        }
    }

    /// <summary>The selected text.</summary>
    public string SelectedText
    {
        get => Secret ? null : _selectedText;
        private set => _selectedText = value;
    }

    /// <summary>Sets or gets the text held by the view.</summary>
    public new string Text
    {
        get => StringExtensions.ToString (_text);
        set
        {
            var oldText = StringExtensions.ToString (_text);

            if (oldText == value)
            {
                return;
            }

            string newText = value.Replace ("\t", "").Split ("\n") [0];
            CancelEventArgs<string> args = new (ref oldText, ref newText);
            OnTextChanging (args);

            if (args.Cancel)
            {
                if (_cursorPosition > _text.Count)
                {
                    _cursorPosition = _text.Count;
                }

                return;
            }

            ClearAllSelection ();

            // Note we use NewValue here; TextChanging subscribers may have changed it
            _text = args.NewValue.EnumerateRunes ().ToList ();

            if (!Secret && !_historyText.IsFromHistory)
            {
                _historyText.Add (
<<<<<<< HEAD
                                  new List<List<RuneCell>> { RuneCell.ToRuneCellList (oldText) },
                                  new Point (_cursorPosition, 0)
=======
                                  new() { TextModel.ToRuneCellList (oldText) },
                                  new (_cursorPosition, 0)
>>>>>>> eee0ded0
                                 );

                _historyText.Add (
                                  new() { TextModel.ToRuneCells (_text) },
                                  new (_cursorPosition, 0),
                                  HistoryText.LineStatus.Replaced
                                 );
            }

            OnTextChanged ();

            ProcessAutocomplete ();

            if (_cursorPosition > _text.Count)
            {
                _cursorPosition = Math.Max (TextModel.DisplaySize (_text, 0).size - 1, 0);
            }

            Adjust ();
            SetNeedsDisplay ();
        }
    }

    /// <summary>
    ///     Tracks whether the text field should be considered "used", that is, that the user has moved in the entry, so
    ///     new input should be appended at the cursor position, rather than clearing the entry
    /// </summary>
    public bool Used { get; set; }

    /// <summary>Clear the selected text.</summary>
    public void ClearAllSelection ()
    {
        if (_selectedStart == -1 && SelectedLength == 0 && string.IsNullOrEmpty (_selectedText))
        {
            return;
        }

        _selectedStart = -1;
        SelectedLength = 0;
        _selectedText = null;
        _start = 0;
        SelectedLength = 0;
        SetNeedsDisplay ();
    }

    /// <summary>Allows clearing the <see cref="HistoryText.HistoryTextItemEventArgs"/> items updating the original text.</summary>
    public void ClearHistoryChanges () { _historyText.Clear (Text); }

    /// <summary>Copy the selected text to the clipboard.</summary>
    public virtual void Copy ()
    {
        if (Secret || SelectedLength == 0)
        {
            return;
        }

        Clipboard.Contents = SelectedText;
    }

    /// <summary>Cut the selected text to the clipboard.</summary>
    public virtual void Cut ()
    {
        if (ReadOnly || Secret || SelectedLength == 0)
        {
            return;
        }

        Clipboard.Contents = SelectedText;
        List<Rune> newText = DeleteSelectedText ();
        Text = StringExtensions.ToString (newText);
        Adjust ();
    }

    /// <summary>Deletes all text.</summary>
    public void DeleteAll ()
    {
        if (_text.Count == 0)
        {
            return;
        }

        _selectedStart = 0;
        MoveEndExtend ();
        DeleteCharLeft (false);
        SetNeedsDisplay ();
    }

    /// <summary>Deletes the character to the left.</summary>
    /// <param name="usePreTextChangedCursorPos">
    ///     If set to <see langword="true">true</see> use the cursor position cached ;
    ///     otherwise use <see cref="CursorPosition"/>. use .
    /// </param>
    public virtual void DeleteCharLeft (bool usePreTextChangedCursorPos)
    {
        if (ReadOnly)
        {
            return;
        }

        _historyText.Add (
                          new() { TextModel.ToRuneCells (_text) },
                          new (_cursorPosition, 0)
                         );

        if (SelectedLength == 0)
        {
            if (_cursorPosition == 0)
            {
                return;
            }

            if (!usePreTextChangedCursorPos)
            {
                _preTextChangedCursorPos = _cursorPosition;
            }

            _cursorPosition--;

            if (_preTextChangedCursorPos < _text.Count)
            {
                SetText (
                         _text.GetRange (0, _preTextChangedCursorPos - 1)
                              .Concat (
                                       _text.GetRange (
                                                       _preTextChangedCursorPos,
                                                       _text.Count - _preTextChangedCursorPos
                                                      )
                                      )
                        );
            }
            else
            {
                SetText (_text.GetRange (0, _preTextChangedCursorPos - 1));
            }

            Adjust ();
        }
        else
        {
            List<Rune> newText = DeleteSelectedText ();
            Text = StringExtensions.ToString (newText);
            Adjust ();
        }
    }

    /// <summary>Deletes the character to the right.</summary>
    public virtual void DeleteCharRight ()
    {
        if (ReadOnly)
        {
            return;
        }

        _historyText.Add (
                          new() { TextModel.ToRuneCells (_text) },
                          new (_cursorPosition, 0)
                         );

        if (SelectedLength == 0)
        {
            if (_text.Count == 0 || _text.Count == _cursorPosition)
            {
                return;
            }

            SetText (
                     _text.GetRange (0, _cursorPosition)
                          .Concat (_text.GetRange (_cursorPosition + 1, _text.Count - (_cursorPosition + 1)))
                    );
            Adjust ();
        }
        else
        {
            List<Rune> newText = DeleteSelectedText ();
            Text = StringExtensions.ToString (newText);
            Adjust ();
        }
    }

    /// <inheritdoc/>
    public override Attribute GetNormalColor () { return GetFocusColor (); }

    /// <summary>
    ///     Inserts the given <paramref name="toAdd"/> text at the current cursor position exactly as if the user had just
    ///     typed it
    /// </summary>
    /// <param name="toAdd">Text to add</param>
    /// <param name="useOldCursorPos">Use the previous cursor position.</param>
    public void InsertText (string toAdd, bool useOldCursorPos = true)
    {
        foreach (char ch in toAdd)
        {
            Key key;

            try
            {
                key = ch;
            }
            catch (Exception)
            {
                throw new ArgumentException (
                                             $"Cannot insert character '{ch}' because it does not map to a Key"
                                            );
            }

            InsertText (key, useOldCursorPos);
        }
    }

    /// <summary>Deletes word backwards.</summary>
    public virtual void KillWordBackwards ()
    {
        ClearAllSelection ();
        (int col, int row)? newPos = GetModel ().WordBackward (_cursorPosition, 0);

        if (newPos is null)
        {
            return;
        }

        if (newPos.Value.col != -1)
        {
            SetText (
                     _text.GetRange (0, newPos.Value.col)
                          .Concat (_text.GetRange (_cursorPosition, _text.Count - _cursorPosition))
                    );
            _cursorPosition = newPos.Value.col;
        }

        Adjust ();
    }

    /// <summary>Deletes word forwards.</summary>
    public virtual void KillWordForwards ()
    {
        ClearAllSelection ();
        (int col, int row)? newPos = GetModel ().WordForward (_cursorPosition, 0);

        if (newPos is null)
        {
            return;
        }

        if (newPos.Value.col != -1)
        {
            SetText (
                     _text.GetRange (0, _cursorPosition)
                          .Concat (_text.GetRange (newPos.Value.col, _text.Count - newPos.Value.col))
                    );
        }

        Adjust ();
    }

    /// <inheritdoc/>
    protected internal override bool OnMouseEvent (MouseEvent ev)
    {
        if (!ev.Flags.HasFlag (MouseFlags.Button1Pressed)
            && !ev.Flags.HasFlag (MouseFlags.ReportMousePosition)
            && !ev.Flags.HasFlag (MouseFlags.Button1Released)
            && !ev.Flags.HasFlag (MouseFlags.Button1DoubleClicked)
            && !ev.Flags.HasFlag (MouseFlags.Button1TripleClicked)
            && !ev.Flags.HasFlag (ContextMenu.MouseFlags))
        {
            return base.OnMouseEvent (ev);
        }

        if (!CanFocus)
        {
            return true;
        }

        if (!HasFocus && ev.Flags != MouseFlags.ReportMousePosition)
        {
            SetFocus ();
        }

        // Give autocomplete first opportunity to respond to mouse clicks
        if (SelectedLength == 0 && Autocomplete.OnMouseEvent (ev, true))
        {
            return true;
        }

        if (ev.Flags == MouseFlags.Button1Pressed)
        {
            EnsureHasFocus ();
            PositionCursor (ev);

            if (_isButtonReleased)
            {
                ClearAllSelection ();
            }

            _isButtonReleased = true;
            _isButtonPressed = true;
        }
        else if (ev.Flags == (MouseFlags.Button1Pressed | MouseFlags.ReportMousePosition) && _isButtonPressed)
        {
            int x = PositionCursor (ev);
            _isButtonReleased = false;
            PrepareSelection (x);

            if (Application.MouseGrabView is null)
            {
                Application.GrabMouse (this);
            }
        }
        else if (ev.Flags == MouseFlags.Button1Released)
        {
            _isButtonReleased = true;
            _isButtonPressed = false;
            Application.UngrabMouse ();
        }
        else if (ev.Flags == MouseFlags.Button1DoubleClicked)
        {
            EnsureHasFocus ();
            int x = PositionCursor (ev);
            int sbw = x;

            if (x == _text.Count
                || (x > 0 && (char)_text [x - 1].Value != ' ')
                || (x > 0 && (char)_text [x].Value == ' '))
            {
                (int col, int row)? newPosBw = GetModel ().WordBackward (x, 0);

                if (newPosBw is null)
                {
                    return true;
                }

                sbw = newPosBw.Value.col;
            }

            if (sbw != -1)
            {
                x = sbw;
                PositionCursor (x);
            }

            (int col, int row)? newPosFw = GetModel ().WordForward (x, 0);

            if (newPosFw is null)
            {
                return true;
            }

            ClearAllSelection ();

            if (newPosFw.Value.col != -1 && sbw != -1)
            {
                _cursorPosition = newPosFw.Value.col;
            }

            PrepareSelection (sbw, newPosFw.Value.col - sbw);
        }
        else if (ev.Flags == MouseFlags.Button1TripleClicked)
        {
            EnsureHasFocus ();
            PositionCursor (0);
            ClearAllSelection ();
            PrepareSelection (0, _text.Count);
        }
        else if (ev.Flags == ContextMenu.MouseFlags)
        {
            ShowContextMenu ();
        }

        //SetNeedsDisplay ();

        return true;

        void EnsureHasFocus ()
        {
            if (!HasFocus)
            {
                SetFocus ();
            }
        }
    }

    /// <summary>Moves cursor to the end of the typed text.</summary>
    public void MoveEnd ()
    {
        ClearAllSelection ();
        _cursorPosition = _text.Count;
        Adjust ();
    }

    /// <inheritdoc/>
    public override void OnDrawContent (Rectangle viewport)
    {
        _isDrawing = true;

        var selColor = new Attribute (GetFocusColor ().Background, GetFocusColor ().Foreground);
        SetSelectedStartSelectedLength ();

        Driver?.SetAttribute (GetNormalColor ());
        Move (0, 0);

        int p = ScrollOffset;
        var col = 0;
        int width = Viewport.Width + OffSetBackground ();
        int tcount = _text.Count;
        Attribute roc = GetReadOnlyColor ();

        for (int idx = p; idx < tcount; idx++)
        {
            Rune rune = _text [idx];
            int cols = rune.GetColumns ();

            if (idx == _cursorPosition && HasFocus && !Used && SelectedLength == 0 && !ReadOnly)
            {
                Driver?.SetAttribute (selColor);
            }
            else if (ReadOnly)
            {
                Driver?.SetAttribute (
                                      idx >= _start && SelectedLength > 0 && idx < _start + SelectedLength
                                          ? selColor
                                          : roc
                                     );
            }
            else if (!HasFocus && Enabled)
            {
                Driver?.SetAttribute (GetFocusColor ());
            }
            else if (!Enabled)
            {
                Driver?.SetAttribute (roc);
            }
            else
            {
                Driver?.SetAttribute (
                                      idx >= _start && SelectedLength > 0 && idx < _start + SelectedLength
                                          ? selColor
                                          : ColorScheme.Focus
                                     );
            }

            if (col + cols <= width)
            {
                Driver?.AddRune (Secret ? Glyphs.Dot : rune);
            }

            if (!TextModel.SetCol (ref col, width, cols))
            {
                break;
            }

            if (idx + 1 < tcount && col + _text [idx + 1].GetColumns () > width)
            {
                break;
            }
        }

        Driver.SetAttribute (GetFocusColor ());

        for (int i = col; i < width; i++)
        {
            Driver.AddRune ((Rune)' ');
        }

        PositionCursor ();

        RenderCaption ();

        DrawAutocomplete ();
        _isDrawing = false;
    }

    /// <inheritdoc/>
    public override bool? OnInvokingKeyBindings (Key a, KeyBindingScope scope)
    {
        // Give autocomplete first opportunity to respond to key presses
        if (SelectedLength == 0 && Autocomplete.Suggestions.Count > 0 && Autocomplete.ProcessKey (a))
        {
            return true;
        }

        return base.OnInvokingKeyBindings (a, scope);
    }

    /// <inheritdoc/>
    protected override void OnHasFocusChanged (bool newHasFocus, View previousFocusedView, View view)
    {
        if (Application.MouseGrabView is { } && Application.MouseGrabView == this)
        {
            Application.UngrabMouse ();
        }

        //if (SelectedLength != 0 && !(Application.MouseGrabView is MenuBar))
        //	ClearAllSelection ();
    }

    /// TODO: Flush out these docs
    /// <summary>
    ///     Processes key presses for the <see cref="TextField"/>.
    ///     <remarks>
    ///         The <see cref="TextField"/> control responds to the following keys:
    ///         <list type="table">
    ///             <listheader>
    ///                 <term>Keys</term> <description>Function</description>
    ///             </listheader>
    ///             <item>
    ///                 <term><see cref="Key.Delete"/>, <see cref="Key.Backspace"/></term>
    ///                 <description>Deletes the character before cursor.</description>
    ///             </item>
    ///         </list>
    ///     </remarks>
    /// </summary>
    /// <param name="a"></param>
    /// <returns></returns>
    public override bool OnProcessKeyDown (Key a)
    {
        // Remember the cursor position because the new calculated cursor position is needed
        // to be set BEFORE the TextChanged event is triggered.
        // Needed for the Elmish Wrapper issue https://github.com/DieselMeister/Terminal.Gui.Elmish/issues/2
        _preTextChangedCursorPos = _cursorPosition;

        // Ignore other control characters.
        if (!a.IsKeyCodeAtoZ && (a.KeyCode < KeyCode.Space || a.KeyCode > KeyCode.CharMask))
        {
            return false;
        }

        if (ReadOnly)
        {
            return true;
        }

        InsertText (a, true);

        return true;
    }

    /// <summary>Virtual method that invoke the <see cref="TextChanging"/> event if it's defined.</summary>
    /// <param name="args">The event arguments.</param>
    /// <returns><see langword="true"/> if the event was cancelled.</returns>
    public bool OnTextChanging (CancelEventArgs<string> args)
    {
        TextChanging?.Invoke (this, args);

        return args.Cancel;
    }

    /// <summary>Paste the selected text from the clipboard.</summary>
    public virtual void Paste ()
    {
        if (ReadOnly || string.IsNullOrEmpty (Clipboard.Contents))
        {
            return;
        }

        SetSelectedStartSelectedLength ();
        int selStart = _start == -1 ? CursorPosition : _start;
        string cbTxt = Clipboard.Contents.Split ("\n") [0] ?? "";

        Text = StringExtensions.ToString (_text.GetRange (0, selStart))
               + cbTxt
               + StringExtensions.ToString (
                                            _text.GetRange (
                                                            selStart + SelectedLength,
                                                            _text.Count - (selStart + SelectedLength)
                                                           )
                                           );

        _cursorPosition = Math.Min (selStart + cbTxt.GetRuneCount (), _text.Count);
        ClearAllSelection ();
        SetNeedsDisplay ();
        Adjust ();
    }

    /// <summary>Sets the cursor position.</summary>
    public override Point? PositionCursor ()
    {
        ProcessAutocomplete ();

        var col = 0;

        for (int idx = ScrollOffset < 0 ? 0 : ScrollOffset; idx < _text.Count; idx++)
        {
            if (idx == _cursorPosition)
            {
                break;
            }

            int cols = _text [idx].GetColumns ();
            TextModel.SetCol (ref col, Viewport.Width - 1, cols);
        }

        int pos = _cursorPosition - ScrollOffset + Math.Min (Viewport.X, 0);
        Move (pos, 0);

        return new Point (pos, 0);
    }

    /// <summary>Redoes the latest changes.</summary>
    public void Redo ()
    {
        if (ReadOnly)
        {
            return;
        }

        _historyText.Redo ();
    }

    /// <summary>Selects all text.</summary>
    public void SelectAll ()
    {
        if (_text.Count == 0)
        {
            return;
        }

        _selectedStart = 0;
        MoveEndExtend ();
        SetNeedsDisplay ();
    }

    ///// <summary>
    /////     Changed event, raised when the text has changed.
    /////     <remarks>
    /////         This event is raised when the <see cref="Text"/> changes. The passed <see cref="EventArgs"/> is a
    /////         <see cref="string"/> containing the old value.
    /////     </remarks>
    ///// </summary>
    //public event EventHandler<StateEventArgs<string>> TextChanged;

    /// <summary>Changing event, raised before the <see cref="Text"/> changes and can be canceled or changing the new text.</summary>
    public event EventHandler<CancelEventArgs<string>> TextChanging;

    /// <summary>Undoes the latest changes.</summary>
    public void Undo ()
    {
        if (ReadOnly)
        {
            return;
        }

        _historyText.Undo ();
    }

    /// <summary>
    ///     Returns <see langword="true"/> if the current cursor position is at the end of the <see cref="Text"/>. This
    ///     includes when it is empty.
    /// </summary>
    /// <returns></returns>
    internal bool CursorIsAtEnd () { return CursorPosition == Text.Length; }

    /// <summary>Returns <see langword="true"/> if the current cursor position is at the start of the <see cref="TextField"/>.</summary>
    /// <returns></returns>
    internal bool CursorIsAtStart () { return CursorPosition <= 0; }

    private void Adjust ()
    {
        if (!IsAdded)
        {
            return;
        }

        // TODO: This is a lame prototype proving it should be easy for TextField to 
        // TODO: support Width = Dim.Auto (DimAutoStyle: Content).
        //SetContentSize(new (TextModel.DisplaySize (_text).size, 1));

        int offB = OffSetBackground ();
        bool need = NeedsDisplay || !Used;

        if (_cursorPosition < ScrollOffset)
        {
            ScrollOffset = _cursorPosition;
            need = true;
        }
        else if (Viewport.Width > 0
                 && (ScrollOffset + _cursorPosition - (Viewport.Width + offB) == 0
                     || TextModel.DisplaySize (_text, ScrollOffset, _cursorPosition).size >= Viewport.Width + offB))
        {
            ScrollOffset = Math.Max (
                                     TextModel.CalculateLeftColumn (
                                                                    _text,
                                                                    ScrollOffset,
                                                                    _cursorPosition,
                                                                    Viewport.Width + offB
                                                                   ),
                                     0
                                    );
            need = true;
        }

        if (need)
        {
            SetNeedsDisplay ();
        }
        else
        {
            PositionCursor ();
        }
    }

    private MenuBarItem BuildContextMenuBarItem ()
    {
        return new (
                    new MenuItem []
                    {
                        new (
                             Strings.ctxSelectAll,
                             "",
                             () => SelectAll (),
                             null,
                             null,
                             (KeyCode)KeyBindings.GetKeyFromCommands (Command.SelectAll)
                            ),
                        new (
                             Strings.ctxDeleteAll,
                             "",
                             () => DeleteAll (),
                             null,
                             null,
                             (KeyCode)KeyBindings.GetKeyFromCommands (Command.DeleteAll)
                            ),
                        new (
                             Strings.ctxCopy,
                             "",
                             () => Copy (),
                             null,
                             null,
                             (KeyCode)KeyBindings.GetKeyFromCommands (Command.Copy)
                            ),
                        new (
                             Strings.ctxCut,
                             "",
                             () => Cut (),
                             null,
                             null,
                             (KeyCode)KeyBindings.GetKeyFromCommands (Command.Cut)
                            ),
                        new (
                             Strings.ctxPaste,
                             "",
                             () => Paste (),
                             null,
                             null,
                             (KeyCode)KeyBindings.GetKeyFromCommands (Command.Paste)
                            ),
                        new (
                             Strings.ctxUndo,
                             "",
                             () => Undo (),
                             null,
                             null,
                             (KeyCode)KeyBindings.GetKeyFromCommands (Command.Undo)
                            ),
                        new (
                             Strings.ctxRedo,
                             "",
                             () => Redo (),
                             null,
                             null,
                             (KeyCode)KeyBindings.GetKeyFromCommands (Command.Redo)
                            )
                    }
                   );
    }

    private void ContextMenu_KeyChanged (object sender, KeyChangedEventArgs e) { KeyBindings.ReplaceKey (e.OldKey.KeyCode, e.NewKey.KeyCode); }

    private List<Rune> DeleteSelectedText ()
    {
        SetSelectedStartSelectedLength ();
        int selStart = SelectedStart > -1 ? _start : _cursorPosition;

        string newText = StringExtensions.ToString (_text.GetRange (0, selStart))
                         + StringExtensions.ToString (
                                                      _text.GetRange (
                                                                      selStart + SelectedLength,
                                                                      _text.Count - (selStart + SelectedLength)
                                                                     )
                                                     );

        ClearAllSelection ();
        _cursorPosition = selStart >= newText.GetRuneCount () ? newText.GetRuneCount () : selStart;

        return newText.ToRuneList ();
    }

    private void GenerateSuggestions ()
    {
        List<RuneCell> currentLine = RuneCell.ToRuneCellList (Text);
        int cursorPosition = Math.Min (CursorPosition, currentLine.Count);

        Autocomplete.Context = new (
                                    currentLine,
                                    cursorPosition,
                                    Autocomplete.Context != null
                                        ? Autocomplete.Context.Canceled
                                        : false
                                   );

        Autocomplete.GenerateSuggestions (
                                          Autocomplete.Context
                                         );
    }

    private TextModel GetModel ()
    {
        var model = new TextModel ();
        model.LoadString (Text);

        return model;
    }

    private Attribute GetReadOnlyColor ()
    {
        ColorScheme cs = ColorScheme;

        if (ColorScheme is null)
        {
            cs = new ();
        }

        if (cs.Disabled.Foreground == cs.Focus.Background)
        {
            return new (cs.Focus.Foreground, cs.Focus.Background);
        }

        return new (cs.Disabled.Foreground, cs.Focus.Background);
    }

    private void HistoryText_ChangeText (object sender, HistoryText.HistoryTextItemEventArgs obj)
    {
        if (obj is null)
        {
            return;
        }

        Text = TextModel.ToString (obj?.Lines [obj.CursorPosition.Y]);
        CursorPosition = obj.CursorPosition.X;
        Adjust ();
    }

    private void InsertText (Key a, bool usePreTextChangedCursorPos)
    {
        _historyText.Add (
                          new() { TextModel.ToRuneCells (_text) },
                          new (_cursorPosition, 0)
                         );

        List<Rune> newText = _text;

        if (SelectedLength > 0)
        {
            newText = DeleteSelectedText ();
            _preTextChangedCursorPos = _cursorPosition;
        }

        if (!usePreTextChangedCursorPos)
        {
            _preTextChangedCursorPos = _cursorPosition;
        }

        StringRuneEnumerator kbstr = a.AsRune.ToString ().EnumerateRunes ();

        if (Used)
        {
            _cursorPosition++;

            if (_cursorPosition == newText.Count + 1)
            {
                SetText (newText.Concat (kbstr).ToList ());
            }
            else
            {
                if (_preTextChangedCursorPos > newText.Count)
                {
                    _preTextChangedCursorPos = newText.Count;
                }

                SetText (
                         newText.GetRange (0, _preTextChangedCursorPos)
                                .Concat (kbstr)
                                .Concat (
                                         newText.GetRange (
                                                           _preTextChangedCursorPos,
                                                           Math.Min (
                                                                     newText.Count - _preTextChangedCursorPos,
                                                                     newText.Count
                                                                    )
                                                          )
                                        )
                        );
            }
        }
        else
        {
            SetText (
                     newText.GetRange (0, _preTextChangedCursorPos)
                            .Concat (kbstr)
                            .Concat (
                                     newText.GetRange (
                                                       Math.Min (_preTextChangedCursorPos + 1, newText.Count),
                                                       Math.Max (newText.Count - _preTextChangedCursorPos - 1, 0)
                                                      )
                                    )
                    );
            _cursorPosition++;
        }

        Adjust ();
    }

    private void KillToEnd ()
    {
        if (ReadOnly)
        {
            return;
        }

        ClearAllSelection ();

        if (_cursorPosition >= _text.Count)
        {
            return;
        }

        SetClipboard (_text.GetRange (_cursorPosition, _text.Count - _cursorPosition));
        SetText (_text.GetRange (0, _cursorPosition));
        Adjust ();
    }

    private void KillToStart ()
    {
        if (ReadOnly)
        {
            return;
        }

        ClearAllSelection ();

        if (_cursorPosition == 0)
        {
            return;
        }

        SetClipboard (_text.GetRange (0, _cursorPosition));
        SetText (_text.GetRange (_cursorPosition, _text.Count - _cursorPosition));
        _cursorPosition = 0;
        Adjust ();
    }

    private void MoveEndExtend ()
    {
        if (_cursorPosition <= _text.Count)
        {
            int x = _cursorPosition;
            _cursorPosition = _text.Count;
            PrepareSelection (x, _cursorPosition - x);
        }
    }

    private void MoveHome ()
    {
        ClearAllSelection ();
        _cursorPosition = 0;
        Adjust ();
    }

    private void MoveHomeExtend ()
    {
        if (_cursorPosition > 0)
        {
            int x = _cursorPosition;
            _cursorPosition = 0;
            PrepareSelection (x, _cursorPosition - x);
        }
    }

    private bool MoveLeft ()
    {
        if (_cursorPosition > 0)
        {
            ClearAllSelection ();
            _cursorPosition--;
            Adjust ();

            return true;
        }

        return false;
    }

    private void MoveLeftExtend ()
    {
        if (_cursorPosition > 0)
        {
            PrepareSelection (_cursorPosition--, -1);
        }
    }

    private bool MoveRight ()
    {
        if (_cursorPosition == _text.Count)
        {
            return false;
        }

        ClearAllSelection ();

        _cursorPosition++;
        Adjust ();

        return true;
    }

    private void MoveRightExtend ()
    {
        if (_cursorPosition < _text.Count)
        {
            PrepareSelection (_cursorPosition++, 1);
        }
    }

    private void MoveWordLeft ()
    {
        ClearAllSelection ();
        (int col, int row)? newPos = GetModel ().WordBackward (_cursorPosition, 0);

        if (newPos is null)
        {
            return;
        }

        if (newPos.Value.col != -1)
        {
            _cursorPosition = newPos.Value.col;
        }

        Adjust ();
    }

    private void MoveWordLeftExtend ()
    {
        if (_cursorPosition > 0)
        {
            int x = Math.Min (
                              _start > -1 && _start > _cursorPosition ? _start : _cursorPosition,
                              _text.Count
                             );

            if (x > 0)
            {
                (int col, int row)? newPos = GetModel ().WordBackward (x, 0);

                if (newPos is null)
                {
                    return;
                }

                if (newPos.Value.col != -1)
                {
                    _cursorPosition = newPos.Value.col;
                }

                PrepareSelection (x, newPos.Value.col - x);
            }
        }
    }

    private void MoveWordRight ()
    {
        ClearAllSelection ();
        (int col, int row)? newPos = GetModel ().WordForward (_cursorPosition, 0);

        if (newPos is null)
        {
            return;
        }

        if (newPos.Value.col != -1)
        {
            _cursorPosition = newPos.Value.col;
        }

        Adjust ();
    }

    private void MoveWordRightExtend ()
    {
        if (_cursorPosition < _text.Count)
        {
            int x = _start > -1 && _start > _cursorPosition ? _start : _cursorPosition;
            (int col, int row)? newPos = GetModel ().WordForward (x, 0);

            if (newPos is null)
            {
                return;
            }

            if (newPos.Value.col != -1)
            {
                _cursorPosition = newPos.Value.col;
            }

            PrepareSelection (x, newPos.Value.col - x);
        }
    }

    // BUGBUG: This assumes Frame == Viewport. It's also not clear what the intention is. For now, changed to always return 0.
    private int OffSetBackground ()
    {
        var offB = 0;

        if (SuperView?.Frame.Right - Frame.Right < 0)
        {
            offB = SuperView.Frame.Right - Frame.Right - 1;
        }

        return 0; //offB;
    }

    private int PositionCursor (MouseEvent ev) { return PositionCursor (TextModel.GetColFromX (_text, ScrollOffset, ev.Position.X), false); }

    private int PositionCursor (int x, bool getX = true)
    {
        int pX = x;

        if (getX)
        {
            pX = TextModel.GetColFromX (_text, ScrollOffset, x);
        }

        if (ScrollOffset + pX > _text.Count)
        {
            _cursorPosition = _text.Count;
        }
        else if (ScrollOffset + pX < ScrollOffset)
        {
            _cursorPosition = 0;
        }
        else
        {
            _cursorPosition = ScrollOffset + pX;
        }

        return _cursorPosition;
    }

    private void PrepareSelection (int x, int direction = 0)
    {
        x = x + ScrollOffset < -1 ? 0 : x;

        _selectedStart = _selectedStart == -1 && _text.Count > 0 && x >= 0 && x <= _text.Count
                             ? x
                             : _selectedStart;

        if (_selectedStart > -1)
        {
            SelectedLength = Math.Abs (
                                       x + direction <= _text.Count
                                           ? x + direction - _selectedStart
                                           : _text.Count - _selectedStart
                                      );
            SetSelectedStartSelectedLength ();

            if (_start > -1 && SelectedLength > 0)
            {
                _selectedText = SelectedLength > 0
                                    ? StringExtensions.ToString (
                                                                 _text.GetRange (
                                                                                 _start < 0 ? 0 : _start,
                                                                                 SelectedLength > _text.Count
                                                                                     ? _text.Count
                                                                                     : SelectedLength
                                                                                )
                                                                )
                                    : "";

                if (ScrollOffset > _start)
                {
                    ScrollOffset = _start;
                }
            }
            else if (_start > -1 && SelectedLength == 0)
            {
                _selectedText = null;
            }

            SetNeedsDisplay ();
        }
        else if (SelectedLength > 0 || _selectedText is { })
        {
            ClearAllSelection ();
        }

        Adjust ();
    }

    private void ProcessAutocomplete ()
    {
        if (_isDrawing)
        {
            return;
        }

        if (SelectedLength > 0)
        {
            return;
        }

        GenerateSuggestions ();
    }

    private void DrawAutocomplete ()
    {
        if (SelectedLength > 0)
        {
            return;
        }

        if (Autocomplete?.Context == null)
        {
            return;
        }

        var renderAt = new Point (
                                  Autocomplete.Context.CursorPosition,
                                  0
                                 );

        Autocomplete.RenderOverlay (renderAt);
    }

    private void RenderCaption ()
    {
        if (HasFocus
            || Caption == null
            || Caption.Length == 0
            || Text?.Length > 0)
        {
            return;
        }

        var color = new Attribute (CaptionColor, GetNormalColor ().Background);
        Driver.SetAttribute (color);

        Move (0, 0);
        string render = Caption;

        if (render.GetColumns () > Viewport.Width)
        {
            render = render [..Viewport.Width];
        }

        Driver.AddStr (render);
    }

    private void SetClipboard (IEnumerable<Rune> text)
    {
        if (!Secret)
        {
            Clipboard.Contents = StringExtensions.ToString (text.ToList ());
        }
    }

    private void SetOverwrite (bool overwrite)
    {
        Used = overwrite;
        SetNeedsDisplay ();
    }

    private void SetSelectedStartSelectedLength ()
    {
        if (SelectedStart > -1 && _cursorPosition < SelectedStart)
        {
            _start = _cursorPosition;
        }
        else
        {
            _start = SelectedStart;
        }
    }

    private void SetText (List<Rune> newText) { Text = StringExtensions.ToString (newText); }
    private void SetText (IEnumerable<Rune> newText) { SetText (newText.ToList ()); }

    private void ShowContextMenu ()
    {
        if (!Equals (_currentCulture, Thread.CurrentThread.CurrentUICulture))
        {
            _currentCulture = Thread.CurrentThread.CurrentUICulture;
        }

        ContextMenu.Show (BuildContextMenuBarItem ());
    }

    private void TextField_Added (object sender, SuperViewChangedEventArgs e)
    {
        if (Autocomplete.HostControl is null)
        {
            Autocomplete.HostControl = this;
            Autocomplete.PopupInsideContainer = false;
        }
    }

    private void TextField_Removed (object sender, SuperViewChangedEventArgs e) { Autocomplete.HostControl = null; }

    private void TextField_Initialized (object sender, EventArgs e)
    {
        _cursorPosition = Text.GetRuneCount ();

        if (Viewport.Width > 0)
        {
            ScrollOffset = _cursorPosition > Viewport.Width + 1 ? _cursorPosition - Viewport.Width + 1 : 0;
        }

        if (Autocomplete.HostControl is null)
        {
            Autocomplete.HostControl = this;
            Autocomplete.PopupInsideContainer = false;
        }
    }
}

/// <summary>
///     Renders an overlay on another view at a given point that allows selecting from a range of 'autocomplete'
///     options. An implementation on a TextField.
/// </summary>
public class TextFieldAutocomplete : PopupAutocomplete
{
    /// <inheritdoc/>
    protected override void DeleteTextBackwards () { ((TextField)HostControl).DeleteCharLeft (false); }

    /// <inheritdoc/>
    protected override void InsertText (string accepted) { ((TextField)HostControl).InsertText (accepted, false); }

    /// <inheritdoc/>
    protected override void SetCursorPosition (int column) { ((TextField)HostControl).CursorPosition = column; }
}<|MERGE_RESOLUTION|>--- conflicted
+++ resolved
@@ -541,13 +541,8 @@
             if (!Secret && !_historyText.IsFromHistory)
             {
                 _historyText.Add (
-<<<<<<< HEAD
-                                  new List<List<RuneCell>> { RuneCell.ToRuneCellList (oldText) },
-                                  new Point (_cursorPosition, 0)
-=======
                                   new() { TextModel.ToRuneCellList (oldText) },
                                   new (_cursorPosition, 0)
->>>>>>> eee0ded0
                                  );
 
                 _historyText.Add (
