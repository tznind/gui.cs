--- conflicted
+++ resolved
@@ -1528,20 +1528,12 @@
     /// <returns></returns>
     private bool Move (int distance)
     {
-<<<<<<< HEAD
         var oldCursorPosition = _cursorPosition;
         var hadSelection = _selectedText != null && _selectedText.Length > 0;
 
         _cursorPosition = Math.Min (_text.Count, Math.Max (0, _cursorPosition + distance));
         ClearAllSelection ();
         Adjust ();
-=======
-        if (_cursorPosition > 0)
-        {
-            ClearAllSelection ();
-            _cursorPosition--;
-            Adjust ();
->>>>>>> 0085e254
 
         return _cursorPosition != oldCursorPosition || hadSelection;
     }
