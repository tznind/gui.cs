--- conflicted
+++ resolved
@@ -45,13 +45,8 @@
         _leftDefault = Glyphs.LeftDefaultIndicator;
         _rightDefault = Glyphs.RightDefaultIndicator;
 
-<<<<<<< HEAD
         Width = Dim.Auto (DimAutoStyle.Text);
         Height = Dim.Auto (DimAutoStyle.Text, minimumContentDim: 1);
-=======
-        Height = Dim.Auto (Dim.DimAutoStyle.Text);
-        Width = Dim.Auto (Dim.DimAutoStyle.Text);
->>>>>>> ce28b2ab
 
         CanFocus = true;
         HighlightStyle |= HighlightStyle.Pressed;
