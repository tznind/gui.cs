--- conflicted
+++ resolved
@@ -517,16 +517,12 @@
     /// <returns></returns>
     public virtual bool MovePageDown ()
     {
-<<<<<<< HEAD
         if (_source is null)
         {
             return true;
         }
 
-        int n = _selected + Bounds.Height;
-=======
         int n = _selected + Viewport.Height;
->>>>>>> fd4fdb8b
 
         if (n >= _source.Count)
         {
