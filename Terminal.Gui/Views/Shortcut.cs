﻿namespace Terminal.Gui;

/// <summary>
///     Displays a command, help text, and a key binding. When the key specified by <see cref="Key"/> is pressed, the
///     command will be invoked. Useful for
///     displaying a command in <see cref="Bar"/> such as a
///     menu, toolbar, or status bar.
/// </summary>
/// <remarks>
///     <para>
///         The following user actions will invoke the <see cref="Command.Accept"/>, causing the
///         <see cref="View.Accept"/> event to be fired:
///         - Clicking on the <see cref="Shortcut"/>.
///         - Pressing the key specified by <see cref="Key"/>.
///         - Pressing the HotKey specified by <see cref="CommandView"/>.
///     </para>
///     <para>
///         If <see cref="KeyBindingScope"/> is <see cref="KeyBindingScope.Application"/>, <see cref="Key"/> will invoked
///         <see cref="Command.Accept"/>
///         command regardless of what View has focus, enabling an application-wide keyboard shortcut.
///     </para>
///     <para>
///         By default, a Shortcut displays the command text on the left side, the help text in the middle, and the key
///         binding on the
///         right side. Set <see cref="AlignmentModes"/> to <see cref="AlignmentModes.EndToStart"/> to reverse the order.
///     </para>
///     <para>
///         The command text can be set by setting the <see cref="CommandView"/>'s Text property or by setting
///         <see cref="View.Title"/>.
///     </para>
///     <para>
///         The help text can be set by setting the <see cref="HelpText"/> property or by setting <see cref="View.Text"/>.
///     </para>
///     <para>
///         The key text is set by setting the <see cref="Key"/> property.
///         If the <see cref="Key"/> is <see cref="Key.Empty"/>, the <see cref="Key"/> text is not displayed.
///     </para>
/// </remarks>
public class Shortcut : View, IOrientation, IDesignable
{
    private readonly OrientationHelper _orientationHelper;

    /// <summary>
    ///     Creates a new instance of <see cref="Shortcut"/>.
    /// </summary>
    /// <remarks>
    ///     <para>
    ///         This is a helper API that mimics the V1 API for creating StatusItems.
    ///     </para>
    /// </remarks>
    /// <param name="key"></param>
    /// <param name="commandText"></param>
    /// <param name="action"></param>
    /// <param name="helpText"></param>
    public Shortcut (Key key, string commandText, Action action, string helpText = null)
    {
        Id = "_shortcut";
        HighlightStyle = HighlightStyle.Pressed;
        Highlight += Shortcut_Highlight;
        CanFocus = true;
        Width = GetWidthDimAuto ();
        Height = Dim.Auto (DimAutoStyle.Content, 1);

        _orientationHelper = new (this);
        _orientationHelper.OrientationChanging += (sender, e) => OrientationChanging?.Invoke (this, e);
        _orientationHelper.OrientationChanged += (sender, e) => OrientationChanged?.Invoke (this, e);

        AddCommand (Command.HotKey, ctx => OnAccept (ctx));
        AddCommand (Command.Accept, ctx => OnAccept (ctx));
        AddCommand (Command.Select, ctx => OnSelect (ctx));
        KeyBindings.Add (KeyCode.Enter, Command.Accept);
        KeyBindings.Add (KeyCode.Space, Command.Select);

        TitleChanged += Shortcut_TitleChanged; // This needs to be set before CommandView is set

        CommandView = new ()
        {
            Width = Dim.Auto (),
            Height = Dim.Auto (DimAutoStyle.Auto, minimumContentDim: 1)
        };

        HelpView.Id = "_helpView";
        HelpView.CanFocus = false;
        HelpView.Text = helpText;
        Add (HelpView);

        KeyView.Id = "_keyView";
        KeyView.CanFocus = false;
        Add (KeyView);

        // If the user clicks anywhere on the Shortcut, other than the CommandView, invoke the Command
        MouseClick += Shortcut_MouseClick;
        HelpView.MouseClick += Subview_MouseClick;
        KeyView.MouseClick += Subview_MouseClick;
        LayoutStarted += OnLayoutStarted;
        Initialized += OnInitialized;

        if (key is null)
        {
            key = Key.Empty;
        }

        Key = key;
        Title = commandText;
        Action = action;

        return;

        void OnInitialized (object sender, EventArgs e)
        {
            SuperViewRendersLineCanvas = true;
            Border.Settings &= ~BorderSettings.Title;

            ShowHide ();

            // Force Width to DimAuto to calculate natural width and then set it back
            Dim savedDim = Width;
            Width = GetWidthDimAuto ();
            _minimumDimAutoWidth = Frame.Width;
            Width = savedDim;

            SetCommandViewDefaultLayout ();
            SetHelpViewDefaultLayout ();
            SetKeyViewDefaultLayout ();

            SetColors ();
        }

        // Helper to set Width consistently
        Dim GetWidthDimAuto ()
        {
            // TODO: PosAlign.CalculateMinDimension is a hack. Need to figure out a better way of doing this.
            return Dim.Auto (
                             DimAutoStyle.Content,
                             Dim.Func (() => PosAlign.CalculateMinDimension (0, Subviews, Dimension.Width)),
                             Dim.Func (() => PosAlign.CalculateMinDimension (0, Subviews, Dimension.Width)));
        }
    }

    /// <summary>
    ///     Creates a new instance of <see cref="Shortcut"/>.
    /// </summary>
    public Shortcut () : this (Key.Empty, string.Empty, null) { }

    #region IOrientation members

    /// <summary>
    ///     Gets or sets the <see cref="Orientation"/> for this <see cref="Bar"/>. The default is
    ///     <see cref="Orientation.Horizontal"/>.
    /// </summary>
    /// <remarks>
    ///     <para>
    ///         Horizontal orientation arranges the command, help, and key parts of each <see cref="Shortcut"/>s from right to
    ///         left
    ///         Vertical orientation arranges the command, help, and key parts of each <see cref="Shortcut"/>s from left to
    ///         right.
    ///     </para>
    /// </remarks>

    public Orientation Orientation
    {
        get => _orientationHelper.Orientation;
        set => _orientationHelper.Orientation = value;
    }

    /// <inheritdoc/>
    public event EventHandler<CancelEventArgs<Orientation>> OrientationChanging;

    /// <inheritdoc/>
    public event EventHandler<EventArgs<Orientation>> OrientationChanged;

    /// <summary>Called when <see cref="Orientation"/> has changed.</summary>
    /// <param name="newOrientation"></param>
    public void OnOrientationChanged (Orientation newOrientation)
    {
        // TODO: Determine what, if anything, is opinionated about the orientation.
        SetNeedsLayout ();
    }

    #endregion

    private AlignmentModes _alignmentModes = AlignmentModes.StartToEnd | AlignmentModes.IgnoreFirstOrLast;

    /// <summary>
    ///     Gets or sets the <see cref="AlignmentModes"/> for this <see cref="Shortcut"/>.
    /// </summary>
    /// <remarks>
    ///     <para>
    ///         The default is <see cref="AlignmentModes.StartToEnd"/>. This means that the CommandView will be on the left,
    ///         HelpView in the middle, and KeyView on the right.
    ///     </para>
    /// </remarks>
    public AlignmentModes AlignmentModes
    {
        get => _alignmentModes;
        set
        {
            _alignmentModes = value;
            SetCommandViewDefaultLayout ();
            SetHelpViewDefaultLayout ();
            SetKeyViewDefaultLayout ();
        }
    }

    // When one of the subviews is "empty" we don't want to show it. So we
    // Use Add/Remove. We need to be careful to add them in the right order
    // so Pos.Align works correctly.
    internal void ShowHide ()
    {
        RemoveAll ();

        if (CommandView.Visible)
        {
            Add (CommandView);
        }

        if (HelpView.Visible && !string.IsNullOrEmpty (HelpView.Text))
        {
            Add (HelpView);
        }

        if (KeyView.Visible && Key != Key.Empty)
        {
            Add (KeyView);
        }
    }

    // This is used to calculate the minimum width of the Shortcut when the width is NOT Dim.Auto
    private int? _minimumDimAutoWidth;

    // When layout starts, we need to adjust the layout of the HelpView and KeyView
    private void OnLayoutStarted (object sender, LayoutEventArgs e)
    {
        if (Width is DimAuto widthAuto)
        {
            _minimumDimAutoWidth = Frame.Width;
        }
        else
        {
            if (string.IsNullOrEmpty (HelpView.Text))
            {
                return;
            }

            int currentWidth = Frame.Width;

            // If our width is smaller than the natural width then reduce width of HelpView first.
            // Then KeyView.
            // Don't ever reduce CommandView (it should spill).
            // When Horizontal, Key is first, then Help, then Command.
            // When Vertical, Command is first, then Help, then Key.
            // BUGBUG: This does not do what the above says.
            // TODO: Add Unit tests for this.
            if (currentWidth < _minimumDimAutoWidth)
            {
                int delta = _minimumDimAutoWidth.Value - currentWidth;
                int maxHelpWidth = int.Max (0, HelpView.Text.GetColumns () + Margin.Thickness.Horizontal - delta);

                switch (maxHelpWidth)
                {
                    case 0:
                        // Hide HelpView
                        HelpView.Visible = false;
                        HelpView.X = 0;

                        break;

                    case 1:
                        // Scrunch it by removing margins
                        HelpView.Margin.Thickness = new (0, 0, 0, 0);

                        break;

                    case 2:
                        // Scrunch just the right margin
                        Thickness t = GetMarginThickness ();
                        HelpView.Margin.Thickness = new (t.Right, t.Top, t.Left - 1, t.Bottom);

                        break;

                    default:
                        // Default margin
                        HelpView.Margin.Thickness = GetMarginThickness ();

                        break;
                }

                if (maxHelpWidth > 0)
                {
                    HelpView.X = Pos.Align (Alignment.End, AlignmentModes);

                    // Leverage Dim.Auto's max:
                    HelpView.Width = Dim.Auto (DimAutoStyle.Text, maximumContentDim: maxHelpWidth);
                    HelpView.Visible = true;
                }
            }
            else
            {
                // Reset to default
                //SetCommandViewDefaultLayout();
                SetHelpViewDefaultLayout ();

                //SetKeyViewDefaultLayout ();
            }
        }
    }

    private Thickness GetMarginThickness ()
    {
        if (Orientation == Orientation.Vertical)
        {
            return new (1, 0, 1, 0);
        }

        return new (1, 0, 1, 0);
    }

    private Color? _savedForeColor;

    private void Shortcut_Highlight (object sender, CancelEventArgs<HighlightStyle> e)
    {
        if (e.CurrentValue.HasFlag (HighlightStyle.Pressed))
        {
            if (!_savedForeColor.HasValue)
            {
                _savedForeColor = base.ColorScheme.Normal.Foreground;
            }

            var cs = new ColorScheme (base.ColorScheme)
            {
                Normal = new (ColorScheme.Normal.Foreground.GetHighlightColor (), base.ColorScheme.Normal.Background)
            };
            base.ColorScheme = cs;
        }

        if (e.CurrentValue == HighlightStyle.None && _savedForeColor.HasValue)
        {
            var cs = new ColorScheme (base.ColorScheme)
            {
                Normal = new (_savedForeColor.Value, base.ColorScheme.Normal.Background)
            };
            base.ColorScheme = cs;
        }

        SuperView?.SetNeedsDisplay ();
        e.Cancel = true;
    }

    private void Shortcut_MouseClick (object sender, MouseEventEventArgs e)
    {
        // When the Shortcut is clicked, we want to invoke the Command and Set focus
        var view = sender as View;

        if (!e.Handled)
        {
            // If the subview (likely CommandView) didn't handle the mouse click, invoke the command.
            e.Handled = InvokeCommand (Command.Accept) == true;
        }

        if (CanFocus)
        {
            SetFocus ();
        }
    }

    private void Subview_MouseClick (object sender, MouseEventEventArgs e)
    {
        // TODO: Remove. This does nothing.
    }

    #region Command

    private View _commandView = new ();

    /// <summary>
    ///     Gets or sets the View that displays the command text and hotkey.
    /// </summary>
    /// <remarks>
    ///     <para>
    ///         By default, the <see cref="View.Title"/> of the <see cref="CommandView"/> is displayed as the Shortcut's
    ///         command text.
    ///     </para>
    ///     <para>
    ///         By default, the CommandView is a <see cref="View"/> with <see cref="View.CanFocus"/> set to
    ///         <see langword="false"/>.
    ///     </para>
    ///     <para>
    ///         Setting the <see cref="CommandView"/> will add it to the <see cref="Shortcut"/> and remove any existing
    ///         <see cref="CommandView"/>.
    ///     </para>
    /// </remarks>
    /// <example>
    ///     <para>
    ///         This example illustrates how to add a <see cref="Shortcut"/> to a <see cref="StatusBar"/> that toggles the
    ///         <see cref="Application.Force16Colors"/> property.
    ///     </para>
    ///     <code>
    ///     var force16ColorsShortcut = new Shortcut
    ///     {
    ///         Key = Key.F6,
    ///         KeyBindingScope = KeyBindingScope.HotKey,
    ///         CommandView = new CheckBox { Text = "Force 16 Colors" }
    ///     };
    ///     var cb = force16ColorsShortcut.CommandView as CheckBox;
    ///     cb.Checked = Application.Force16Colors;
    /// 
    ///     cb.Toggled += (s, e) =>
    ///     {
    ///         var cb = s as CheckBox;
    ///         Application.Force16Colors = cb!.Checked == true;
    ///         Application.Refresh();
    ///     };
    ///     StatusBar.Add(force16ColorsShortcut);
    /// </code>
    /// </example>

    public View CommandView
    {
        get => _commandView;
        set
        {
            if (value == null)
            {
                throw new ArgumentNullException ();
            }

            if (_commandView is { })
            {
                Remove (_commandView);
                _commandView?.Dispose ();
            }

            _commandView = value;
            _commandView.Id = "_commandView";

            // The default behavior is for CommandView to not get focus. I
            // If you want it to get focus, you need to set it.
            _commandView.CanFocus = false;

            _commandView.HotKeyChanged += (s, e) =>
                                          {
                                              if (e.NewKey != Key.Empty)
                                              {
                                                  // Add it 
                                                  AddKeyBindingsForHotKey (e.OldKey, e.NewKey);
                                              }
                                          };

            _commandView.HotKeySpecifier = new ('_');

            Title = _commandView.Text;

            SetCommandViewDefaultLayout ();
            SetHelpViewDefaultLayout ();
            SetKeyViewDefaultLayout ();
            ShowHide ();
            UpdateKeyBinding ();
        }
    }

    private void SetCommandViewDefaultLayout ()
    {
        CommandView.Margin.Thickness = GetMarginThickness ();
        CommandView.X = Pos.Align (Alignment.End, AlignmentModes);
        CommandView.Y = 0; //Pos.Center ();
    }

    private void Shortcut_TitleChanged (object sender, EventArgs<string> e)
    {
        // If the Title changes, update the CommandView text.
        // This is a helper to make it easier to set the CommandView text.
        // CommandView is public and replaceable, but this is a convenience.
        _commandView.Text = Title;
    }

    #endregion Command

    #region Help

    /// <summary>
    ///     The subview that displays the help text for the command. Internal for unit testing.
    /// </summary>
    internal View HelpView { get; } = new ();

    private void SetHelpViewDefaultLayout ()
    {
        HelpView.Margin.Thickness = GetMarginThickness ();
        HelpView.X = Pos.Align (Alignment.End, AlignmentModes);
        HelpView.Y = 0; //Pos.Center ();
        HelpView.Width = Dim.Auto (DimAutoStyle.Text);
        HelpView.Height = CommandView?.Visible == true ? Dim.Height (CommandView) : 1;

        HelpView.Visible = true;
        HelpView.VerticalTextAlignment = Alignment.Center;
    }

    /// <summary>
    ///     Gets or sets the help text displayed in the middle of the Shortcut. Identical in function to <see cref="HelpText"/>
    ///     .
    /// </summary>
    public override string Text
    {
<<<<<<< HEAD
        get => HelpView?.Text;
        set
=======
        if (HelpView is {})
>>>>>>> 0583d452
        {
            if (HelpView != null)
            {
                HelpView.Text = value;
                ShowHide ();
            }
        }
    }

    /// <summary>
    ///     Gets or sets the help text displayed in the middle of the Shortcut.
    /// </summary>
    public string HelpText
    {
<<<<<<< HEAD
        get => HelpView?.Text;
        set
=======
        if (HelpView is {})
>>>>>>> 0583d452
        {
            if (HelpView != null)
            {
                HelpView.Text = value;
                ShowHide ();
            }
        }
    }

    #endregion Help

    #region Key

    private Key _key = Key.Empty;

    /// <summary>
    ///     Gets or sets the <see cref="Key"/> that will be bound to the <see cref="Command.Accept"/> command.
    /// </summary>
    public Key Key
    {
        get => _key;
        set
        {
            if (value == null)
            {
                throw new ArgumentNullException ();
            }

            _key = value;

            UpdateKeyBinding ();

            KeyView.Text = Key == Key.Empty ? string.Empty : $"{Key}";
            ShowHide ();
        }
    }

    private KeyBindingScope _keyBindingScope = KeyBindingScope.HotKey;

    /// <summary>
    ///     Gets or sets the scope for the key binding for how <see cref="Key"/> is bound to <see cref="Command"/>.
    /// </summary>
    public KeyBindingScope KeyBindingScope
    {
        get => _keyBindingScope;
        set
        {
            _keyBindingScope = value;

            UpdateKeyBinding ();
        }
    }

    /// <summary>
    ///     Gets the subview that displays the key. Internal for unit testing.
    /// </summary>

    internal View KeyView { get; } = new ();

    private int _minimumKeyTextSize;

    /// <summary>
    ///     Gets or sets the minimum size of the key text. Useful for aligning the key text with other <see cref="Shortcut"/>s.
    /// </summary>
    public int MinimumKeyTextSize
    {
        get => _minimumKeyTextSize;
        set
        {
            if (value == _minimumKeyTextSize)
            {
                //return;
            }

            _minimumKeyTextSize = value;
            SetKeyViewDefaultLayout ();
            CommandView.SetNeedsLayout ();
            HelpView.SetNeedsLayout ();
            KeyView.SetNeedsLayout ();
            SetSubViewNeedsDisplay ();
        }
    }

    private int GetMinimumKeyViewSize () { return MinimumKeyTextSize; }

    private void SetKeyViewDefaultLayout ()
    {
        KeyView.Margin.Thickness = GetMarginThickness ();
        KeyView.X = Pos.Align (Alignment.End, AlignmentModes);
        KeyView.Y = 0; //Pos.Center ();
        KeyView.Width = Dim.Auto (DimAutoStyle.Text, Dim.Func (GetMinimumKeyViewSize));
        KeyView.Height = CommandView?.Visible == true ? Dim.Height (CommandView) : 1;

        KeyView.Visible = true;

        // Right align the text in the keyview
        KeyView.TextAlignment = Alignment.End;
        KeyView.VerticalTextAlignment = Alignment.Center;
        KeyView.KeyBindings.Clear ();
    }

    private void UpdateKeyBinding ()
    {
        if (Key != null)
        {
            // Disable the command view key bindings
            CommandView.KeyBindings.Remove (Key);
            CommandView.KeyBindings.Remove (CommandView.HotKey);
            KeyBindings.Remove (Key);
            KeyBindings.Add (Key, KeyBindingScope | KeyBindingScope.HotKey, Command.Accept);

            //KeyBindings.Add (Key, KeyBindingScope.HotKey, Command.Accept);
        }
    }

    #endregion Key

    #region Accept Handling

    /// <summary>
    ///     Called when the <see cref="Command.Accept"/> command is received. This
    ///     occurs
    ///     - if the user clicks anywhere on the shortcut with the mouse
    ///     - if the user presses Key
    ///     - if the user presses the HotKey specified by CommandView
    ///     - if HasFocus and the user presses Space or Enter (or any other key bound to Command.Accept).
    /// </summary>
    protected bool? OnAccept (CommandContext ctx)
    {
        var cancel = false;

        switch (ctx.KeyBinding?.Scope)
        {
            case KeyBindingScope.Application:
                cancel = base.OnAccept () == true;

                break;

            case KeyBindingScope.Focused:
                base.OnAccept ();

                // cancel if we're focused
                cancel = true;

                break;

            case KeyBindingScope.HotKey:
                cancel = base.OnAccept () == true;

                if (CanFocus)
                {
                    SetFocus ();
                    cancel = true;
                }

                break;

            default:
                // Mouse
                cancel = base.OnAccept () == true;

                break;
        }

        CommandView.InvokeCommand (Command.Accept, ctx.Key, ctx.KeyBinding);

        if (Action is { })
        {
            Action.Invoke ();

            // Assume if there's a subscriber to Action, it's handled.
            cancel = true;
        }

        return cancel;
    }

    /// <summary>
    ///     Gets or sets the action to be invoked when the shortcut key is pressed or the shortcut is clicked on with the
    ///     mouse.
    /// </summary>
    /// <remarks>
    ///     Note, the <see cref="View.Accept"/> event is fired first, and if cancelled, the event will not be invoked.
    /// </remarks>
    [CanBeNull]
    public Action Action { get; set; }

    #endregion Accept Handling

    private bool? OnSelect (CommandContext ctx)
    {
        if (CommandView.GetSupportedCommands ().Contains (Command.Select))
        {
            return CommandView.InvokeCommand (Command.Select, ctx.Key, ctx.KeyBinding);
        }

        return false;
    }

    #region Focus

    /// <inheritdoc/>
    public override ColorScheme ColorScheme
    {
        get => base.ColorScheme;
        set
        {
            base.ColorScheme = value;
            SetColors ();
        }
    }

    /// <summary>
    /// </summary>
    internal void SetColors ()
    {
        // Border should match superview.
        Border.ColorScheme = SuperView?.ColorScheme;

        if (HasFocus)
        {
            // When we have focus, we invert the colors
            base.ColorScheme = new (base.ColorScheme)
            {
                Normal = base.ColorScheme.Focus,
                HotNormal = base.ColorScheme.HotFocus,
                HotFocus = base.ColorScheme.HotNormal,
                Focus = base.ColorScheme.Normal
            };
        }
        else
        {
            base.ColorScheme = SuperView?.ColorScheme ?? base.ColorScheme;
        }

        // Set KeyView's colors to show "hot"
        if (IsInitialized && base.ColorScheme is { })
        {
            var cs = new ColorScheme (base.ColorScheme)
            {
                Normal = base.ColorScheme.HotNormal,
                HotNormal = base.ColorScheme.Normal
            };
            KeyView.ColorScheme = cs;
        }
    }

    private View _lastFocusedView;

    /// <inheritdoc/>
    public override bool OnEnter (View view)
    {
        SetColors ();
        _lastFocusedView = view;

        return base.OnEnter (view);
    }

    /// <inheritdoc/>
    public override bool OnLeave (View view)
    {
        SetColors ();
        _lastFocusedView = this;

        return base.OnLeave (view);
    }

    #endregion Focus

    /// <inheritdoc/>
    public bool EnableForDesign ()
    {
        Title = "_Shortcut";
        HelpText = "Shortcut help";
        Key = Key.F1;
        return true;
    }

    /// <inheritdoc/>
    protected override void Dispose (bool disposing)
    {
        if (disposing)
        {
            if (CommandView?.IsAdded == false)
            {
                CommandView.Dispose ();
            }

            if (HelpView?.IsAdded == false)
            {
                HelpView.Dispose ();
            }

            if (KeyView?.IsAdded == false)
            {
                KeyView.Dispose ();
            }
        }

        base.Dispose (disposing);
    }
}<|MERGE_RESOLUTION|>--- conflicted
+++ resolved
@@ -500,14 +500,10 @@
     /// </summary>
     public override string Text
     {
-<<<<<<< HEAD
         get => HelpView?.Text;
         set
-=======
-        if (HelpView is {})
->>>>>>> 0583d452
-        {
-            if (HelpView != null)
+        {
+            if (HelpView is {})
             {
                 HelpView.Text = value;
                 ShowHide ();
@@ -520,14 +516,10 @@
     /// </summary>
     public string HelpText
     {
-<<<<<<< HEAD
         get => HelpView?.Text;
         set
-=======
-        if (HelpView is {})
->>>>>>> 0583d452
-        {
-            if (HelpView != null)
+        {
+            if (HelpView is {})
             {
                 HelpView.Text = value;
                 ShowHide ();
