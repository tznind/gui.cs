--- conflicted
+++ resolved
@@ -6,11 +6,7 @@
 internal class AutocompleteFilepathContext : AutocompleteContext
 {
     public AutocompleteFilepathContext (string currentLine, int cursorPosition, FileDialogState state)
-<<<<<<< HEAD
-        : base (RuneCell.ToRuneCellList (currentLine), cursorPosition)
-=======
         : base (Cell.ToCellList (currentLine), cursorPosition)
->>>>>>> a6234da3
     {
         State = state;
     }
