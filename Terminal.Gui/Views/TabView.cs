using System.Diagnostics;

namespace Terminal.Gui;

/// <summary>Control that hosts multiple sub views, presenting a single one at once.</summary>
public class TabView : View
{
    /// <summary>The default <see cref="MaxTabTextWidth"/> to set on new <see cref="TabView"/> controls.</summary>
    public const uint DefaultMaxTabTextWidth = 30;

    /// <summary>
    ///     This sub view is the main client area of the current tab.  It hosts the <see cref="Tab.View"/> of the tab, the
    ///     <see cref="SelectedTab"/>.
    /// </summary>
    private readonly View _contentView;

    private readonly List<Tab> _tabs = new ();

    /// <summary>This sub view is the 2 or 3 line control that represents the actual tabs themselves.</summary>
    private readonly TabRowView _tabsBar;

    private Tab _selectedTab;
    private TabToRender [] _tabLocations;
    private int _tabScrollOffset;

    /// <summary>Initializes a <see cref="TabView"/> class.</summary>
    public TabView ()
    {
        CanFocus = true;
        TabStop = TabBehavior.TabStop; // Because TabView has focusable subviews, it must be a TabGroup
        _tabsBar = new TabRowView (this);
        _contentView = new View ()
        {
            //Id = "TabView._contentView",
        };
        ApplyStyleChanges ();

        base.Add (_tabsBar);
        base.Add (_contentView);

        // Things this view knows how to do
        AddCommand (Command.Left, () => SwitchTabBy (-1));

        AddCommand (Command.Right, () => SwitchTabBy (1));

        AddCommand (
                    Command.LeftStart,
                    () =>
                    {
                        TabScrollOffset = 0;
                        SelectedTab = Tabs.FirstOrDefault ();

                        return true;
                    }
                   );

        AddCommand (
                    Command.RightEnd,
                    () =>
                    {
                        TabScrollOffset = Tabs.Count - 1;
                        SelectedTab = Tabs.LastOrDefault ();

                        return true;
                    }
                   );

        AddCommand (
                    Command.PageDown,
                    () =>
                    {
                        TabScrollOffset += _tabLocations.Length;
                        SelectedTab = Tabs.ElementAt (TabScrollOffset);

                        return true;
                    }
                   );

        AddCommand (
                    Command.PageUp,
                    () =>
                    {
                        TabScrollOffset -= _tabLocations.Length;
                        SelectedTab = Tabs.ElementAt (TabScrollOffset);

                        return true;
                    }
                   );

        // Default keybindings for this view
        KeyBindings.Add (Key.CursorLeft, Command.Left);
        KeyBindings.Add (Key.CursorRight, Command.Right);
        KeyBindings.Add (Key.Home, Command.LeftStart);
        KeyBindings.Add (Key.End, Command.RightEnd);
        KeyBindings.Add (Key.PageDown, Command.PageDown);
        KeyBindings.Add (Key.PageUp, Command.PageUp);
    }

    /// <summary>
    ///     The maximum number of characters to render in a Tab header.  This prevents one long tab from pushing out all
    ///     the others.
    /// </summary>
    public uint MaxTabTextWidth { get; set; } = DefaultMaxTabTextWidth;

    /// <summary>The currently selected member of <see cref="Tabs"/> chosen by the user.</summary>
    /// <value></value>
    public Tab SelectedTab
    {
        get => _selectedTab;
        set
        {
            UnSetCurrentTabs ();

            Tab old = _selectedTab;

            if (_selectedTab is { })
            {
                if (_selectedTab.View is { })
                {
                    _selectedTab.View.CanFocusChanged -= ContentViewCanFocus;
                    // remove old content
                    _contentView.Remove (_selectedTab.View);
                }
            }

            _selectedTab = value;

            if (value is { })
            {
                // add new content
                if (_selectedTab.View is { })
                {
                    _selectedTab.View.CanFocusChanged += ContentViewCanFocus;
                    _contentView.Add (_selectedTab.View);
                    // _contentView.Id = $"_contentView for {_selectedTab.DisplayText}";
                }
            }

            ContentViewCanFocus (null, null);

            EnsureSelectedTabIsVisible ();

            if (old != value)
            {
                if (old?.HasFocus == true)
                {
                    SelectedTab?.SetFocus ();
                }

                OnSelectedTabChanged (old, value);
            }
            SetNeedsLayout ();
        }
    }

    private void ContentViewCanFocus (object sender, EventArgs eventArgs)
    {
        _contentView.CanFocus = _contentView.Subviews.Count (v => v.CanFocus) > 0;
    }

    private TabStyle _style = new ();

    /// <summary>Render choices for how to display tabs.  After making changes, call <see cref="ApplyStyleChanges()"/>.</summary>
    /// <value></value>
    public TabStyle Style
    {
        get => _style;
        set
        {
            if (_style == value)
            {
                return;
            }
            _style = value;
            SetNeedsLayout ();
        }
    }

    /// <summary>All tabs currently hosted by the control.</summary>
    /// <value></value>
    public IReadOnlyCollection<Tab> Tabs => _tabs.AsReadOnly ();

    /// <summary>When there are too many tabs to render, this indicates the first tab to render on the screen.</summary>
    /// <value></value>
    public int TabScrollOffset
    {
        get => _tabScrollOffset;
        set
        {
            _tabScrollOffset = EnsureValidScrollOffsets (value);
            SetNeedsLayout ();
        }
    }

    /// <summary>Adds the given <paramref name="tab"/> to <see cref="Tabs"/>.</summary>
    /// <param name="tab"></param>
    /// <param name="andSelect">True to make the newly added Tab the <see cref="SelectedTab"/>.</param>
    public void AddTab (Tab tab, bool andSelect)
    {
        if (_tabs.Contains (tab))
        {
            return;
        }

        _tabs.Add (tab);
        _tabsBar.Add (tab);

        if (SelectedTab is null || andSelect)
        {
            SelectedTab = tab;

            EnsureSelectedTabIsVisible ();

            tab.View?.SetFocus ();
        }

        SetNeedsLayout ();
    }

    /// <summary>
    ///     Updates the control to use the latest state settings in <see cref="Style"/>. This can change the size of the
    ///     client area of the tab (for rendering the selected tab's content).  This method includes a call to
    ///     <see cref="View.SetNeedsDisplay()"/>.
    /// </summary>
    public void ApplyStyleChanges ()
    {
        _contentView.BorderStyle = Style.ShowBorder ? LineStyle.Single : LineStyle.None;
        _contentView.Width = Dim.Fill ();

        if (Style.TabsOnBottom)
        {
            // Tabs are along the bottom so just dodge the border
            if (Style.ShowBorder)
            {
                _contentView.Border.Thickness = new Thickness (1, 1, 1, 0);
            }

            _contentView.Y = 0;

            int tabHeight = GetTabHeight (false);

            // Fill client area leaving space at bottom for tabs
            _contentView.Height = Dim.Fill (tabHeight);

            _tabsBar.Height = tabHeight;

            _tabsBar.Y = Pos.Bottom (_contentView);
        }
        else
        {
            // Tabs are along the top
            if (Style.ShowBorder)
            {
                _contentView.Border.Thickness = new Thickness (1, 0, 1, 1);
            }

            _tabsBar.Y = 0;

            int tabHeight = GetTabHeight (true);

            //move content down to make space for tabs
            _contentView.Y = Pos.Bottom (_tabsBar);

            // Fill client area leaving space at bottom for border
            _contentView.Height = Dim.Fill ();

            // The top tab should be 2 or 3 rows high and on the top

            _tabsBar.Height = tabHeight;

            // Should be able to just use 0 but switching between top/bottom tabs repeatedly breaks in ValidatePosDim if just using the absolute value 0
        }

        SetNeedsLayout ();
    }

    /// <summary>Updates <see cref="TabScrollOffset"/> to ensure that <see cref="SelectedTab"/> is visible.</summary>
    public void EnsureSelectedTabIsVisible ()
    {
        if (!IsInitialized || SelectedTab is null)
        {
            return;
        }

        // if current viewport does not include the selected tab
        if (!CalculateViewport (Viewport).Any (r => Equals (SelectedTab, r.Tab)))
        {
            // Set scroll offset so the first tab rendered is the
            TabScrollOffset = Math.Max (0, Tabs.IndexOf (SelectedTab));
        }
    }

    /// <summary>Updates <see cref="TabScrollOffset"/> to be a valid index of <see cref="Tabs"/>.</summary>
    /// <param name="value">The value to validate.</param>
    /// <remarks>Changes will not be immediately visible in the display until you call <see cref="View.SetNeedsDisplay()"/>.</remarks>
    /// <returns>The valid <see cref="TabScrollOffset"/> for the given value.</returns>
    public int EnsureValidScrollOffsets (int value) { return Math.Max (Math.Min (value, Tabs.Count - 1), 0); }

    /// <inheritdoc />
    protected override void OnHasFocusChanged (bool newHasFocus, View previousFocusedView, View focusedVew)
    {
        if (SelectedTab is { } && !_contentView.CanFocus && focusedVew == this)
        {
            SelectedTab?.SetFocus ();

            return;
        }

        base.OnHasFocusChanged (newHasFocus, previousFocusedView, focusedVew);
    }

    /// <inheritdoc/>
    protected override bool OnDrawingContent (Rectangle viewport)
    {
        if (Tabs.Any ())
        {
            Rectangle savedClip = SetClip ();
            _tabsBar.Draw ();
            _contentView.SetNeedsDisplay ();
            _contentView.Draw ();

            if (Driver is { })
            {
                Driver.Clip = savedClip;
            }
        }

        return true;
    }

    /// <summary>
    ///     Removes the given <paramref name="tab"/> from <see cref="Tabs"/>. Caller is responsible for disposing the
    ///     tab's hosted <see cref="Tab.View"/> if appropriate.
    /// </summary>
    /// <param name="tab"></param>
    public void RemoveTab (Tab tab)
    {
        if (tab is null || !_tabs.Contains (tab))
        {
            return;
        }

        // what tab was selected before closing
        int idx = _tabs.IndexOf (tab);

        _tabs.Remove (tab);

        // if the currently selected tab is no longer a member of Tabs
        if (SelectedTab is null || !Tabs.Contains (SelectedTab))
        {
            // select the tab closest to the one that disappeared
            int toSelect = Math.Max (idx - 1, 0);

            if (toSelect < Tabs.Count)
            {
                SelectedTab = Tabs.ElementAt (toSelect);
            }
            else
            {
                SelectedTab = Tabs.LastOrDefault ();
            }
        }

        EnsureSelectedTabIsVisible ();
        SetNeedsLayout ();
    }

    /// <summary>Event for when <see cref="SelectedTab"/> changes.</summary>
    public event EventHandler<TabChangedEventArgs> SelectedTabChanged;

    /// <summary>
    ///     Changes the <see cref="SelectedTab"/> by the given <paramref name="amount"/>. Positive for right, negative for
    ///     left.  If no tab is currently selected then the first tab will become selected.
    /// </summary>
    /// <param name="amount"></param>
    public bool SwitchTabBy (int amount)
    {
        if (Tabs.Count == 0)
        {
            return false;
        }

        // if there is only one tab anyway or nothing is selected
        if (Tabs.Count == 1 || SelectedTab is null)
        {
            SelectedTab = Tabs.ElementAt (0);

            return SelectedTab is { };
        }

        int currentIdx = Tabs.IndexOf (SelectedTab);

        // Currently selected tab has vanished!
        if (currentIdx == -1)
        {
            SelectedTab = Tabs.ElementAt (0);
            return true;
        }

        int newIdx = Math.Max (0, Math.Min (currentIdx + amount, Tabs.Count - 1));

        if (newIdx == currentIdx)
        {
            return false;
        }

        SelectedTab = _tabs [newIdx];

        EnsureSelectedTabIsVisible ();

        return true;
    }

    /// <summary>
    ///     Event fired when a <see cref="Tab"/> is clicked.  Can be used to cancel navigation, show context menu (e.g. on
    ///     right click) etc.
    /// </summary>
    public event EventHandler<TabMouseEventArgs> TabClicked;

    /// <summary>Disposes the control and all <see cref="Tabs"/>.</summary>
    /// <param name="disposing"></param>
    protected override void Dispose (bool disposing)
    {
        base.Dispose (disposing);

        // The selected tab will automatically be disposed but
        // any tabs not visible will need to be manually disposed

        foreach (Tab tab in Tabs)
        {
            if (!Equals (SelectedTab, tab))
            {
                tab.View?.Dispose ();
            }
        }
    }

    /// <summary>Raises the <see cref="SelectedTabChanged"/> event.</summary>
    protected virtual void OnSelectedTabChanged (Tab oldTab, Tab newTab)
    {
        SelectedTabChanged?.Invoke (this, new TabChangedEventArgs (oldTab, newTab));
    }

    /// <summary>Returns which tabs to render at each x location.</summary>
    /// <returns></returns>
    private IEnumerable<TabToRender> CalculateViewport (Rectangle bounds)
    {
        UnSetCurrentTabs ();

        var i = 1;
        View prevTab = null;

        // Starting at the first or scrolled to tab
        foreach (Tab tab in Tabs.Skip (TabScrollOffset))
        {
            if (prevTab is { })
            {
                tab.X = Pos.Right (prevTab);
            }
            else
            {
                tab.X = 0;
            }

            tab.Y = 0;

            // while there is space for the tab
            int tabTextWidth = tab.DisplayText.EnumerateRunes ().Sum (c => c.GetColumns ());

            string text = tab.DisplayText;

            // The maximum number of characters to use for the tab name as specified
            // by the user (MaxTabTextWidth).  But not more than the width of the view
            // or we won't even be able to render a single tab!
            long maxWidth = Math.Max (0, Math.Min (bounds.Width - 3, MaxTabTextWidth));

            prevTab = tab;

            tab.Width = 2;
            tab.Height = Style.ShowTopLine ? 3 : 2;

            // if tab view is width <= 3 don't render any tabs
            if (maxWidth == 0)
            {
                tab.Visible = true;
                tab.MouseClick += Tab_MouseClick;

                yield return new TabToRender (i, tab, string.Empty, Equals (SelectedTab, tab), 0);

                break;
            }

            if (tabTextWidth > maxWidth)
            {
                text = tab.DisplayText.Substring (0, (int)maxWidth);
                tabTextWidth = (int)maxWidth;
            }

            tab.Width = Math.Max (tabTextWidth + 2, 1);
            tab.Height = Style.ShowTopLine ? 3 : 2;

            // if there is not enough space for this tab
            if (i + tabTextWidth >= bounds.Width)
            {
                tab.Visible = false;

                break;
            }

            // there is enough space!
            tab.Visible = true;
            tab.MouseClick += Tab_MouseClick;

            yield return new TabToRender (i, tab, text, Equals (SelectedTab, tab), tabTextWidth);

            i += tabTextWidth + 1;
        }
    }

    /// <summary>
    ///     Returns the number of rows occupied by rendering the tabs, this depends on <see cref="TabStyle.ShowTopLine"/>
    ///     and can be 0 (e.g. if <see cref="TabStyle.TabsOnBottom"/> and you ask for <paramref name="top"/>).
    /// </summary>
    /// <param name="top">True to measure the space required at the top of the control, false to measure space at the bottom.</param>
    /// .
    /// <returns></returns>
    private int GetTabHeight (bool top)
    {
        if (top && Style.TabsOnBottom)
        {
            return 0;
        }

        if (!top && !Style.TabsOnBottom)
        {
            return 0;
        }

        return Style.ShowTopLine ? 3 : 2;
    }

    private void Tab_MouseClick (object sender, MouseEventArgs e)
    {
        e.Handled = _tabsBar.NewMouseEvent (e) == true;
    }

    private void UnSetCurrentTabs ()
    {
        if (_tabLocations is { })
        {
            foreach (TabToRender tabToRender in _tabLocations)
            {
                tabToRender.Tab.MouseClick -= Tab_MouseClick;
                tabToRender.Tab.Visible = false;
            }

            _tabLocations = null;
        }
    }

    /// <summary>Raises the <see cref="TabClicked"/> event.</summary>
    /// <param name="tabMouseEventArgs"></param>
    private protected virtual void OnTabClicked (TabMouseEventArgs tabMouseEventArgs) { TabClicked?.Invoke (this, tabMouseEventArgs); }

    private class TabRowView : View
    {
        private readonly TabView _host;
        private readonly View _leftScrollIndicator;
        private readonly View _rightScrollIndicator;

        public TabRowView (TabView host)
        {
            _host = host;
            Id = "tabRowView";

            CanFocus = true;
            Height = 1; // BUGBUG: Views should avoid setting Height as doing so implies Frame.Size == GetContentSize ().
            Width = Dim.Fill ();

            _rightScrollIndicator = new View
            {
                Id = "rightScrollIndicator",
                Width = 1,
                Height = 1,
                Visible = false,
                Text = Glyphs.RightArrow.ToString ()
            };
            _rightScrollIndicator.MouseClick += _host.Tab_MouseClick;

            _leftScrollIndicator = new View
            {
                Id = "leftScrollIndicator",
                Width = 1,
                Height = 1,
                Visible = false,
                Text = Glyphs.LeftArrow.ToString ()
            };
            _leftScrollIndicator.MouseClick += _host.Tab_MouseClick;

            Add (_rightScrollIndicator, _leftScrollIndicator);
        }

        protected override bool OnMouseEvent (MouseEventArgs me)
        {
            Tab hit = me.View is Tab ? (Tab)me.View : null;

            if (me.IsSingleClicked)
            {
                _host.OnTabClicked (new TabMouseEventArgs (hit, me));

                // user canceled click
                if (me.Handled)
                {
                    return true;
                }
            }

            if (!me.IsSingleDoubleOrTripleClicked)
            {
                return false;
            }

            if (!HasFocus && CanFocus)
            {
                SetFocus ();
            }

            if (me.IsSingleDoubleOrTripleClicked)
            {
                var scrollIndicatorHit = 0;

                if (me.View is { } && me.View.Id == "rightScrollIndicator")
                {
                    scrollIndicatorHit = 1;
                }
                else if (me.View is { } && me.View.Id == "leftScrollIndicator")
                {
                    scrollIndicatorHit = -1;
                }

                if (scrollIndicatorHit != 0)
                {
                    _host.SwitchTabBy (scrollIndicatorHit);

                    SetNeedsLayout ();

                    return true;
                }

                if (hit is { })
                {
                    _host.SelectedTab = hit;
                    SetNeedsLayout ();

                    return true;
                }
            }

            return false;
        }

        /// <inheritdoc />
        protected override bool OnClearingViewport (Rectangle viewport)
        {
            // clear any old text
            ClearViewport ();

            return true;
        }

        protected override bool OnDrawingContent (Rectangle viewport)
        {
            _host._tabLocations = _host.CalculateViewport (Viewport).ToArray ();


<<<<<<< HEAD
            Driver?.SetAttribute (HasFocus ? GetFocusColor () : GetNormalColor ());
=======
            RenderUnderline ();
            SetAttribute (HasFocus ? GetFocusColor () : GetNormalColor ());
>>>>>>> 606bdf16

            return true;
        }

        /// <inheritdoc />
        protected override bool OnDrawingSubviews (Rectangle viewport)
        {
            RenderTabLine ();

            return true;
        }

        protected override void OnDrawComplete ()
        {
            if (_host._tabLocations is null)
            {
                return;
            }

            TabToRender [] tabLocations = _host._tabLocations;
            int selectedTab = -1;

            for (var i = 0; i < tabLocations.Length; i++)
            {
                View tab = tabLocations [i].Tab;
                Rectangle vts = tab.ViewportToScreen (tab.Viewport);
                var lc = new LineCanvas ();
                int selectedOffset = _host.Style.ShowTopLine && tabLocations [i].IsSelected ? 0 : 1;

                if (tabLocations [i].IsSelected)
                {
                    selectedTab = i;

                    if (i == 0 && _host.TabScrollOffset == 0)
                    {
                        if (_host.Style.TabsOnBottom)
                        {
                            // Upper left vertical line
                            lc.AddLine (
                                        new Point (vts.X - 1, vts.Y - 1),
                                        -1,
                                        Orientation.Vertical,
                                        tab.BorderStyle
                                       );
                        }
                        else
                        {
                            // Lower left vertical line
                            lc.AddLine (
                                        new Point (vts.X - 1, vts.Bottom - selectedOffset),
                                        -1,
                                        Orientation.Vertical,
                                        tab.BorderStyle
                                       );
                        }
                    }
                    else if (i > 0 && i <= tabLocations.Length - 1)
                    {
                        if (_host.Style.TabsOnBottom)
                        {
                            // URCorner
                            lc.AddLine (
                                        new Point (vts.X - 1, vts.Y - 1),
                                        1,
                                        Orientation.Vertical,
                                        tab.BorderStyle
                                       );

                            lc.AddLine (
                                        new Point (vts.X - 1, vts.Y - 1),
                                        -1,
                                        Orientation.Horizontal,
                                        tab.BorderStyle
                                       );
                        }
                        else
                        {
                            // LRCorner
                            lc.AddLine (
                                        new Point (vts.X - 1, vts.Bottom - selectedOffset),
                                        -1,
                                        Orientation.Vertical,
                                        tab.BorderStyle
                                       );

                            lc.AddLine (
                                        new Point (vts.X - 1, vts.Bottom - selectedOffset),
                                        -1,
                                        Orientation.Horizontal,
                                        tab.BorderStyle
                                       );
                        }

                        if (_host.Style.ShowTopLine)
                        {
                            if (_host.Style.TabsOnBottom)
                            {
                                // Lower left tee
                                lc.AddLine (
                                            new Point (vts.X - 1, vts.Bottom),
                                            -1,
                                            Orientation.Vertical,
                                            tab.BorderStyle
                                           );

                                lc.AddLine (
                                            new Point (vts.X - 1, vts.Bottom),
                                            0,
                                            Orientation.Horizontal,
                                            tab.BorderStyle
                                           );
                            }
                            else
                            {
                                // Upper left tee
                                lc.AddLine (
                                            new Point (vts.X - 1, vts.Y - 1),
                                            1,
                                            Orientation.Vertical,
                                            tab.BorderStyle
                                           );

                                lc.AddLine (
                                            new Point (vts.X - 1, vts.Y - 1),
                                            0,
                                            Orientation.Horizontal,
                                            tab.BorderStyle
                                           );
                            }
                        }
                    }

                    if (i < tabLocations.Length - 1)
                    {
                        if (_host.Style.ShowTopLine)
                        {
                            if (_host.Style.TabsOnBottom)
                            {
                                // Lower right tee
                                lc.AddLine (
                                            new Point (vts.Right, vts.Bottom),
                                            -1,
                                            Orientation.Vertical,
                                            tab.BorderStyle
                                           );

                                lc.AddLine (
                                            new Point (vts.Right, vts.Bottom),
                                            0,
                                            Orientation.Horizontal,
                                            tab.BorderStyle
                                           );
                            }
                            else
                            {
                                // Upper right tee
                                lc.AddLine (
                                            new Point (vts.Right, vts.Y - 1),
                                            1,
                                            Orientation.Vertical,
                                            tab.BorderStyle
                                           );

                                lc.AddLine (
                                            new Point (vts.Right, vts.Y - 1),
                                            0,
                                            Orientation.Horizontal,
                                            tab.BorderStyle
                                           );
                            }
                        }
                    }

                    if (_host.Style.TabsOnBottom)
                    {
                        //URCorner
                        lc.AddLine (
                                    new Point (vts.Right, vts.Y - 1),
                                    1,
                                    Orientation.Vertical,
                                    tab.BorderStyle
                                   );

                        lc.AddLine (
                                    new Point (vts.Right, vts.Y - 1),
                                    1,
                                    Orientation.Horizontal,
                                    tab.BorderStyle
                                   );
                    }
                    else
                    {
                        //LLCorner
                        lc.AddLine (
                                    new Point (vts.Right, vts.Bottom - selectedOffset),
                                    -1,
                                    Orientation.Vertical,
                                    tab.BorderStyle
                                   );

                        lc.AddLine (
                                    new Point (vts.Right, vts.Bottom - selectedOffset),
                                    1,
                                    Orientation.Horizontal,
                                    tab.BorderStyle
                                   );
                    }
                }
                else if (selectedTab == -1)
                {
                    if (i == 0 && string.IsNullOrEmpty (tab.Text))
                    {
                        if (_host.Style.TabsOnBottom)
                        {
                            if (_host.Style.ShowTopLine)
                            {
                                // LLCorner
                                lc.AddLine (
                                            new Point (vts.X - 1, vts.Bottom),
                                            -1,
                                            Orientation.Vertical,
                                            tab.BorderStyle
                                           );

                                lc.AddLine (
                                            new Point (vts.X - 1, vts.Bottom),
                                            1,
                                            Orientation.Horizontal,
                                            tab.BorderStyle
                                           );
                            }

                            // ULCorner
                            lc.AddLine (
                                        new Point (vts.X - 1, vts.Y - 1),
                                        1,
                                        Orientation.Vertical,
                                        tab.BorderStyle
                                       );

                            lc.AddLine (
                                        new Point (vts.X - 1, vts.Y - 1),
                                        1,
                                        Orientation.Horizontal,
                                        tab.BorderStyle
                                       );
                        }
                        else
                        {
                            if (_host.Style.ShowTopLine)
                            {
                                // ULCorner
                                lc.AddLine (
                                            new Point (vts.X - 1, vts.Y - 1),
                                            1,
                                            Orientation.Vertical,
                                            tab.BorderStyle
                                           );

                                lc.AddLine (
                                            new Point (vts.X - 1, vts.Y - 1),
                                            1,
                                            Orientation.Horizontal,
                                            tab.BorderStyle
                                           );
                            }

                            // LLCorner
                            lc.AddLine (
                                        new Point (vts.X - 1, vts.Bottom),
                                        -1,
                                        Orientation.Vertical,
                                        tab.BorderStyle
                                       );

                            lc.AddLine (
                                        new Point (vts.X - 1, vts.Bottom),
                                        1,
                                        Orientation.Horizontal,
                                        tab.BorderStyle
                                       );
                        }
                    }
                    else if (i > 0)
                    {
                        if (_host.Style.ShowTopLine || _host.Style.TabsOnBottom)
                        {
                            // Upper left tee
                            lc.AddLine (
                                        new Point (vts.X - 1, vts.Y - 1),
                                        1,
                                        Orientation.Vertical,
                                        tab.BorderStyle
                                       );

                            lc.AddLine (
                                        new Point (vts.X - 1, vts.Y - 1),
                                        0,
                                        Orientation.Horizontal,
                                        tab.BorderStyle
                                       );
                        }

                        // Lower left tee
                        lc.AddLine (
                                    new Point (vts.X - 1, vts.Bottom),
                                    -1,
                                    Orientation.Vertical,
                                    tab.BorderStyle
                                   );

                        lc.AddLine (
                                    new Point (vts.X - 1, vts.Bottom),
                                    0,
                                    Orientation.Horizontal,
                                    tab.BorderStyle
                                   );
                    }
                }
                else if (i < tabLocations.Length - 1)
                {
                    if (_host.Style.ShowTopLine)
                    {
                        // Upper right tee
                        lc.AddLine (
                                    new Point (vts.Right, vts.Y - 1),
                                    1,
                                    Orientation.Vertical,
                                    tab.BorderStyle
                                   );

                        lc.AddLine (
                                    new Point (vts.Right, vts.Y - 1),
                                    0,
                                    Orientation.Horizontal,
                                    tab.BorderStyle
                                   );
                    }

                    if (_host.Style.ShowTopLine || !_host.Style.TabsOnBottom)
                    {
                        // Lower right tee
                        lc.AddLine (
                                    new Point (vts.Right, vts.Bottom),
                                    -1,
                                    Orientation.Vertical,
                                    tab.BorderStyle
                                   );

                        lc.AddLine (
                                    new Point (vts.Right, vts.Bottom),
                                    0,
                                    Orientation.Horizontal,
                                    tab.BorderStyle
                                   );
                    }
                    else
                    {
                        // Upper right tee
                        lc.AddLine (
                                    new Point (vts.Right, vts.Y - 1),
                                    1,
                                    Orientation.Vertical,
                                    tab.BorderStyle
                                   );

                        lc.AddLine (
                                    new Point (vts.Right, vts.Y - 1),
                                    0,
                                    Orientation.Horizontal,
                                    tab.BorderStyle
                                   );
                    }
                }

                if (i == 0 && i != selectedTab && _host.TabScrollOffset == 0 && _host.Style.ShowBorder)
                {
                    if (_host.Style.TabsOnBottom)
                    {
                        // Upper left vertical line
                        lc.AddLine (
                                    new Point (vts.X - 1, vts.Y - 1),
                                    0,
                                    Orientation.Vertical,
                                    tab.BorderStyle
                                   );

                        lc.AddLine (
                                    new Point (vts.X - 1, vts.Y - 1),
                                    1,
                                    Orientation.Horizontal,
                                    tab.BorderStyle
                                   );
                    }
                    else
                    {
                        // Lower left vertical line
                        lc.AddLine (
                                    new Point (vts.X - 1, vts.Bottom),
                                    0,
                                    Orientation.Vertical,
                                    tab.BorderStyle
                                   );

                        lc.AddLine (
                                    new Point (vts.X - 1, vts.Bottom),
                                    1,
                                    Orientation.Horizontal,
                                    tab.BorderStyle
                                   );
                    }
                }

                if (i == tabLocations.Length - 1 && i != selectedTab)
                {
                    if (_host.Style.TabsOnBottom)
                    {
                        // Upper right tee
                        lc.AddLine (
                                    new Point (vts.Right, vts.Y - 1),
                                    1,
                                    Orientation.Vertical,
                                    tab.BorderStyle
                                   );

                        lc.AddLine (
                                    new Point (vts.Right, vts.Y - 1),
                                    0,
                                    Orientation.Horizontal,
                                    tab.BorderStyle
                                   );
                    }
                    else
                    {
                        // Lower right tee
                        lc.AddLine (
                                    new Point (vts.Right, vts.Bottom),
                                    -1,
                                    Orientation.Vertical,
                                    tab.BorderStyle
                                   );

                        lc.AddLine (
                                    new Point (vts.Right, vts.Bottom),
                                    0,
                                    Orientation.Horizontal,
                                    tab.BorderStyle
                                   );
                    }
                }

                if (i == tabLocations.Length - 1)
                {
                    var arrowOffset = 1;

                    int lastSelectedTab = !_host.Style.ShowTopLine && i == selectedTab ? 1 :
                                          _host.Style.TabsOnBottom ? 1 : 0;
                    Rectangle tabsBarVts = ViewportToScreen (Viewport);
                    int lineLength = tabsBarVts.Right - vts.Right;

                    // Right horizontal line
                    if (ShouldDrawRightScrollIndicator ())
                    {
                        if (lineLength - arrowOffset > 0)
                        {
                            if (_host.Style.TabsOnBottom)
                            {
                                lc.AddLine (
                                            new Point (vts.Right, vts.Y - lastSelectedTab),
                                            lineLength - arrowOffset,
                                            Orientation.Horizontal,
                                            tab.BorderStyle
                                           );
                            }
                            else
                            {
                                lc.AddLine (
                                            new Point (
                                                       vts.Right,
                                                       vts.Bottom - lastSelectedTab
                                                      ),
                                            lineLength - arrowOffset,
                                            Orientation.Horizontal,
                                            tab.BorderStyle
                                           );
                            }
                        }
                    }
                    else
                    {
                        if (_host.Style.TabsOnBottom)
                        {
                            lc.AddLine (
                                        new Point (vts.Right, vts.Y - lastSelectedTab),
                                        lineLength,
                                        Orientation.Horizontal,
                                        tab.BorderStyle
                                       );
                        }
                        else
                        {
                            lc.AddLine (
                                        new Point (vts.Right, vts.Bottom - lastSelectedTab),
                                        lineLength,
                                        Orientation.Horizontal,
                                        tab.BorderStyle
                                       );
                        }

                        if (_host.Style.ShowBorder)
                        {
                            if (_host.Style.TabsOnBottom)
                            {
                                // More LRCorner
                                lc.AddLine (
                                            new Point (
                                                       tabsBarVts.Right - 1,
                                                       vts.Y - lastSelectedTab
                                                      ),
                                            -1,
                                            Orientation.Vertical,
                                            tab.BorderStyle
                                           );
                            }
                            else
                            {
                                // More URCorner
                                lc.AddLine (
                                            new Point (
                                                       tabsBarVts.Right - 1,
                                                       vts.Bottom - lastSelectedTab
                                                      ),
                                            1,
                                            Orientation.Vertical,
                                            tab.BorderStyle
                                           );
                            }
                        }
                    }
                }

                tab.LineCanvas.Merge (lc);
                tab.RenderLineCanvas ();

                RenderUnderline ();
            }
        }

        private int GetUnderlineYPosition ()
        {
            if (_host.Style.TabsOnBottom)
            {
                return 0;
            }

            return _host.Style.ShowTopLine ? 2 : 1;
        }

        /// <summary>Renders the line with the tab names in it.</summary>
        private void RenderTabLine ()
        {
            TabToRender [] tabLocations = _host._tabLocations;
            int y;

            if (_host.Style.TabsOnBottom)
            {
                y = 1;
            }
            else
            {
                y = _host.Style.ShowTopLine ? 1 : 0;
            }

            View selected = null;
            int topLine = _host.Style.ShowTopLine ? 1 : 0;
            int width = Viewport.Width;

            foreach (TabToRender toRender in tabLocations)
            {
                Tab tab = toRender.Tab;

                if (toRender.IsSelected)
                {
                    selected = tab;

                    if (_host.Style.TabsOnBottom)
                    {
                        tab.Border.Thickness = new Thickness (1, 0, 1, topLine);
                        tab.Margin.Thickness = new Thickness (0, 1, 0, 0);
                    }
                    else
                    {
                        tab.Border.Thickness = new Thickness (1, topLine, 1, 0);
                        tab.Margin.Thickness = new Thickness (0, 0, 0, topLine);
                    }
                }
                else if (selected is null)
                {
                    if (_host.Style.TabsOnBottom)
                    {
                        tab.Border.Thickness = new Thickness (1, 1, 0, topLine);
                        tab.Margin.Thickness = new Thickness (0, 0, 0, 0);
                    }
                    else
                    {
                        tab.Border.Thickness = new Thickness (1, topLine, 0, 1);
                        tab.Margin.Thickness = new Thickness (0, 0, 0, 0);
                    }

                    tab.Width = Math.Max (tab.Width.GetAnchor (0) - 1, 1);
                }
                else
                {
                    if (_host.Style.TabsOnBottom)
                    {
                        tab.Border.Thickness = new Thickness (0, 1, 1, topLine);
                        tab.Margin.Thickness = new Thickness (0, 0, 0, 0);
                    }
                    else
                    {
                        tab.Border.Thickness = new Thickness (0, topLine, 1, 1);
                        tab.Margin.Thickness = new Thickness (0, 0, 0, 0);
                    }

                    tab.Width = Math.Max (tab.Width.GetAnchor (0) - 1, 1);
                }

                tab.Text = toRender.TextToRender;

                // BUGBUG: Layout should only be called from Mainloop iteration!
                Layout ();

                tab.DrawAdornments ();

                Attribute prevAttr = Driver?.GetAttribute () ?? Attribute.Default;

                // if tab is the selected one and focus is inside this control
                if (toRender.IsSelected && _host.HasFocus)
                {
                    if (_host.Focused == this)
                    {
                        // if focus is the tab bar itself then show that they can switch tabs
                        prevAttr = ColorScheme.HotFocus;
                    }
                    else
                    {
                        // Focus is inside the tab
                        prevAttr = ColorScheme.HotNormal;
                    }
                }

                tab.TextFormatter.Draw (
                                        tab.ViewportToScreen (tab.Viewport),
                                        prevAttr,
                                        ColorScheme.HotNormal
                                       );

                tab.DrawAdornments ();


                SetAttribute (GetNormalColor ());
            }
        }

        /// <summary>Renders the line of the tab that adjoins the content of the tab.</summary>
        private void RenderUnderline ()
        {
            int y = GetUnderlineYPosition ();

            TabToRender selected = _host._tabLocations.FirstOrDefault (t => t.IsSelected);

            if (selected is null)
            {
                return;
            }

            // draw scroll indicators

            // if there are more tabs to the left not visible
            if (_host.TabScrollOffset > 0)
            {
                _leftScrollIndicator.X = 0;
                _leftScrollIndicator.Y = y;

                // indicate that
                _leftScrollIndicator.Visible = true;

                // Ensures this is clicked instead of the first tab
                MoveSubviewToEnd (_leftScrollIndicator);
                _leftScrollIndicator.Draw ();
            }
            else
            {
                _leftScrollIndicator.Visible = false;
            }

            // if there are more tabs to the right not visible
            if (ShouldDrawRightScrollIndicator ())
            {
                _rightScrollIndicator.X = Viewport.Width - 1;
                _rightScrollIndicator.Y = y;

                // indicate that
                _rightScrollIndicator.Visible = true;

                // Ensures this is clicked instead of the last tab if under this
                MoveSubviewToStart (_rightScrollIndicator);
                _rightScrollIndicator.Draw ();
            }
            else
            {
                _rightScrollIndicator.Visible = false;
            }
        }

        private bool ShouldDrawRightScrollIndicator () { return _host._tabLocations.LastOrDefault ()?.Tab != _host.Tabs.LastOrDefault (); }
    }

    private class TabToRender
    {
        public TabToRender (int x, Tab tab, string textToRender, bool isSelected, int width)
        {
            X = x;
            Tab = tab;
            IsSelected = isSelected;
            Width = width;
            TextToRender = textToRender;
        }

        /// <summary>True if the tab that is being rendered is the selected one.</summary>
        /// <value></value>
        public bool IsSelected { get; }

        public Tab Tab { get; }
        public string TextToRender { get; }
        public int Width { get; }
        public int X { get; set; }
    }
}<|MERGE_RESOLUTION|>--- conflicted
+++ resolved
@@ -673,12 +673,7 @@
             _host._tabLocations = _host.CalculateViewport (Viewport).ToArray ();
 
 
-<<<<<<< HEAD
-            Driver?.SetAttribute (HasFocus ? GetFocusColor () : GetNormalColor ());
-=======
-            RenderUnderline ();
             SetAttribute (HasFocus ? GetFocusColor () : GetNormalColor ());
->>>>>>> 606bdf16
 
             return true;
         }
