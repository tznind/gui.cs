--- conflicted
+++ resolved
@@ -185,13 +185,7 @@
         }
         else if (mouseEvent.Flags.HasFlag (MouseFlags.Button1Pressed) && location > sliderPos.end)
         {
-<<<<<<< HEAD
-            int distance = location - sliderPos.end;
-            int scrollAmount = (int)((double)distance / barSize * (Size - barSize));
-            Position = Math.Min (Position + scrollAmount, Size - barSize);
-=======
             Position = Math.Min (Position + barSize, Size - barSize + (KeepContentInAllViewport ? 0 : barSize));
->>>>>>> 0bafe6ec
         }
         else if ((mouseEvent.Flags == MouseFlags.WheeledDown && Orientation == Orientation.Vertical)
                  || (mouseEvent.Flags == MouseFlags.WheeledRight && Orientation == Orientation.Horizontal))
