﻿#nullable enable

using System.ComponentModel;

namespace Terminal.Gui;

/// <summary>
///     Indicates the size of scrollable content and provides a visible element, referred to as the "ScrollSlider" that
///     that is sized to
///     show the proportion of the scrollable content to the size of the <see cref="View.Viewport"/>. The ScrollSlider
///     can be dragged with the mouse. A Scroll can be oriented either vertically or horizontally and is used within a
///     <see cref="ScrollBar"/>.
/// </summary>
/// <remarks>
///     <para>
///         By default, this view cannot be focused and does not support keyboard.
///     </para>
/// </remarks>
public class Scroll : View, IOrientation, IDesignable
{
    internal readonly ScrollSlider _slider;

    /// <inheritdoc/>
    public Scroll ()
    {
        _slider = new ();
        Add (_slider);
        _slider.FrameChanged += OnSliderOnFrameChanged;

        CanFocus = false;

        _orientationHelper = new (this); // Do not use object initializer!
        _orientationHelper.Orientation = Orientation.Vertical;
        _orientationHelper.OrientationChanging += (sender, e) => OrientationChanging?.Invoke (this, e);
        _orientationHelper.OrientationChanged += (sender, e) => OrientationChanged?.Invoke (this, e);

        // This sets the width/height etc...
        OnOrientationChanged (Orientation);
    }

    /// <inheritdoc/>
    protected override void OnSubviewLayout (LayoutEventArgs args)
    {
        if (ViewportDimension < 1)
        {
            _slider.Size = 1;

            return;
        }

        _slider.Size = (int)Math.Clamp (Math.Floor ((double)ViewportDimension * ViewportDimension / (Size - 2)), 1, ViewportDimension);
    }

    #region IOrientation members

    private readonly OrientationHelper _orientationHelper;

    /// <inheritdoc/>
    public Orientation Orientation
    {
        get => _orientationHelper.Orientation;
        set => _orientationHelper.Orientation = value;
    }

    /// <inheritdoc/>
    public event EventHandler<CancelEventArgs<Orientation>>? OrientationChanging;

    /// <inheritdoc/>
    public event EventHandler<EventArgs<Orientation>>? OrientationChanged;

    /// <inheritdoc/>
    public void OnOrientationChanged (Orientation newOrientation)
    {
        TextDirection = Orientation == Orientation.Vertical ? TextDirection.TopBottom_LeftRight : TextDirection.LeftRight_TopBottom;
        TextAlignment = Alignment.Center;
        VerticalTextAlignment = Alignment.Center;

        X = 0;
        Y = 0;

        if (Orientation == Orientation.Vertical)
        {
            Width = 1;
            Height = Dim.Fill ();
        }
        else
        {
            Width = Dim.Fill ();
            Height = 1;
        }

        _slider.Orientation = newOrientation;
    }

    #endregion

    /// <summary>
    ///     Gets or sets whether the Scroll will show the percentage the slider
    ///     takes up within the <see cref="Size"/>.
    /// </summary>
    public bool ShowPercent
    {
        get => _slider.ShowPercent;
        set => _slider.ShowPercent = value;
    }

    private int ViewportDimension => Orientation == Orientation.Vertical ? Viewport.Height : Viewport.Width;

    private int _size;

    /// <summary>
    ///     Gets or sets the total size of the content that can be scrolled.
    /// </summary>
    public int Size
    {
        get => _size;
        set
        {
            if (value == _size || value < 0)
            {
                return;
            }

            _size = value;
            OnSizeChanged (_size);
            SizeChanged?.Invoke (this, new (in _size));
        }
    }

    /// <summary>Called when <see cref="Size"/> has changed. </summary>
    protected virtual void OnSizeChanged (int size) { }

    /// <summary>Raised when <see cref="Size"/> has changed.</summary>
    public event EventHandler<EventArgs<int>>? SizeChanged;

    #region SliderPosition
    private void OnSliderOnFrameChanged (object? sender, EventArgs<Rectangle> args)
    {
        if (ViewportDimension == 0)
        {
            return;
        }

        int framePos = Orientation == Orientation.Vertical ? args.CurrentValue.Y : args.CurrentValue.X;
        SliderPosition = framePos;
    }

    /// <summary>
    ///     Gets or sets the position of the start of the Scroll slider, within the Viewport.
    /// </summary>
    public int SliderPosition
    {
        get => CalculateSliderPosition (_contentPosition);
        set => RaiseSliderPositionChangeEvents (value);
    }

    private void RaiseSliderPositionChangeEvents (int newSliderPosition)
    {
        int currentSliderPosition = CalculateSliderPosition (_contentPosition);

        if (newSliderPosition > Size - ViewportDimension)
        {
<<<<<<< HEAD
            int distance = sliderPos.start - location;
            int scrollAmount = (int)((double)distance / barSize * (Size - barSize));
            Position = Math.Max (Position - scrollAmount, 0);
=======
            return;
>>>>>>> b2eae4c9
        }

        if (OnSliderPositionChanging (currentSliderPosition, newSliderPosition))
        {
            _slider.Position = currentSliderPosition;

            return;
        }

        CancelEventArgs<int> args = new (ref currentSliderPosition, ref newSliderPosition);
        SliderPositionChanging?.Invoke (this, args);

        if (args.Cancel)
        {
            _slider.Position = currentSliderPosition;

            return;
        }

        // This sets the slider position and clamps the value
        _slider.Position = newSliderPosition;

        if (_slider.Position == currentSliderPosition)
        {
            return;
        }

        ContentPosition = (int)Math.Round ((double)newSliderPosition / (ViewportDimension - _slider.Size) * (Size - ViewportDimension));

        OnSliderPositionChanged (newSliderPosition);
        SliderPositionChanged?.Invoke (this, new (in newSliderPosition));
    }

    /// <summary>
    ///     Called when <see cref="SliderPosition"/> is changing. Return true to cancel the change.
    /// </summary>
    protected virtual bool OnSliderPositionChanging (int currentSliderPosition, int newSliderPosition) { return false; }

    /// <summary>
    ///     Raised when the <see cref="SliderPosition"/> is changing. Set <see cref="CancelEventArgs.Cancel"/> to
    ///     <see langword="true"/> to prevent the position from being changed.
    /// </summary>
    public event EventHandler<CancelEventArgs<int>>? SliderPositionChanging;

    /// <summary>Called when <see cref="SliderPosition"/> has changed.</summary>
    protected virtual void OnSliderPositionChanged (int position) { }

    /// <summary>Raised when the <see cref="SliderPosition"/> has changed.</summary>
    public event EventHandler<EventArgs<int>>? SliderPositionChanged;

    private int CalculateSliderPosition (int contentPosition)
    {
        if (Size - ViewportDimension == 0)
        {
            return 0;
        }

        return (int)Math.Round ((double)contentPosition / (Size - ViewportDimension) * (ViewportDimension - _slider.Size));
    }

    #endregion SliderPosition

    #region ContentPosition

    private int _contentPosition;

    /// <summary>
    ///     Gets or sets the position of the ScrollSlider within the range of 0...<see cref="Size"/>.
    /// </summary>
    public int ContentPosition
    {
        get => _contentPosition;
        set
        {
            if (value == _contentPosition)
            {
                return;
            }

            RaiseContentPositionChangeEvents (value);
        }
    }

    private void RaiseContentPositionChangeEvents (int newContentPosition)
    {
        // Clamp the value between 0 and Size - ViewportDimension
        newContentPosition = (int)Math.Clamp (newContentPosition, 0, Size - ViewportDimension);

        if (OnContentPositionChanging (_contentPosition, newContentPosition))
        {
            return;
        }

        CancelEventArgs<int> args = new (ref _contentPosition, ref newContentPosition);
        ContentPositionChanging?.Invoke (this, args);

        if (args.Cancel)
        {
            return;
        }

        _contentPosition = newContentPosition;

        SliderPosition = CalculateSliderPosition (_contentPosition);

        OnContentPositionChanged (_contentPosition);
        ContentPositionChanged?.Invoke (this, new (in _contentPosition));
    }

    /// <summary>
    ///     Called when <see cref="ContentPosition"/> is changing. Return true to cancel the change.
    /// </summary>
    protected virtual bool OnContentPositionChanging (int currentPos, int newPos) { return false; }

    /// <summary>
    ///     Raised when the <see cref="ContentPosition"/> is changing. Set <see cref="CancelEventArgs.Cancel"/> to
    ///     <see langword="true"/> to prevent the position from being changed.
    /// </summary>
    public event EventHandler<CancelEventArgs<int>>? ContentPositionChanging;

    /// <summary>Called when <see cref="ContentPosition"/> has changed.</summary>
    protected virtual void OnContentPositionChanged (int position) { }

    /// <summary>Raised when the <see cref="ContentPosition"/> has changed.</summary>
    public event EventHandler<EventArgs<int>>? ContentPositionChanged;

    #endregion ContentPosition

    /// <inheritdoc/>
    protected override bool OnClearingViewport ()
    {
        FillRect (Viewport, Glyphs.Stipple);

        return true;
    }

    /// <inheritdoc/>
    protected override bool OnMouseClick (MouseEventArgs args)
    {
        if (!args.IsSingleClicked)
        {
            return false;
        }

        if (Orientation == Orientation.Vertical)
        {
            // If the position is w/in the slider frame ignore
            if (args.Position.Y >= _slider.Frame.Y && args.Position.Y < _slider.Frame.Y + _slider.Frame.Height)
            {
                return false;
            }

            SliderPosition = args.Position.Y;
        }
        else
        {
            // If the position is w/in the slider frame ignore
            if (args.Position.X >= _slider.Frame.X && args.Position.X < _slider.Frame.X + _slider.Frame.Width)
            {
                return false;
            }

            SliderPosition = args.Position.X;
        }

        return true;
    }

    /// <inheritdoc/>
    protected override bool OnMouseEvent (MouseEventArgs mouseEvent)
    {
        if (SuperView is null)
        {
            return false;
        }

        if (!mouseEvent.IsWheel)
        {
            return false;
        }

        if (Orientation == Orientation.Vertical)
        {
            if (mouseEvent.Flags.HasFlag (MouseFlags.WheeledDown))
            {
                ContentPosition++;
            }

            if (mouseEvent.Flags.HasFlag (MouseFlags.WheeledUp))
            {
                ContentPosition--;
            }
        }
        else
        {
            if (mouseEvent.Flags.HasFlag (MouseFlags.WheeledRight))
            {
                ContentPosition++;
            }

            if (mouseEvent.Flags.HasFlag (MouseFlags.WheeledLeft))
            {
                ContentPosition--;
            }
        }

        return true;
    }

    /// <inheritdoc/>
    public bool EnableForDesign ()
    {
        OrientationChanged += (sender, args) =>
                              {
                                  if (args.CurrentValue == Orientation.Vertical)
                                  {
                                      Width = 1;
                                      Height = Dim.Fill ();
                                  }
                                  else
                                  {
                                      Width = Dim.Fill ();
                                      Height = 1;
                                  }
                              };

        Width = 1;
        Height = Dim.Fill ();
        Size = 1000;
        ContentPosition = 10;

        return true;
    }
}<|MERGE_RESOLUTION|>--- conflicted
+++ resolved
@@ -160,13 +160,7 @@
 
         if (newSliderPosition > Size - ViewportDimension)
         {
-<<<<<<< HEAD
-            int distance = sliderPos.start - location;
-            int scrollAmount = (int)((double)distance / barSize * (Size - barSize));
-            Position = Math.Max (Position - scrollAmount, 0);
-=======
-            return;
->>>>>>> b2eae4c9
+            return;
         }
 
         if (OnSliderPositionChanging (currentSliderPosition, newSliderPosition))
