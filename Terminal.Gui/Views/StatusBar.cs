//
// StatusBar.cs: a statusbar for an application
//
// Authors:
//   Miguel de Icaza (miguel@gnome.org)
//
// TODO:
//   Add mouse support
using System;
using System.Collections.Generic;
using System.Text;

namespace Terminal.Gui {
	/// <summary>
	/// <see cref="StatusItem"/> objects are contained by <see cref="StatusBar"/> <see cref="View"/>s. 
	/// Each <see cref="StatusItem"/> has a title, a shortcut (hotkey), and an <see cref="Action"/> that will be invoked when the 
	/// <see cref="StatusItem.Shortcut"/> is pressed.
	/// The <see cref="StatusItem.Shortcut"/> will be a global hotkey for the application in the current context of the screen.
	/// The colour of the <see cref="StatusItem.Title"/> will be changed after each ~. 
	/// A <see cref="StatusItem.Title"/> set to `~F1~ Help` will render as *F1* using <see cref="ColorScheme.HotNormal"/> and
	/// *Help* as <see cref="ColorScheme.HotNormal"/>.
	/// </summary>
	public class StatusItem {
		/// <summary>
		/// Initializes a new <see cref="StatusItem"/>.
		/// </summary>
		/// <param name="shortcut">Shortcut to activate the <see cref="StatusItem"/>.</param>
		/// <param name="title">Title for the <see cref="StatusItem"/>.</param>
		/// <param name="action">Action to invoke when the <see cref="StatusItem"/> is activated.</param>
		public StatusItem (Key shortcut, string title, Action action)
		{
			Title = title ?? "";
			Shortcut = shortcut;
			Action = action;
		}

		/// <summary>
		/// Gets the global shortcut to invoke the action on the menu.
		/// </summary>
		public Key Shortcut { get; set; }

		/// <summary>
		/// Gets or sets the title.
		/// </summary>
		/// <value>The title.</value>
		/// <remarks>
		/// The colour of the <see cref="StatusItem.Title"/> will be changed after each ~. 
		/// A <see cref="StatusItem.Title"/> set to `~F1~ Help` will render as *F1* using <see cref="ColorScheme.HotNormal"/> and
		/// *Help* as <see cref="ColorScheme.HotNormal"/>.
		/// </remarks>
		public string Title { get; set; }

		/// <summary>
		/// Gets or sets the action to be invoked when the statusbar item is triggered
		/// </summary>
		/// <value>Action to invoke.</value>
		public Action Action { get; }

		/// <summary>
		/// Gets or sets arbitrary data for the status item.
		/// </summary>
		/// <remarks>This property is not used internally.</remarks>
		public object Data { get; set; }
	};

	/// <summary>
	/// A status bar is a <see cref="View"/> that snaps to the bottom of a <see cref="Toplevel"/> displaying set of <see cref="StatusItem"/>s.
	/// The <see cref="StatusBar"/> should be context sensitive. This means, if the main menu and an open text editor are visible, the items probably shown will
	/// be ~F1~ Help ~F2~ Save ~F3~ Load. While a dialog to ask a file to load is executed, the remaining commands will probably be ~F1~ Help.
	/// So for each context must be a new instance of a statusbar.
	/// </summary>
	public class StatusBar : View {
		/// <summary>
		/// The items that compose the <see cref="StatusBar"/>
		/// </summary>
		public StatusItem [] Items { get; set; }

		/// <summary>
		/// Initializes a new instance of the <see cref="StatusBar"/> class.
		/// </summary>
		public StatusBar () : this (items: new StatusItem [] { }) { }

		/// <summary>
		/// Initializes a new instance of the <see cref="StatusBar"/> class with the specified set of <see cref="StatusItem"/>s.
		/// The <see cref="StatusBar"/> will be drawn on the lowest line of the terminal or <see cref="View.SuperView"/> (if not null).
		/// </summary>
		/// <param name="items">A list of statusbar items.</param>
		public StatusBar (StatusItem [] items) : base ()
		{
			Items = items;
			CanFocus = false;
			ColorScheme = Colors.Menu;
			X = 0;
			Y = Pos.AnchorEnd (1);
			Width = Dim.Fill ();
			Height = 1;
		}

		static string shortcutDelimiter = "-";
		/// <summary>
		/// Used for change the shortcut delimiter separator.
		/// </summary>
		public static string ShortcutDelimiter {
			get => shortcutDelimiter;
			set {
				if (shortcutDelimiter != value) {
					shortcutDelimiter = value == string.Empty ? " " : value;
				}
			}
		}

		Attribute ToggleScheme (Attribute scheme)
		{
			var result = scheme == ColorScheme.Normal ? ColorScheme.HotNormal : ColorScheme.Normal;
			Driver.SetAttribute (result);
			return result;
		}

		///<inheritdoc/>
		public override void OnDrawContent (Rect contentArea)
		{
			Move (0, 0);
			Driver.SetAttribute (GetNormalColor ());
<<<<<<< HEAD
			for (int i = 0; i < Frame.Width; i++) {
				Driver.AddRune (' ');
			}
=======
			for (int i = 0; i < Frame.Width; i++)
				Driver.AddRune ((Rune)' ');
>>>>>>> a6b05b83

			Move (1, 0);
			var scheme = GetNormalColor ();
			Driver.SetAttribute (scheme);
			for (int i = 0; i < Items.Length; i++) {
				var title = Items [i].Title.ToString ();
				for (int n = 0; n < Items [i].Title.GetRuneCount (); n++) {
					if (title [n] == '~') {
						scheme = ToggleScheme (scheme);
						continue;
					}
					Driver.AddRune ((Rune)title [n]);
				}
				if (i + 1 < Items.Length) {
					Driver.AddRune ((Rune)' ');
					Driver.AddRune (CM.Glyphs.VLine);
					Driver.AddRune ((Rune)' ');
				}
			}
		}

		///<inheritdoc/>
		public override bool ProcessHotKey (KeyEvent kb)
		{
			foreach (var item in Items) {
				if (kb.Key == item.Shortcut) {
					Run (item.Action);
					return true;
				}
			}
			return false;
		}

		///<inheritdoc/>
		public override bool MouseEvent (MouseEvent me)
		{
			if (me.Flags != MouseFlags.Button1Clicked)
				return false;

			int pos = 1;
			for (int i = 0; i < Items.Length; i++) {
				if (me.X >= pos && me.X < pos + GetItemTitleLength (Items [i].Title)) {
					Run (Items [i].Action);
					break;
				}
				pos += GetItemTitleLength (Items [i].Title) + 3;
			}
			return true;
		}

		int GetItemTitleLength (string title)
		{
			int len = 0;
			foreach (var ch in title) {
				if (ch == '~')
					continue;
				len++;
			}

			return len;
		}

		void Run (Action action)
		{
			if (action == null)
				return;

			Application.MainLoop.AddIdle (() => {
				action ();
				return false;
			});
		}

		///<inheritdoc/>
		public override bool OnEnter (View view)
		{
			Application.Driver.SetCursorVisibility (CursorVisibility.Invisible);

			return base.OnEnter (view);
		}

		/// <summary>
		/// Inserts a <see cref="StatusItem"/> in the specified index of <see cref="Items"/>.
		/// </summary>
		/// <param name="index">The zero-based index at which item should be inserted.</param>
		/// <param name="item">The item to insert.</param>
		public void AddItemAt (int index, StatusItem item)
		{
			var itemsList = new List<StatusItem> (Items);
			itemsList.Insert (index, item);
			Items = itemsList.ToArray ();
			SetNeedsDisplay ();
		}

		/// <summary>
		/// Removes a <see cref="StatusItem"/> at specified index of <see cref="Items"/>.
		/// </summary>
		/// <param name="index">The zero-based index of the item to remove.</param>
		/// <returns>The <see cref="StatusItem"/> removed.</returns>
		public StatusItem RemoveItem (int index)
		{
			var itemsList = new List<StatusItem> (Items);
			var item = itemsList [index];
			itemsList.RemoveAt (index);
			Items = itemsList.ToArray ();
			SetNeedsDisplay ();

			return item;
		}
	}
}<|MERGE_RESOLUTION|>--- conflicted
+++ resolved
@@ -121,14 +121,9 @@
 		{
 			Move (0, 0);
 			Driver.SetAttribute (GetNormalColor ());
-<<<<<<< HEAD
 			for (int i = 0; i < Frame.Width; i++) {
-				Driver.AddRune (' ');
-			}
-=======
-			for (int i = 0; i < Frame.Width; i++)
 				Driver.AddRune ((Rune)' ');
->>>>>>> a6b05b83
+			}
 
 			Move (1, 0);
 			var scheme = GetNormalColor ();
