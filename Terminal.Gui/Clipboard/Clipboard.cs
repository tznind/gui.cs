--- conflicted
+++ resolved
@@ -28,54 +28,17 @@
 /// </para>
 /// </remarks>
 public static class Clipboard {
-	static ustring contents;
+	static string contents;
 
 	/// <summary>
 	/// Gets (copies from) or sets (pastes to) the contents of the OS clipboard.
 	/// </summary>
-<<<<<<< HEAD
-	public static ustring Contents {
+	public static string Contents {
 		get {
 			try {
 				if (IsSupported) {
-					return contents = ustring.Make (Application.Driver.Clipboard.GetClipboardData ());
+					return contents = Application.Driver.Clipboard.GetClipboardData ();
 				} else {
-=======
-	/// <remarks>
-	/// <para>
-	/// On Windows, the <see cref="Clipboard"/> class uses the Windows Clipboard APIs via P/Invoke.
-	/// </para>
-	/// <para>
-	/// On Linux, when not running under Windows Subsystem for Linux (WSL),
-	/// the <see cref="Clipboard"/> class uses the xclip command line tool. If xclip is not installed,
-	/// the clipboard will not work.
-	/// </para>
-	/// <para>
-	/// On Linux, when running under Windows Subsystem for Linux (WSL),
-	/// the <see cref="Clipboard"/> class launches Windows' powershell.exe via WSL interop and uses the
-	/// "Set-Clipboard" and "Get-Clipboard" Powershell CmdLets. 
-	/// </para>
-	/// <para>
-	/// On the Mac, the <see cref="Clipboard"/> class uses the MacO OS X pbcopy and pbpaste command line tools
-	/// and the Mac clipboard APIs vai P/Invoke.
-	/// </para>
-	/// </remarks>
-	public static class Clipboard {
-		static string contents;
-
-		/// <summary>
-		/// Gets (copies from) or sets (pastes to) the contents of the OS clipboard.
-		/// </summary>
-		public static string Contents {
-			get {
-				try {
-					if (IsSupported) {
-						return contents = Application.Driver.Clipboard.GetClipboardData ();
-					} else {
-						return contents;
-					}
-				} catch (Exception) {
->>>>>>> a6b05b83
 					return contents;
 				}
 			} catch (Exception) {
