using System.Diagnostics;
using System.Globalization;
using System.Reflection;
using System.Text.Json.Serialization;

namespace Terminal.Gui;

/// <summary>A static, singleton class representing the application. This class is the entry point for the application.</summary>
/// <example>
///     <code>
///     Application.Init();
///     var win = new Window ($"Example App ({Application.QuitKey} to quit)");
///     Application.Run(win);
///     win.Dispose();
///     Application.Shutdown();
///     </code>
/// </example>
/// <remarks>TODO: Flush this out.</remarks>
public static partial class Application
{
    // For Unit testing - ignores UseSystemConsole
    internal static bool _forceFakeConsole;

    /// <summary>Gets the <see cref="ConsoleDriver"/> that has been selected. See also <see cref="ForceDriver"/>.</summary>
    public static ConsoleDriver Driver { get; internal set; }

    /// <summary>
    ///     Gets or sets whether <see cref="Application.Driver"/> will be forced to output only the 16 colors defined in
    ///     <see cref="ColorName"/>. The default is <see langword="false"/>, meaning 24-bit (TrueColor) colors will be output
    ///     as long as the selected <see cref="ConsoleDriver"/> supports TrueColor.
    /// </summary>
    [SerializableConfigurationProperty (Scope = typeof (SettingsScope))]
    public static bool Force16Colors { get; set; }

    /// <summary>
    ///     Forces the use of the specified driver (one of "fake", "ansi", "curses", "net", or "windows"). If not
    ///     specified, the driver is selected based on the platform.
    /// </summary>
    /// <remarks>
    ///     Note, <see cref="Application.Init(ConsoleDriver, string)"/> will override this configuration setting if called
    ///     with either `driver` or `driverName` specified.
    /// </remarks>
    [SerializableConfigurationProperty (Scope = typeof (SettingsScope))]
    public static string ForceDriver { get; set; } = string.Empty;

    /// <summary>Gets all cultures supported by the application without the invariant language.</summary>
    public static List<CultureInfo> SupportedCultures { get; private set; }

    internal static List<CultureInfo> GetSupportedCultures ()
    {
        CultureInfo [] culture = CultureInfo.GetCultures (CultureTypes.AllCultures);

        // Get the assembly
        var assembly = Assembly.GetExecutingAssembly ();

        //Find the location of the assembly
        string assemblyLocation = AppDomain.CurrentDomain.BaseDirectory;

        // Find the resource file name of the assembly
        var resourceFilename = $"{Path.GetFileNameWithoutExtension (assembly.Location)}.resources.dll";

        // Return all culture for which satellite folder found with culture code.
        return culture.Where (
                              cultureInfo =>
                                  Directory.Exists (Path.Combine (assemblyLocation, cultureInfo.Name))
                                  && File.Exists (Path.Combine (assemblyLocation, cultureInfo.Name, resourceFilename))
                             )
                      .ToList ();
    }

    // When `End ()` is called, it is possible `RunState.Toplevel` is a different object than `Top`.
    // This variable is set in `End` in this case so that `Begin` correctly sets `Top`.
    private static Toplevel _cachedRunStateToplevel;

    // IMPORTANT: Ensure all property/fields are reset here. See Init_ResetState_Resets_Properties unit test.
    // Encapsulate all setting of initial state for Application; Having
    // this in a function like this ensures we don't make mistakes in
    // guaranteeing that the state of this singleton is deterministic when Init
    // starts running and after Shutdown returns.
    internal static void ResetState ()
    {
        // Shutdown is the bookend for Init. As such it needs to clean up all resources
        // Init created. Apps that do any threading will need to code defensively for this.
        // e.g. see Issue #537
        foreach (Toplevel t in _topLevels)
        {
            t.Running = false;
#if DEBUG_IDISPOSABLE

            // Don't dispose the toplevels. It's up to caller dispose them
            //Debug.Assert (t.WasDisposed);
#endif
        }

        _topLevels.Clear ();
        Current = null;
#if DEBUG_IDISPOSABLE

        // Don't dispose the Top. It's up to caller dispose it
        if (Top is { })
        {
            
            Debug.Assert (Top.WasDisposed);

            // If End wasn't called _cachedRunStateToplevel may be null
            if (_cachedRunStateToplevel is { })
            {
                Debug.Assert (_cachedRunStateToplevel.WasDisposed);
                Debug.Assert (_cachedRunStateToplevel == Top);
            }
        }
#endif
        Top = null;
        _cachedRunStateToplevel = null;

        // MainLoop stuff
        MainLoop?.Dispose ();
        MainLoop = null;
        _mainThreadId = -1;
        Iteration = null;
        EndAfterFirstIteration = false;

        // Driver stuff
        if (Driver is { })
        {
            Driver.SizeChanged -= Driver_SizeChanged;
            Driver.KeyDown -= Driver_KeyDown;
            Driver.KeyUp -= Driver_KeyUp;
            Driver.MouseEvent -= Driver_MouseEvent;
            Driver?.End ();
            Driver = null;
        }

        // Don't reset ForceDriver; it needs to be set before Init is called.
        //ForceDriver = string.Empty;
        Force16Colors = false;
        _forceFakeConsole = false;

        // Run State stuff
        NotifyNewRunState = null;
        NotifyStopRunState = null;
        MouseGrabView = null;
        _initialized = false;

        // Mouse
        _mouseEnteredView = null;
        WantContinuousButtonPressedView = null;
        MouseEvent = null;
        GrabbedMouse = null;
        UnGrabbingMouse = null;
        GrabbedMouse = null;
        UnGrabbedMouse = null;

        // Keyboard
        AlternateBackwardKey = Key.Empty;
        AlternateForwardKey = Key.Empty;
        QuitKey = Key.Empty;
        KeyDown = null;
        KeyUp = null;
        SizeChanging = null;

        Colors.Reset ();

        // Reset synchronization context to allow the user to run async/await,
        // as the main loop has been ended, the synchronization context from 
        // gui.cs does no longer process any callbacks. See #1084 for more details:
        // (https://github.com/gui-cs/Terminal.Gui/issues/1084).
        SynchronizationContext.SetSynchronizationContext (null);
    }

    #region Initialization (Init/Shutdown)

    /// <summary>Initializes a new instance of <see cref="Terminal.Gui"/> Application.</summary>
    /// <para>Call this method once per instance (or after <see cref="Shutdown"/> has been called).</para>
    /// <para>
    ///     This function loads the right <see cref="ConsoleDriver"/> for the platform, Creates a <see cref="Toplevel"/>. and
    ///     assigns it to <see cref="Top"/>
    /// </para>
    /// <para>
    ///     <see cref="Shutdown"/> must be called when the application is closing (typically after
    ///     <see cref="Run(Func{Exception, bool}, ConsoleDriver)"/> has returned) to ensure resources are cleaned up and
    ///     terminal settings
    ///     restored.
    /// </para>
    /// <para>
    ///     The <see cref="Run{T}(Func{Exception, bool}, ConsoleDriver)"/> function combines
    ///     <see cref="Init(ConsoleDriver, string)"/> and <see cref="Run(Toplevel, Func{Exception, bool}, ConsoleDriver)"/>
    ///     into a single
    ///     call. An application cam use <see cref="Run{T}(Func{Exception, bool}, ConsoleDriver)"/> without explicitly calling
    ///     <see cref="Init(ConsoleDriver, string)"/>.
    /// </para>
    /// <param name="driver">
    ///     The <see cref="ConsoleDriver"/> to use. If neither <paramref name="driver"/> or
    ///     <paramref name="driverName"/> are specified the default driver for the platform will be used.
    /// </param>
    /// <param name="driverName">
    ///     The short name (e.g. "net", "windows", "ansi", "fake", or "curses") of the
    ///     <see cref="ConsoleDriver"/> to use. If neither <paramref name="driver"/> or <paramref name="driverName"/> are
    ///     specified the default driver for the platform will be used.
    /// </param>
    public static void Init (ConsoleDriver driver = null, string driverName = null) { InternalInit (driver, driverName); }

    internal static bool _initialized;
    internal static int _mainThreadId = -1;

    // INTERNAL function for initializing an app with a Toplevel factory object, driver, and mainloop.
    //
    // Called from:
    // 
    // Init() - When the user wants to use the default Toplevel. calledViaRunT will be false, causing all state to be reset.
    // Run<T>() - When the user wants to use a custom Toplevel. calledViaRunT will be true, enabling Run<T>() to be called without calling Init first.
    // Unit Tests - To initialize the app with a custom Toplevel, using the FakeDriver. calledViaRunT will be false, causing all state to be reset.
    // 
    // calledViaRunT: If false (default) all state will be reset. If true the state will not be reset.
    internal static void InternalInit (
        ConsoleDriver driver = null,
        string driverName = null,
        bool calledViaRunT = false
    )
    {
        if (_initialized && driver is null)
        {
            return;
        }

        if (_initialized)
        {
            throw new InvalidOperationException ("Init has already been called and must be bracketed by Shutdown.");
        }

        if (!calledViaRunT)
        {
            // Reset all class variables (Application is a singleton).
            ResetState ();
        }

        // For UnitTests
        if (driver is { })
        {
            Driver = driver;
        }

        // Start the process of configuration management.
        // Note that we end up calling LoadConfigurationFromAllSources
        // multiple times. We need to do this because some settings are only
        // valid after a Driver is loaded. In this cases we need just 
        // `Settings` so we can determine which driver to use.
        // Don't reset, so we can inherit the theme from the previous run.
        Load ();
        Apply ();

        // Ignore Configuration for ForceDriver if driverName is specified
        if (!string.IsNullOrEmpty (driverName))
        {
            ForceDriver = driverName;
        }

        if (Driver is null)
        {
            PlatformID p = Environment.OSVersion.Platform;

            if (string.IsNullOrEmpty (ForceDriver))
            {
                if (p == PlatformID.Win32NT || p == PlatformID.Win32S || p == PlatformID.Win32Windows)
                {
                    Driver = new WindowsDriver ();
                }
                else
                {
                    Driver = new CursesDriver ();
                }
            }
            else
            {
                List<Type> drivers = GetDriverTypes ();
                Type driverType = drivers.FirstOrDefault (t => t.Name.Equals (ForceDriver, StringComparison.InvariantCultureIgnoreCase));

                if (driverType is { })
                {
                    Driver = (ConsoleDriver)Activator.CreateInstance (driverType);
                }
                else
                {
                    throw new ArgumentException (
                                                 $"Invalid driver name: {ForceDriver}. Valid names are {string.Join (", ", drivers.Select (t => t.Name))}"
                                                );
                }
            }
        }

        try
        {
            MainLoop = Driver.Init ();
        }
        catch (InvalidOperationException ex)
        {
            // This is a case where the driver is unable to initialize the console.
            // This can happen if the console is already in use by another process or
            // if running in unit tests.
            // In this case, we want to throw a more specific exception.
            throw new InvalidOperationException (
                                                 "Unable to initialize the console. This can happen if the console is already in use by another process or in unit tests.",
                                                 ex
                                                );
        }

        Driver.SizeChanged += (s, args) => OnSizeChanging (args);
        Driver.KeyDown += (s, args) => OnKeyDown (args);
        Driver.KeyUp += (s, args) => OnKeyUp (args);
        Driver.MouseEvent += (s, args) => OnMouseEvent (args);

        SynchronizationContext.SetSynchronizationContext (new MainLoopSyncContext ());

        SupportedCultures = GetSupportedCultures ();
        _mainThreadId = Thread.CurrentThread.ManagedThreadId;
        _initialized = true;
    }

    private static void Driver_SizeChanged (object sender, SizeChangedEventArgs e) { OnSizeChanging (e); }
    private static void Driver_KeyDown (object sender, Key e) { OnKeyDown (e); }
    private static void Driver_KeyUp (object sender, Key e) { OnKeyUp (e); }
    private static void Driver_MouseEvent (object sender, MouseEvent e) { OnMouseEvent (e); }

    /// <summary>Gets of list of <see cref="ConsoleDriver"/> types that are available.</summary>
    /// <returns></returns>
    public static List<Type> GetDriverTypes ()
    {
        // use reflection to get the list of drivers
        List<Type> driverTypes = new ();

        foreach (Assembly asm in AppDomain.CurrentDomain.GetAssemblies ())
        {
            foreach (Type type in asm.GetTypes ())
            {
                if (type.IsSubclassOf (typeof (ConsoleDriver)) && !type.IsAbstract)
                {
                    driverTypes.Add (type);
                }
            }
        }

        return driverTypes;
    }

    /// <summary>Shutdown an application initialized with <see cref="Init"/>.</summary>
    /// <remarks>
    ///     Shutdown must be called for every call to <see cref="Init"/> or
    ///     <see cref="Application.Run(Toplevel, Func{Exception, bool}, ConsoleDriver)"/> to ensure all resources are cleaned
    ///     up (Disposed)
    ///     and terminal settings are restored.
    /// </remarks>
    public static void Shutdown ()
    {
        // TODO: Throw an exception if Init hasn't been called.
        ResetState ();
        PrintJsonErrors ();
    }

    #endregion Initialization (Init/Shutdown)

    #region Run (Begin, Run, End, Stop)

    /// <summary>
    ///     Notify that a new <see cref="RunState"/> was created (<see cref="Begin(Toplevel)"/> was called). The token is
    ///     created in <see cref="Begin(Toplevel)"/> and this event will be fired before that function exits.
    /// </summary>
    /// <remarks>
    ///     If <see cref="EndAfterFirstIteration"/> is <see langword="true"/> callers to <see cref="Begin(Toplevel)"/>
    ///     must also subscribe to <see cref="NotifyStopRunState"/> and manually dispose of the <see cref="RunState"/> token
    ///     when the application is done.
    /// </remarks>
    public static event EventHandler<RunStateEventArgs> NotifyNewRunState;

    /// <summary>Notify that a existent <see cref="RunState"/> is stopping (<see cref="End(RunState)"/> was called).</summary>
    /// <remarks>
    ///     If <see cref="EndAfterFirstIteration"/> is <see langword="true"/> callers to <see cref="Begin(Toplevel)"/>
    ///     must also subscribe to <see cref="NotifyStopRunState"/> and manually dispose of the <see cref="RunState"/> token
    ///     when the application is done.
    /// </remarks>
    public static event EventHandler<ToplevelEventArgs> NotifyStopRunState;

    /// <summary>Building block API: Prepares the provided <see cref="Toplevel"/> for execution.</summary>
    /// <returns>
    ///     The <see cref="RunState"/> handle that needs to be passed to the <see cref="End(RunState)"/> method upon
    ///     completion.
    /// </returns>
    /// <param name="toplevel">The <see cref="Toplevel"/> to prepare execution for.</param>
    /// <remarks>
    ///     This method prepares the provided <see cref="Toplevel"/> for running with the focus, it adds this to the list
    ///     of <see cref="Toplevel"/>s, lays out the Subviews, focuses the first element, and draws the <see cref="Toplevel"/>
    ///     in the screen. This is usually followed by executing the <see cref="RunLoop"/> method, and then the
    ///     <see cref="End(RunState)"/> method upon termination which will undo these changes.
    /// </remarks>
    public static RunState Begin (Toplevel toplevel)
    {
        ArgumentNullException.ThrowIfNull (toplevel);

#if DEBUG_IDISPOSABLE
        Debug.Assert (!toplevel.WasDisposed);

        if (_cachedRunStateToplevel is { } && _cachedRunStateToplevel != toplevel)
        {
            Debug.Assert (_cachedRunStateToplevel.WasDisposed);
        }
#endif

        if (toplevel.IsOverlappedContainer && OverlappedTop != toplevel && OverlappedTop is { })
        {
            throw new InvalidOperationException ("Only one Overlapped Container is allowed.");
        }

        // Ensure the mouse is ungrabbed.
        MouseGrabView = null;

        var rs = new RunState (toplevel);

        // View implements ISupportInitializeNotification which is derived from ISupportInitialize
        if (!toplevel.IsInitialized)
        {
            toplevel.BeginInit ();
            toplevel.EndInit ();
        }

#if DEBUG_IDISPOSABLE
        if (Top is { } && toplevel != Top && !_topLevels.Contains (Top))
        {
            // This assertion confirm if the Top was already disposed
            Debug.Assert (Top.WasDisposed);
            Debug.Assert (Top == _cachedRunStateToplevel);
        }
#endif

        lock (_topLevels)
        {
            if (Top is { } && toplevel != Top && !_topLevels.Contains (Top))
            {
                // If Top was already disposed and isn't on the Toplevels Stack,
                // clean it up here if is the same as _cachedRunStateToplevel
                if (Top == _cachedRunStateToplevel)
                {
                    Top = null;
                }
                else
                {
                    // Probably this will never hit
                    throw new ObjectDisposedException (Top.GetType ().FullName);
                }
            }
            else if (OverlappedTop is { } && toplevel != Top && _topLevels.Contains (Top))
            {
                Top.OnLeave (toplevel);
            }

            // BUGBUG: We should not depend on `Id` internally. 
            // BUGBUG: It is super unclear what this code does anyway.
            if (string.IsNullOrEmpty (toplevel.Id))
            {
                var count = 1;
                var id = (_topLevels.Count + count).ToString ();

                while (_topLevels.Count > 0 && _topLevels.FirstOrDefault (x => x.Id == id) is { })
                {
                    count++;
                    id = (_topLevels.Count + count).ToString ();
                }

                toplevel.Id = (_topLevels.Count + count).ToString ();

                _topLevels.Push (toplevel);
            }
            else
            {
                Toplevel dup = _topLevels.FirstOrDefault (x => x.Id == toplevel.Id);

                if (dup is null)
                {
                    _topLevels.Push (toplevel);
                }
            }

            if (_topLevels.FindDuplicates (new ToplevelEqualityComparer ()).Count > 0)
            {
                throw new ArgumentException ("There are duplicates Toplevel IDs");
            }
        }

        if (Top is null || toplevel.IsOverlappedContainer)
        {
            Top = toplevel;
        }

        var refreshDriver = true;

        if (OverlappedTop is null
            || toplevel.IsOverlappedContainer
            || (Current?.Modal == false && toplevel.Modal)
            || (Current?.Modal == false && !toplevel.Modal)
            || (Current?.Modal == true && toplevel.Modal))
        {
            if (toplevel.Visible)
            {
                Current?.OnDeactivate (toplevel);
                Toplevel previousCurrent = Current;
                Current = toplevel;
                Current.OnActivate (previousCurrent);

                SetCurrentOverlappedAsTop ();
            }
            else
            {
                refreshDriver = false;
            }
        }
        else if ((OverlappedTop != null
                  && toplevel != OverlappedTop
                  && Current?.Modal == true
                  && !_topLevels.Peek ().Modal)
                 || (OverlappedTop is { } && toplevel != OverlappedTop && Current?.Running == false))
        {
            refreshDriver = false;
            MoveCurrent (toplevel);
        }
        else
        {
            refreshDriver = false;
            MoveCurrent (Current);
        }

        //if (Toplevel.LayoutStyle == LayoutStyle.Computed) {
        toplevel.SetRelativeLayout (Driver.Screen.Size);

        //}

        // BUGBUG: This call is likely not needed.
        toplevel.LayoutSubviews ();
        toplevel.PositionToplevels ();
        toplevel.FocusFirst ();

        if (refreshDriver)
        {
            OverlappedTop?.OnChildLoaded (toplevel);
            toplevel.OnLoaded ();
            toplevel.SetNeedsDisplay ();
            toplevel.Draw ();
            toplevel.PositionCursor ();
            Driver.Refresh ();
        }

        NotifyNewRunState?.Invoke (toplevel, new (rs));

        return rs;
    }

    /// <summary>
    ///     Runs the application by creating a <see cref="Toplevel"/> object and calling
    ///     <see cref="Run(Toplevel, Func{Exception, bool}, ConsoleDriver)"/>.
    /// </summary>
    /// <remarks>
    ///     <para>Calling <see cref="Init"/> first is not needed as this function will initialize the application.</para>
    ///     <para>
    ///         <see cref="Shutdown"/> must be called when the application is closing (typically after Run> has returned) to
    ///         ensure resources are cleaned up and terminal settings restored.
    ///     </para>
    ///     <para>
    ///         The caller is responsible for disposing the object returned by this method.
    ///     </para>
    /// </remarks>
    /// <returns>The created <see cref="Toplevel"/> object. The caller is responsible for disposing this object.</returns>
    public static Toplevel Run (Func<Exception, bool> errorHandler = null, ConsoleDriver driver = null) { return Run<Toplevel> (errorHandler, driver); }

    /// <summary>
    ///     Runs the application by creating a <see cref="Toplevel"/>-derived object of type <c>T</c> and calling
    ///     <see cref="Run(Toplevel, Func{Exception, bool}, ConsoleDriver)"/>.
    /// </summary>
    /// <remarks>
    ///     <para>Calling <see cref="Init"/> first is not needed as this function will initialize the application.</para>
    ///     <para>
    ///         <see cref="Shutdown"/> must be called when the application is closing (typically after Run> has returned) to
    ///         ensure resources are cleaned up and terminal settings restored.
    ///     </para>
    ///     <para>
    ///         The caller is responsible for disposing the object returned by this method.
    ///     </para>
    /// </remarks>
    /// <param name="errorHandler"></param>
    /// <param name="driver">
    ///     The <see cref="ConsoleDriver"/> to use. If not specified the default driver for the platform will
    ///     be used ( <see cref="WindowsDriver"/>, <see cref="CursesDriver"/>, or <see cref="NetDriver"/>). Must be
    ///     <see langword="null"/> if <see cref="Init"/> has already been called.
    /// </param>
    /// <returns>The created T object. The caller is responsible for disposing this object.</returns>
    public static T Run<T> (Func<Exception, bool> errorHandler = null, ConsoleDriver driver = null)
        where T : Toplevel, new()
    {
        var top = new T ();

        Run (top, errorHandler, driver);

        return top;
    }

    /// <summary>Runs the Application using the provided <see cref="Toplevel"/> view.</summary>
    /// <remarks>
    ///     <para>
    ///         This method is used to start processing events for the main application, but it is also used to run other
    ///         modal <see cref="View"/>s such as <see cref="Dialog"/> boxes.
    ///     </para>
    ///     <para>
    ///         To make a <see cref="Run(Toplevel, Func{Exception, bool}, ConsoleDriver)"/> stop execution, call
    ///         <see cref="Application.RequestStop"/>.
    ///     </para>
    ///     <para>
    ///         Calling <see cref="Run(Toplevel, Func{Exception, bool}, ConsoleDriver)"/> is equivalent to calling
    ///         <see cref="Begin(Toplevel)"/>, followed by <see cref="RunLoop(RunState)"/>, and then calling
    ///         <see cref="End(RunState)"/>.
    ///     </para>
    ///     <para>
    ///         Alternatively, to have a program control the main loop and process events manually, call
    ///         <see cref="Begin(Toplevel)"/> to set things up manually and then repeatedly call
    ///         <see cref="RunLoop(RunState)"/> with the wait parameter set to false. By doing this the
    ///         <see cref="RunLoop(RunState)"/> method will only process any pending events, timers, idle handlers and then
    ///         return control immediately.
    ///     </para>
    ///     <para>Calling <see cref="Init"/> first is not needed as this function will initialize the application.</para>
    ///     <para>
    ///         RELEASE builds only: When <paramref name="errorHandler"/> is <see langword="null"/> any exceptions will be
    ///         rethrown. Otherwise, if <paramref name="errorHandler"/> will be called. If <paramref name="errorHandler"/>
    ///         returns <see langword="true"/> the <see cref="RunLoop(RunState)"/> will resume; otherwise this method will
    ///         exit.
    ///     </para>
    /// </remarks>
    /// <param name="view">The <see cref="Toplevel"/> to run as a modal.</param>
    /// <param name="errorHandler">
    ///     RELEASE builds only: Handler for any unhandled exceptions (resumes when returns true,
    ///     rethrows when null).
    /// </param>
    /// <param name="driver">
    ///     The <see cref="ConsoleDriver"/> to use. If not specified the default driver for the platform will
    ///     be used ( <see cref="WindowsDriver"/>, <see cref="CursesDriver"/>, or <see cref="NetDriver"/>). Must be
    ///     <see langword="null"/> if <see cref="Init"/> was called.
    /// </param>
    public static void Run (Toplevel view, Func<Exception, bool> errorHandler = null, ConsoleDriver driver = null)
    {
        ArgumentNullException.ThrowIfNull (view);
        
        if (_initialized)
        {
            if (Driver is null)
            {
                // Disposing before throwing
                view.Dispose ();

                // This code path should be impossible because Init(null, null) will select the platform default driver
                throw new InvalidOperationException (
                                                     "Init() completed without a driver being set (this should be impossible); Run<T>() cannot be called."
                                                    );
            }
        }
        else
        {
            // Init() has NOT been called.
            InternalInit (driver, null, true);
        }

        var resume = true;

        while (resume)
        {
#if !DEBUG
            try
            {
#endif
            resume = false;
            RunState runState = Begin (view);

            // If EndAfterFirstIteration is true then the user must dispose of the runToken
            // by using NotifyStopRunState event.
            RunLoop (runState);

            if (runState.Toplevel is null)
            {
#if DEBUG_IDISPOSABLE
                Debug.Assert (_topLevels.Count == 0);
#endif
                runState.Dispose ();

                return;
            }

            if (!EndAfterFirstIteration)
            {
                End (runState);
            }
#if !DEBUG
            }
            catch (Exception error)
            {
                if (errorHandler is null)
                {
                    throw;
                }

                resume = errorHandler (error);
            }
#endif
        }
    }

    /// <summary>Adds a timeout to the application.</summary>
    /// <remarks>
    ///     When time specified passes, the callback will be invoked. If the callback returns true, the timeout will be
    ///     reset, repeating the invocation. If it returns false, the timeout will stop and be removed. The returned value is a
    ///     token that can be used to stop the timeout by calling <see cref="RemoveTimeout(object)"/>.
    /// </remarks>
    public static object AddTimeout (TimeSpan time, Func<bool> callback) { return MainLoop?.AddTimeout (time, callback); }

    /// <summary>Removes a previously scheduled timeout</summary>
    /// <remarks>The token parameter is the value returned by <see cref="AddTimeout"/>.</remarks>
    /// Returns
    /// <c>true</c>
    /// if the timeout is successfully removed; otherwise,
    /// <c>false</c>
    /// .
    /// This method also returns
    /// <c>false</c>
    /// if the timeout is not found.
    public static bool RemoveTimeout (object token) { return MainLoop?.RemoveTimeout (token) ?? false; }

    /// <summary>Runs <paramref name="action"/> on the thread that is processing events</summary>
    /// <param name="action">the action to be invoked on the main processing thread.</param>
    public static void Invoke (Action action)
    {
        MainLoop?.AddIdle (
                           () =>
                           {
                               action ();

                               return false;
                           }
                          );
    }

    // TODO: Determine if this is really needed. The only code that calls WakeUp I can find
    // is ProgressBarStyles and it's not clear it needs to.
    /// <summary>Wakes up the running application that might be waiting on input.</summary>
    public static void Wakeup () { MainLoop?.Wakeup (); }

    /// <summary>Triggers a refresh of the entire display.</summary>
    public static void Refresh ()
    {
        // TODO: Figure out how to remove this call to ClearContents. Refresh should just repaint damaged areas, not clear
        Driver.ClearContents ();
        View last = null;

        foreach (Toplevel v in _topLevels.Reverse ())
        {
            if (v.Visible)
            {
                v.SetNeedsDisplay ();
                v.SetSubViewNeedsDisplay ();
                v.Draw ();
            }

            last = v;
        }

        last?.PositionCursor ();
        Driver.Refresh ();
    }

    /// <summary>This event is raised on each iteration of the main loop.</summary>
    /// <remarks>See also <see cref="Timeout"/></remarks>
    public static event EventHandler<IterationEventArgs> Iteration;

    /// <summary>The <see cref="MainLoop"/> driver for the application</summary>
    /// <value>The main loop.</value>
    internal static MainLoop MainLoop { get; private set; }

    /// <summary>
    ///     Set to true to cause <see cref="End"/> to be called after the first iteration. Set to false (the default) to
    ///     cause the application to continue running until Application.RequestStop () is called.
    /// </summary>
    public static bool EndAfterFirstIteration { get; set; }

    /// <summary>Building block API: Runs the main loop for the created <see cref="Toplevel"/>.</summary>
    /// <param name="state">The state returned by the <see cref="Begin(Toplevel)"/> method.</param>
    public static void RunLoop (RunState state)
    {
        ArgumentNullException.ThrowIfNull (state);
        ObjectDisposedException.ThrowIf (state.Toplevel is null, "state");

        var firstIteration = true;

        for (state.Toplevel.Running = true; state.Toplevel?.Running == true;)
        {
            MainLoop.Running = true;

            if (EndAfterFirstIteration && !firstIteration)
            {
                return;
            }

            RunIteration (ref state, ref firstIteration);
        }

        MainLoop.Running = false;

        // Run one last iteration to consume any outstanding input events from Driver
        // This is important for remaining OnKeyUp events.
        RunIteration (ref state, ref firstIteration);
    }

    /// <summary>Run one application iteration.</summary>
    /// <param name="state">The state returned by <see cref="Begin(Toplevel)"/>.</param>
    /// <param name="firstIteration">
    ///     Set to <see langword="true"/> if this is the first run loop iteration. Upon return, it
    ///     will be set to <see langword="false"/> if at least one iteration happened.
    /// </param>
    public static void RunIteration (ref RunState state, ref bool firstIteration)
    {
        if (MainLoop.Running && MainLoop.EventsPending ())
        {
            // Notify Toplevel it's ready
            if (firstIteration)
            {
                state.Toplevel.OnReady ();
            }

            MainLoop.RunIteration ();
            Iteration?.Invoke (null, new ());
            EnsureModalOrVisibleAlwaysOnTop (state.Toplevel);

            if (state.Toplevel != Current)
            {
                OverlappedTop?.OnDeactivate (state.Toplevel);
                state.Toplevel = Current;
                OverlappedTop?.OnActivate (state.Toplevel);
                Top.SetSubViewNeedsDisplay ();
                Refresh ();
            }
        }

        firstIteration = false;

        if (Current == null)
        {
            return;
        }

        if (state.Toplevel != Top && (Top.NeedsDisplay || Top.SubViewNeedsDisplay || Top.LayoutNeeded))
        {
            state.Toplevel.SetNeedsDisplay (state.Toplevel.Frame);
            Top.Draw ();

            foreach (Toplevel top in _topLevels.Reverse ())
            {
                if (top != Top && top != state.Toplevel)
                {
                    top.SetNeedsDisplay ();
                    top.SetSubViewNeedsDisplay ();
                    top.Draw ();
                }
            }
        }

        if (_topLevels.Count == 1
            && state.Toplevel == Top
            && (Driver.Cols != state.Toplevel.Frame.Width
                || Driver.Rows != state.Toplevel.Frame.Height)
            && (state.Toplevel.NeedsDisplay
                || state.Toplevel.SubViewNeedsDisplay
                || state.Toplevel.LayoutNeeded))
        {
            Driver.ClearContents ();
        }

        if (state.Toplevel.NeedsDisplay || state.Toplevel.SubViewNeedsDisplay || state.Toplevel.LayoutNeeded || OverlappedChildNeedsDisplay ())
        {
            state.Toplevel.Draw ();
            state.Toplevel.PositionCursor ();
            Driver.Refresh ();
        }
        else
        {
            Driver.UpdateCursor ();
        }

        if (state.Toplevel != Top && !state.Toplevel.Modal && (Top.NeedsDisplay || Top.SubViewNeedsDisplay || Top.LayoutNeeded))
        {
            Top.Draw ();
        }
    }

    /// <summary>Stops the provided <see cref="Toplevel"/>, causing or the <paramref name="top"/> if provided.</summary>
    /// <param name="top">The <see cref="Toplevel"/> to stop.</param>
    /// <remarks>
    ///     <para>This will cause <see cref="Application.Run(Toplevel, Func{Exception, bool}, ConsoleDriver)"/> to return.</para>
    ///     <para>
    ///         Calling <see cref="Application.RequestStop"/> is equivalent to setting the <see cref="Toplevel.Running"/>
    ///         property on the currently running <see cref="Toplevel"/> to false.
    ///     </para>
    /// </remarks>
    public static void RequestStop (Toplevel top = null)
    {
        if (OverlappedTop is null || top is null || (OverlappedTop is null && top is { }))
        {
            top = Current;
        }

        if (OverlappedTop != null
            && top.IsOverlappedContainer
            && top?.Running == true
            && (Current?.Modal == false || (Current?.Modal == true && Current?.Running == false)))
        {
            OverlappedTop.RequestStop ();
        }
        else if (OverlappedTop != null
                 && top != Current
                 && Current?.Running == true
                 && Current?.Modal == true
                 && top.Modal
                 && top.Running)
        {
            var ev = new ToplevelClosingEventArgs (Current);
            Current.OnClosing (ev);

            if (ev.Cancel)
            {
                return;
            }

            ev = new (top);
            top.OnClosing (ev);

            if (ev.Cancel)
            {
                return;
            }

            Current.Running = false;
            OnNotifyStopRunState (Current);
            top.Running = false;
            OnNotifyStopRunState (top);
        }
        else if ((OverlappedTop != null
                  && top != OverlappedTop
                  && top != Current
                  && Current?.Modal == false
                  && Current?.Running == true
                  && !top.Running)
                 || (OverlappedTop != null
                     && top != OverlappedTop
                     && top != Current
                     && Current?.Modal == false
                     && Current?.Running == false
                     && !top.Running
                     && _topLevels.ToArray () [1].Running))
        {
            MoveCurrent (top);
        }
        else if (OverlappedTop != null
                 && Current != top
                 && Current?.Running == true
                 && !top.Running
                 && Current?.Modal == true
                 && top.Modal)
        {
            // The Current and the top are both modal so needed to set the Current.Running to false too.
            Current.Running = false;
            OnNotifyStopRunState (Current);
        }
        else if (OverlappedTop != null
                 && Current == top
                 && OverlappedTop?.Running == true
                 && Current?.Running == true
                 && top.Running
                 && Current?.Modal == true
                 && top.Modal)
        {
            // The OverlappedTop was requested to stop inside a modal Toplevel which is the Current and top,
            // both are the same, so needed to set the Current.Running to false too.
            Current.Running = false;
            OnNotifyStopRunState (Current);
        }
        else
        {
            Toplevel currentTop;

            if (top == Current || (Current?.Modal == true && !top.Modal))
            {
                currentTop = Current;
            }
            else
            {
                currentTop = top;
            }

            if (!currentTop.Running)
            {
                return;
            }

            var ev = new ToplevelClosingEventArgs (currentTop);
            currentTop.OnClosing (ev);

            if (ev.Cancel)
            {
                return;
            }

            currentTop.Running = false;
            OnNotifyStopRunState (currentTop);
        }
    }

    private static void OnNotifyStopRunState (Toplevel top)
    {
        if (EndAfterFirstIteration)
        {
            NotifyStopRunState?.Invoke (top, new (top));
        }
    }

    /// <summary>
    ///     Building block API: completes the execution of a <see cref="Toplevel"/> that was started with
    ///     <see cref="Begin(Toplevel)"/> .
    /// </summary>
    /// <param name="runState">The <see cref="RunState"/> returned by the <see cref="Begin(Toplevel)"/> method.</param>
    public static void End (RunState runState)
    {
        ArgumentNullException.ThrowIfNull (runState);

        if (OverlappedTop is { })
        {
            OverlappedTop.OnChildUnloaded (runState.Toplevel);
        }
        else
        {
            runState.Toplevel.OnUnloaded ();
        }

        // End the RunState.Toplevel 
        // First, take it off the Toplevel Stack
        if (_topLevels.Count > 0)
        {
            if (_topLevels.Peek () != runState.Toplevel)
            {
                // If there the top of the stack is not the RunState.Toplevel then
                // this call to End is not balanced with the call to Begin that started the RunState
                throw new ArgumentException ("End must be balanced with calls to Begin");
            }

            _topLevels.Pop ();
        }

        // Notify that it is closing
        runState.Toplevel?.OnClosed (runState.Toplevel);

        // If there is a OverlappedTop that is not the RunState.Toplevel then runstate.TopLevel 
        // is a child of MidTop and we should notify the OverlappedTop that it is closing
        if (OverlappedTop is { } && !runState.Toplevel.Modal && runState.Toplevel != OverlappedTop)
        {
            OverlappedTop.OnChildClosed (runState.Toplevel);
        }

        // Set Current and Top to the next TopLevel on the stack
        if (_topLevels.Count == 0)
        {
            Current = null;
        }
        else
        {
            if (_topLevels.Count > 1 && _topLevels.Peek () == OverlappedTop && OverlappedChildren.Any (t => t.Visible) is { })
            {
                OverlappedMoveNext ();
            }

            Current = _topLevels.Peek ();

            if (_topLevels.Count == 1 && Current == OverlappedTop)
            {
                OverlappedTop.OnAllChildClosed ();
            }
            else
            {
                SetCurrentOverlappedAsTop ();
                runState.Toplevel.OnLeave (Current);
                Current.OnEnter (runState.Toplevel);
            }

            Refresh ();
        }

        // Don't dispose runState.Toplevel. It's up to caller dispose it
        // If it's not the same as the current in the RunIteration,
        // it will be fixed later in the next RunIteration.
        if (OverlappedTop is { } && !_topLevels.Contains (OverlappedTop))
        {
            _cachedRunStateToplevel = OverlappedTop;
        }
        else
        {
            _cachedRunStateToplevel = runState.Toplevel;
        }

        runState.Toplevel = null;
        runState.Dispose ();
    }

    #endregion Run (Begin, Run, End)

    #region Toplevel handling

    /// <summary>Holds the stack of TopLevel views.</summary>

    // BUGBUG: Techncally, this is not the full lst of TopLevels. THere be dragons hwre. E.g. see how Toplevel.Id is used. What
    // about TopLevels that are just a SubView of another View?
    internal static readonly Stack<Toplevel> _topLevels = new ();

    /// <summary>The <see cref="Toplevel"/> object used for the application on startup (<seealso cref="Application.Top"/>)</summary>
    /// <value>The top.</value>
    public static Toplevel Top { get; private set; }

    /// <summary>
    ///     The current <see cref="Toplevel"/> object. This is updated in <see cref="Application.Begin"/> enters and leaves to
    ///     point to the current
    ///     <see cref="Toplevel"/> .
    /// </summary>
    /// <remarks>
    ///     Only relevant in scenarios where <see cref="Toplevel.IsOverlappedContainer"/> is <see langword="true"/>.
    /// </remarks>
    /// <value>The current.</value>
    public static Toplevel Current { get; private set; }

    private static void EnsureModalOrVisibleAlwaysOnTop (Toplevel Toplevel)
    {
        if (!Toplevel.Running
            || (Toplevel == Current && Toplevel.Visible)
            || OverlappedTop == null
            || _topLevels.Peek ().Modal)
        {
            return;
        }

        foreach (Toplevel top in _topLevels.Reverse ())
        {
            if (top.Modal && top != Current)
            {
                MoveCurrent (top);

                return;
            }
        }

        if (!Toplevel.Visible && Toplevel == Current)
        {
            OverlappedMoveNext ();
        }
    }

#nullable enable
    private static Toplevel? FindDeepestTop (Toplevel start, int x, int y)
    {
        if (!start.Frame.Contains (x, y))
        {
            return null;
        }

        if (_topLevels is { Count: > 0 })
        {
            int rx = x - start.Frame.X;
            int ry = y - start.Frame.Y;

            foreach (Toplevel t in _topLevels)
            {
                if (t != Current)
                {
                    if (t != start && t.Visible && t.Frame.Contains (rx, ry))
                    {
                        start = t;

                        break;
                    }
                }
            }
        }

        return start;
    }
#nullable restore

    private static View FindTopFromView (View view)
    {
        View top = view?.SuperView is { } && view?.SuperView != Top
                       ? view.SuperView
                       : view;

        while (top?.SuperView is { } && top?.SuperView != Top)
        {
            top = top.SuperView;
        }

        return top;
    }

#nullable enable

    // Only return true if the Current has changed.
    private static bool MoveCurrent (Toplevel? top)
    {
        // The Current is modal and the top is not modal Toplevel then
        // the Current must be moved above the first not modal Toplevel.
        if (OverlappedTop is { }
            && top != OverlappedTop
            && top != Current
            && Current?.Modal == true
            && !_topLevels.Peek ().Modal)
        {
            lock (_topLevels)
            {
                _topLevels.MoveTo (Current, 0, new ToplevelEqualityComparer ());
            }

            var index = 0;
            Toplevel [] savedToplevels = _topLevels.ToArray ();

            foreach (Toplevel t in savedToplevels)
            {
                if (!t.Modal && t != Current && t != top && t != savedToplevels [index])
                {
                    lock (_topLevels)
                    {
                        _topLevels.MoveTo (top, index, new ToplevelEqualityComparer ());
                    }
                }

                index++;
            }

            return false;
        }

        // The Current and the top are both not running Toplevel then
        // the top must be moved above the first not running Toplevel.
        if (OverlappedTop is { }
            && top != OverlappedTop
            && top != Current
            && Current?.Running == false
            && top?.Running == false)
        {
            lock (_topLevels)
            {
                _topLevels.MoveTo (Current, 0, new ToplevelEqualityComparer ());
            }

            var index = 0;

            foreach (Toplevel t in _topLevels.ToArray ())
            {
                if (!t.Running && t != Current && index > 0)
                {
                    lock (_topLevels)
                    {
                        _topLevels.MoveTo (top, index - 1, new ToplevelEqualityComparer ());
                    }
                }

                index++;
            }

            return false;
        }

        if ((OverlappedTop is { } && top?.Modal == true && _topLevels.Peek () != top)
            || (OverlappedTop is { } && Current != OverlappedTop && Current?.Modal == false && top == OverlappedTop)
            || (OverlappedTop is { } && Current?.Modal == false && top != Current)
            || (OverlappedTop is { } && Current?.Modal == true && top == OverlappedTop))
        {
            lock (_topLevels)
            {
                _topLevels.MoveTo (top, 0, new ToplevelEqualityComparer ());
                Current = top;
            }
        }

        return true;
    }
#nullable restore

    /// <summary>Invoked when the terminal's size changed. The new size of the terminal is provided.</summary>
    /// <remarks>
    ///     Event handlers can set <see cref="SizeChangedEventArgs.Cancel"/> to <see langword="true"/> to prevent
    ///     <see cref="Application"/> from changing it's size to match the new terminal size.
    /// </remarks>
    public static event EventHandler<SizeChangedEventArgs> SizeChanging;

    /// <summary>
    ///     Called when the application's size changes. Sets the size of all <see cref="Toplevel"/>s and fires the
    ///     <see cref="SizeChanging"/> event.
    /// </summary>
    /// <param name="args">The new size.</param>
    /// <returns><see lanword="true"/>if the size was changed.</returns>
    public static bool OnSizeChanging (SizeChangedEventArgs args)
    {
        SizeChanging?.Invoke (null, args);

        if (args.Cancel)
        {
            return false;
        }

        foreach (Toplevel t in _topLevels)
        {
            t.SetRelativeLayout (args.Size);
            t.LayoutSubviews ();
            t.PositionToplevels ();
            t.OnSizeChanging (new (args.Size));
        }

        Refresh ();

        return true;
    }

    #endregion Toplevel handling

    #region Mouse handling

    /// <summary>Disable or enable the mouse. The mouse is enabled by default.</summary>
    [SerializableConfigurationProperty (Scope = typeof (SettingsScope))]
    public static bool IsMouseDisabled { get; set; }

    /// <summary>The current <see cref="View"/> object that wants continuous mouse button pressed events.</summary>
    public static View WantContinuousButtonPressedView { get; private set; }

    /// <summary>
    ///     Gets the view that grabbed the mouse (e.g. for dragging). When this is set, all mouse events will be routed to
    ///     this view until the view calls <see cref="UngrabMouse"/> or the mouse is released.
    /// </summary>
    public static View MouseGrabView { get; private set; }

    /// <summary>Invoked when a view wants to grab the mouse; can be canceled.</summary>
    public static event EventHandler<GrabMouseEventArgs> GrabbingMouse;

    /// <summary>Invoked when a view wants un-grab the mouse; can be canceled.</summary>
    public static event EventHandler<GrabMouseEventArgs> UnGrabbingMouse;

    /// <summary>Invoked after a view has grabbed the mouse.</summary>
    public static event EventHandler<ViewEventArgs> GrabbedMouse;

    /// <summary>Invoked after a view has un-grabbed the mouse.</summary>
    public static event EventHandler<ViewEventArgs> UnGrabbedMouse;

    /// <summary>
    ///     Grabs the mouse, forcing all mouse events to be routed to the specified view until <see cref="UngrabMouse"/>
    ///     is called.
    /// </summary>
    /// <param name="view">View that will receive all mouse events until <see cref="UngrabMouse"/> is invoked.</param>
    public static void GrabMouse (View view)
    {
        if (view is null)
        {
            return;
        }

        if (!OnGrabbingMouse (view))
        {
            OnGrabbedMouse (view);
            MouseGrabView = view;
        }
    }

    /// <summary>Releases the mouse grab, so mouse events will be routed to the view on which the mouse is.</summary>
    public static void UngrabMouse ()
    {
        if (MouseGrabView is null)
        {
            return;
        }

        if (!OnUnGrabbingMouse (MouseGrabView))
        {
            View view = MouseGrabView;
            MouseGrabView = null;
            OnUnGrabbedMouse (view);
        }
    }

    private static bool OnGrabbingMouse (View view)
    {
        if (view is null)
        {
            return false;
        }

        var evArgs = new GrabMouseEventArgs (view);
        GrabbingMouse?.Invoke (view, evArgs);

        return evArgs.Cancel;
    }

    private static bool OnUnGrabbingMouse (View view)
    {
        if (view is null)
        {
            return false;
        }

        var evArgs = new GrabMouseEventArgs (view);
        UnGrabbingMouse?.Invoke (view, evArgs);

        return evArgs.Cancel;
    }

    private static void OnGrabbedMouse (View view)
    {
        if (view is null)
        {
            return;
        }

        GrabbedMouse?.Invoke (view, new (view));
    }

    private static void OnUnGrabbedMouse (View view)
    {
        if (view is null)
        {
            return;
        }

        UnGrabbedMouse?.Invoke (view, new (view));
    }

#nullable enable

    // Used by OnMouseEvent to track the last view that was clicked on.
    internal static View? _mouseEnteredView;

    /// <summary>Event fired when a mouse move or click occurs. Coordinates are screen relative.</summary>
    /// <remarks>
    ///     <para>
    ///         Use this event to receive mouse events in screen coordinates. Use <see cref="MouseEvent"/> to
    ///         receive mouse events relative to a <see cref="View.Viewport"/>.
    ///     </para>
    ///     <para>The <see cref="MouseEvent.View"/> will contain the <see cref="View"/> that contains the mouse coordinates.</para>
    /// </remarks>
    public static event EventHandler<MouseEvent> MouseEvent;

    /// <summary>Called when a mouse event occurs. Raises the <see cref="MouseEvent"/> event.</summary>
    /// <remarks>This method can be used to simulate a mouse event, e.g. in unit tests.</remarks>
    /// <param name="a">The mouse event with coordinates relative to the screen.</param>
    internal static void OnMouseEvent (MouseEvent mouseEvent)
    {
        if (IsMouseDisabled)
        {
            return;
        }

        // TODO: In PR #3273, FindDeepestView will return adornments. Update logic below to fix adornment mouse handling
        var view = View.FindDeepestView (Current, mouseEvent.X, mouseEvent.Y);

        if (view is { })
        {
            mouseEvent.View = view;
        }

        MouseEvent?.Invoke (null, mouseEvent);

        if (mouseEvent.Handled)
        {
            return;
        }

        if (MouseGrabView is { })
        {
            // If the mouse is grabbed, send the event to the view that grabbed it.
            // The coordinates are relative to the Bounds of the view that grabbed the mouse.
<<<<<<< HEAD
            Point boundsLoc = MouseGrabView.ScreenToBounds (mouseEvent.X, mouseEvent.Y);

            var viewRelativeMouseEvent = new MouseEvent
            {
                X = boundsLoc.X,
                Y = boundsLoc.Y,
                Flags = mouseEvent.Flags,
                ScreenPosition = new (mouseEvent.X, mouseEvent.Y),
=======
            Point frameLoc = MouseGrabView.ScreenToViewport (a.MouseEvent.X, a.MouseEvent.Y);

            var viewRelativeMouseEvent = new MouseEvent
            {
                X = frameLoc.X,
                Y = frameLoc.Y,
                Flags = a.MouseEvent.Flags,
                ScreenPosition = new (a.MouseEvent.X, a.MouseEvent.Y),
>>>>>>> 68c0a6ad
                View = MouseGrabView
            };

            if ((MouseGrabView.Viewport with { Location = Point.Empty }).Contains (viewRelativeMouseEvent.X, viewRelativeMouseEvent.Y) is false)
            {
                // The mouse has moved outside the bounds of the view that grabbed the mouse
                _mouseEnteredView?.OnMouseLeave (mouseEvent);
            }

            //System.Diagnostics.Debug.WriteLine ($"{nme.Flags};{nme.X};{nme.Y};{mouseGrabView}");
            if (MouseGrabView?.NewMouseEvent (viewRelativeMouseEvent) == true)
            {
                return;
            }
        }

        if (view is { WantContinuousButtonPressed: true })
        {
            WantContinuousButtonPressedView = view;
        }
        else
        {
            WantContinuousButtonPressedView = null;
        }


        if (view is not Adornment)
        {
            if ((view is null || view == OverlappedTop)
                && Current is { Modal: false }
                && OverlappedTop != null
                && mouseEvent.Flags != MouseFlags.ReportMousePosition
                && mouseEvent.Flags != 0)
            {
                // This occurs when there are multiple overlapped "tops"
                // E.g. "Mdi" - in the Background Worker Scenario
                View? top = FindDeepestTop (Top, mouseEvent.X, mouseEvent.Y);
                view = View.FindDeepestView (top, mouseEvent.X, mouseEvent.Y);

                if (view is { } && view != OverlappedTop && top != Current)
                {
                    MoveCurrent ((Toplevel)top);
                }
            }
        }

        if (view is null)
        {
            return;
        }

        MouseEvent? me = null;

        if (view is Adornment adornment)
        {
            Point frameLoc = adornment.ScreenToFrame (mouseEvent.X, mouseEvent.Y);

            me = new ()
            {
                X = frameLoc.X,
                Y = frameLoc.Y,
                Flags = mouseEvent.Flags,
                ScreenPosition = new (mouseEvent.X, mouseEvent.Y),
                View = view
            };
        }
<<<<<<< HEAD
        else if (view.BoundsToScreen (view.Bounds).Contains (mouseEvent.X, mouseEvent.Y))
        {
            Point boundsPoint = view.ScreenToBounds (mouseEvent.X, mouseEvent.Y);

            me = new ()
            {
                X = boundsPoint.X,
                Y = boundsPoint.Y,
                Flags = mouseEvent.Flags,
                ScreenPosition = new (mouseEvent.X, mouseEvent.Y),
=======
        else if (view.ViewportToScreen (Rectangle.Empty with {Size = view.Viewport.Size}).Contains (a.MouseEvent.X, a.MouseEvent.Y))
        {
            Point viewportLocation = view.ScreenToViewport (a.MouseEvent.X, a.MouseEvent.Y);

            me = new ()
            {
                X = viewportLocation.X,
                Y = viewportLocation.Y,
                Flags = a.MouseEvent.Flags,
                ScreenPosition = new (a.MouseEvent.X, a.MouseEvent.Y),
>>>>>>> 68c0a6ad
                View = view
            };
        }

        if (me is null)
        {
            return;
        }

        if (_mouseEnteredView is null)
        {
            _mouseEnteredView = view;
            view.OnMouseEnter (me);
        }
        else if (_mouseEnteredView != view)
        {
            _mouseEnteredView.OnMouseLeave (me);
            view.OnMouseEnter (me);
            _mouseEnteredView = view;
        }

        if (!view.WantMousePositionReports && mouseEvent.Flags == MouseFlags.ReportMousePosition)
        {
            return;
        }

        WantContinuousButtonPressedView = view.WantContinuousButtonPressed ? view : null;

        //Debug.WriteLine ($"OnMouseEvent: ({a.MouseEvent.X},{a.MouseEvent.Y}) - {a.MouseEvent.Flags}");

<<<<<<< HEAD
        if (view.NewMouseEvent (me) == false)
=======
        while (view is {} && !view.OnMouseEvent (me))
>>>>>>> 68c0a6ad
        {
            if (view is Adornment ad)
            {
                view = ad.Parent.SuperView;
            }
            else
            {
                view = view.SuperView;
            }
        }

        BringOverlappedTopToFront ();
    }
#nullable restore

    #endregion Mouse handling

    #region Keyboard handling

    private static Key _alternateForwardKey = Key.Empty; // Defined in config.json

    /// <summary>Alternative key to navigate forwards through views. Ctrl+Tab is the primary key.</summary>
    [SerializableConfigurationProperty (Scope = typeof (SettingsScope))]
    [JsonConverter (typeof (KeyJsonConverter))]
    public static Key AlternateForwardKey
    {
        get => _alternateForwardKey;
        set
        {
            if (_alternateForwardKey != value)
            {
                Key oldKey = _alternateForwardKey;
                _alternateForwardKey = value;
                OnAlternateForwardKeyChanged (new (oldKey, value));
            }
        }
    }

    private static void OnAlternateForwardKeyChanged (KeyChangedEventArgs e)
    {
        foreach (Toplevel top in _topLevels.ToArray ())
        {
            top.OnAlternateForwardKeyChanged (e);
        }
    }

    private static Key _alternateBackwardKey = Key.Empty; // Defined in config.json

    /// <summary>Alternative key to navigate backwards through views. Shift+Ctrl+Tab is the primary key.</summary>
    [SerializableConfigurationProperty (Scope = typeof (SettingsScope))]
    [JsonConverter (typeof (KeyJsonConverter))]
    public static Key AlternateBackwardKey
    {
        get => _alternateBackwardKey;
        set
        {
            if (_alternateBackwardKey != value)
            {
                Key oldKey = _alternateBackwardKey;
                _alternateBackwardKey = value;
                OnAlternateBackwardKeyChanged (new (oldKey, value));
            }
        }
    }

    private static void OnAlternateBackwardKeyChanged (KeyChangedEventArgs oldKey)
    {
        foreach (Toplevel top in _topLevels.ToArray ())
        {
            top.OnAlternateBackwardKeyChanged (oldKey);
        }
    }

    private static Key _quitKey = Key.Empty; // Defined in config.json

    /// <summary>Gets or sets the key to quit the application.</summary>
    [SerializableConfigurationProperty (Scope = typeof (SettingsScope))]
    [JsonConverter (typeof (KeyJsonConverter))]
    public static Key QuitKey
    {
        get => _quitKey;
        set
        {
            if (_quitKey != value)
            {
                Key oldKey = _quitKey;
                _quitKey = value;
                OnQuitKeyChanged (new (oldKey, value));
            }
        }
    }

    private static void OnQuitKeyChanged (KeyChangedEventArgs e)
    {
        // Duplicate the list so if it changes during enumeration we're safe
        foreach (Toplevel top in _topLevels.ToArray ())
        {
            top.OnQuitKeyChanged (e);
        }
    }

    /// <summary>
    ///     Event fired when the user presses a key. Fired by <see cref="OnKeyDown"/>.
    ///     <para>
    ///         Set <see cref="Key.Handled"/> to <see langword="true"/> to indicate the key was handled and to prevent
    ///         additional processing.
    ///     </para>
    /// </summary>
    /// <remarks>
    ///     All drivers support firing the <see cref="KeyDown"/> event. Some drivers (Curses) do not support firing the
    ///     <see cref="KeyDown"/> and <see cref="KeyUp"/> events.
    ///     <para>Fired after <see cref="KeyDown"/> and before <see cref="KeyUp"/>.</para>
    /// </remarks>
    public static event EventHandler<Key> KeyDown;

    /// <summary>
    ///     Called by the <see cref="ConsoleDriver"/> when the user presses a key. Fires the <see cref="KeyDown"/> event
    ///     then calls <see cref="View.NewKeyDownEvent"/> on all top level views. Called after <see cref="OnKeyDown"/> and
    ///     before <see cref="OnKeyUp"/>.
    /// </summary>
    /// <remarks>Can be used to simulate key press events.</remarks>
    /// <param name="keyEvent"></param>
    /// <returns><see langword="true"/> if the key was handled.</returns>
    public static bool OnKeyDown (Key keyEvent)
    {
        if (!_initialized)
        {
            return true;
        }

        KeyDown?.Invoke (null, keyEvent);

        if (keyEvent.Handled)
        {
            return true;
        }

        foreach (Toplevel topLevel in _topLevels.ToList ())
        {
            if (topLevel.NewKeyDownEvent (keyEvent))
            {
                return true;
            }

            if (topLevel.Modal)
            {
                break;
            }
        }

        // Invoke any Global KeyBindings
        foreach (Toplevel topLevel in _topLevels.ToList ())
        {
            foreach (View view in topLevel.Subviews.Where (
                                                           v => v.KeyBindings.TryGet (
                                                                                      keyEvent,
                                                                                      KeyBindingScope.Application,
                                                                                      out KeyBinding _
                                                                                     )
                                                          ))
            {
                if (view.KeyBindings.TryGet (keyEvent.KeyCode, KeyBindingScope.Application, out KeyBinding _))
                {
                    bool? handled = view.OnInvokingKeyBindings (keyEvent);

                    if (handled is { } && (bool)handled)
                    {
                        return true;
                    }
                }
            }
        }

        return false;
    }

    /// <summary>
    ///     Event fired when the user releases a key. Fired by <see cref="OnKeyUp"/>.
    ///     <para>
    ///         Set <see cref="Key.Handled"/> to <see langword="true"/> to indicate the key was handled and to prevent
    ///         additional processing.
    ///     </para>
    /// </summary>
    /// <remarks>
    ///     All drivers support firing the <see cref="KeyDown"/> event. Some drivers (Curses) do not support firing the
    ///     <see cref="KeyDown"/> and <see cref="KeyUp"/> events.
    ///     <para>Fired after <see cref="KeyDown"/>.</para>
    /// </remarks>
    public static event EventHandler<Key> KeyUp;

    /// <summary>
    ///     Called by the <see cref="ConsoleDriver"/> when the user releases a key. Fires the <see cref="KeyUp"/> event
    ///     then calls <see cref="View.NewKeyUpEvent"/> on all top level views. Called after <see cref="OnKeyDown"/>.
    /// </summary>
    /// <remarks>Can be used to simulate key press events.</remarks>
    /// <param name="a"></param>
    /// <returns><see langword="true"/> if the key was handled.</returns>
    public static bool OnKeyUp (Key a)
    {
        if (!_initialized)
        {
            return true;
        }

        KeyUp?.Invoke (null, a);

        if (a.Handled)
        {
            return true;
        }

        foreach (Toplevel topLevel in _topLevels.ToList ())
        {
            if (topLevel.NewKeyUpEvent (a))
            {
                return true;
            }

            if (topLevel.Modal)
            {
                break;
            }
        }

        return false;
    }

    #endregion Keyboard handling
}<|MERGE_RESOLUTION|>--- conflicted
+++ resolved
@@ -1476,25 +1476,14 @@
         {
             // If the mouse is grabbed, send the event to the view that grabbed it.
             // The coordinates are relative to the Bounds of the view that grabbed the mouse.
-<<<<<<< HEAD
-            Point boundsLoc = MouseGrabView.ScreenToBounds (mouseEvent.X, mouseEvent.Y);
-
-            var viewRelativeMouseEvent = new MouseEvent
-            {
-                X = boundsLoc.X,
-                Y = boundsLoc.Y,
-                Flags = mouseEvent.Flags,
-                ScreenPosition = new (mouseEvent.X, mouseEvent.Y),
-=======
-            Point frameLoc = MouseGrabView.ScreenToViewport (a.MouseEvent.X, a.MouseEvent.Y);
+            Point frameLoc = MouseGrabView.ScreenToViewport (mouseEvent.X, mouseEvent.Y);
 
             var viewRelativeMouseEvent = new MouseEvent
             {
                 X = frameLoc.X,
                 Y = frameLoc.Y,
                 Flags = a.MouseEvent.Flags,
-                ScreenPosition = new (a.MouseEvent.X, a.MouseEvent.Y),
->>>>>>> 68c0a6ad
+                ScreenPosition = new (mouseEvent.X, mouseEvent.Y),
                 View = MouseGrabView
             };
 
@@ -1561,29 +1550,16 @@
                 View = view
             };
         }
-<<<<<<< HEAD
-        else if (view.BoundsToScreen (view.Bounds).Contains (mouseEvent.X, mouseEvent.Y))
-        {
-            Point boundsPoint = view.ScreenToBounds (mouseEvent.X, mouseEvent.Y);
+        else if (view.ViewportToScreen (Rectangle.Empty with {Size = view.Viewport.Size}).Contains (mouseEvent.X, mouseEvent.Y))
+        {
+            Point viewportLocation = view.ScreenToViewport (mouseEvent.X, mouseEvent.Y);
 
             me = new ()
             {
-                X = boundsPoint.X,
-                Y = boundsPoint.Y,
+                X = viewportLocation.X,
+                Y = viewportLocation.Y,
                 Flags = mouseEvent.Flags,
                 ScreenPosition = new (mouseEvent.X, mouseEvent.Y),
-=======
-        else if (view.ViewportToScreen (Rectangle.Empty with {Size = view.Viewport.Size}).Contains (a.MouseEvent.X, a.MouseEvent.Y))
-        {
-            Point viewportLocation = view.ScreenToViewport (a.MouseEvent.X, a.MouseEvent.Y);
-
-            me = new ()
-            {
-                X = viewportLocation.X,
-                Y = viewportLocation.Y,
-                Flags = a.MouseEvent.Flags,
-                ScreenPosition = new (a.MouseEvent.X, a.MouseEvent.Y),
->>>>>>> 68c0a6ad
                 View = view
             };
         }
@@ -1614,11 +1590,7 @@
 
         //Debug.WriteLine ($"OnMouseEvent: ({a.MouseEvent.X},{a.MouseEvent.Y}) - {a.MouseEvent.Flags}");
 
-<<<<<<< HEAD
-        if (view.NewMouseEvent (me) == false)
-=======
-        while (view is {} && !view.OnMouseEvent (me))
->>>>>>> 68c0a6ad
+        while (view is {} && !view.NewMouseEvent (me) == false)
         {
             if (view is Adornment ad)
             {
