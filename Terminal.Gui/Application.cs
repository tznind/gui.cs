using System;
using System.Collections.Generic;
using System.Threading;
using System.Linq;
using System.Globalization;
using System.Reflection;
using System.IO;
using System.Text.Json.Serialization;

namespace Terminal.Gui {
	/// <summary>
	/// A static, singleton class representing the application. This class is the entry point for the application.
	/// </summary>
	/// <example>
	/// <code>
	/// // A simple Terminal.Gui app that creates a window with a frame and title with 
	/// // 5 rows/columns of padding.
	/// Application.Init();
	/// var win = new Window ($"Example App ({Application.QuitKey} to quit)") {
	///   X = 5,
	///   Y = 5,
	///   Width = Dim.Fill (5),
	///   Height = Dim.Fill (5)
	/// };
	/// Application.Top.Add(win);
	/// Application.Run();
	/// Application.Shutdown();
	/// </code>
	/// </example>
	/// <remarks>
	///  <para>
	///   Creates a instance of <see cref="Terminal.Gui.MainLoop"/> to process input events, handle timers and
	///   other sources of data. It is accessible via the <see cref="MainLoop"/> property.
	///  </para>
	///  <para>
	///   The <see cref="Iteration"/> event is invoked on each iteration of the <see cref="Terminal.Gui.MainLoop"/>.
	///  </para>
	///  <para>
	///   When invoked it sets the <see cref="SynchronizationContext"/> to one that is tied
	///   to the <see cref="MainLoop"/>, allowing user code to use async/await.
	///  </para>
	/// </remarks>
	public static partial class Application {

		/// <summary>
		/// The current <see cref="ConsoleDriver"/> in use.
		/// </summary>
		public static ConsoleDriver Driver;

		/// <summary>
		/// If <see langword="true"/>, forces the use of the System.Console-based (see <see cref="NetDriver"/>) driver. The default is <see langword="false"/>.
		/// </summary>
		public static bool UseSystemConsole { get; set; } = false;

		// For Unit testing - ignores UseSystemConsole
		internal static bool _forceFakeConsole;
		
		private static List<CultureInfo> _cachedSupportedCultures;

		/// <summary>
		/// Gets all cultures supported by the application without the invariant language.
		/// </summary>
		public static List<CultureInfo> SupportedCultures => _cachedSupportedCultures;

		private static List<CultureInfo> GetSupportedCultures ()
		{
			CultureInfo [] culture = CultureInfo.GetCultures (CultureTypes.AllCultures);

			// Get the assembly
			Assembly assembly = Assembly.GetExecutingAssembly ();

			//Find the location of the assembly
			string assemblyLocation = AppDomain.CurrentDomain.BaseDirectory;

			// Find the resource file name of the assembly
			string resourceFilename = $"{Path.GetFileNameWithoutExtension (assembly.Location)}.resources.dll";

			// Return all culture for which satellite folder found with culture code.
			return culture.Where (cultureInfo =>
			   assemblyLocation != null &&
			   Directory.Exists (Path.Combine (assemblyLocation, cultureInfo.Name)) &&
			   File.Exists (Path.Combine (assemblyLocation, cultureInfo.Name, resourceFilename))
			).ToList ();
		}

		#region Initialization (Init/Shutdown)

		/// <summary>
		/// Initializes a new instance of <see cref="Terminal.Gui"/> Application. 
		/// </summary>
		/// <para>
		/// Call this method once per instance (or after <see cref="Shutdown"/> has been called).
		/// </para>
		/// <para>
		/// This function loads the right <see cref="ConsoleDriver"/> for the platform, 
		/// Creates a <see cref="Toplevel"/>. and assigns it to <see cref="Top"/>
		/// </para>
		/// <para>
		/// <see cref="Shutdown"/> must be called when the application is closing (typically after <see cref="Run(Func{Exception, bool})"/> has 
		/// returned) to ensure resources are cleaned up and terminal settings restored.
		/// </para>
		/// <para>
		/// The <see cref="Run{T}(Func{Exception, bool}, ConsoleDriver, IMainLoopDriver)"/> function 
		/// combines <see cref="Init(ConsoleDriver, IMainLoopDriver)"/> and <see cref="Run(Toplevel, Func{Exception, bool})"/>
		/// into a single call. An applciation cam use <see cref="Run{T}(Func{Exception, bool}, ConsoleDriver, IMainLoopDriver)"/> 
		/// without explicitly calling <see cref="Init(ConsoleDriver, IMainLoopDriver)"/>.
		/// </para>
		/// <param name="driver">
		/// The <see cref="ConsoleDriver"/> to use. If not specified the default driver for the
		/// platform will be used (see <see cref="WindowsDriver"/>, <see cref="CursesDriver"/>, and <see cref="NetDriver"/>).</param>
		/// <param name="mainLoopDriver">
		/// Specifies the <see cref="MainLoop"/> to use. 
		/// Must not be <see langword="null"/> if <paramref name="driver"/> is not <see langword="null"/>.
		/// </param>
		public static void Init (ConsoleDriver driver = null, IMainLoopDriver mainLoopDriver = null) => InternalInit (() => Toplevel.Create (), driver, mainLoopDriver);

		internal static bool _initialized = false;
		internal static int _mainThreadId = -1;

		// INTERNAL function for initializing an app with a Toplevel factory object, driver, and mainloop.
		//
		// Called from:
		// 
		// Init() - When the user wants to use the default Toplevel. calledViaRunT will be false, causing all state to be reset.
		// Run<T>() - When the user wants to use a custom Toplevel. calledViaRunT will be true, enabling Run<T>() to be called without calling Init first.
		// Unit Tests - To initialize the app with a custom Toplevel, using the FakeDriver. calledViaRunT will be false, causing all state to be reset.
		// 
		// calledViaRunT: If false (default) all state will be reset. If true the state will not be reset.
		internal static void InternalInit (Func<Toplevel> topLevelFactory, ConsoleDriver driver = null, IMainLoopDriver mainLoopDriver = null, bool calledViaRunT = false)
		{
			if (_initialized && driver == null) {
				return;
			}

			if (_initialized) {
				throw new InvalidOperationException ("Init has already been called and must be bracketed by Shutdown.");
			}

			if (!calledViaRunT) {
				// Reset all class variables (Application is a singleton).
				ResetState ();
			}

			// For UnitTests
			if (driver != null) {
				Driver = driver;
			}

			// Start the process of configuration management.
			// Note that we end up calling LoadConfigurationFromAllSources
			// multiple times. We need to do this because some settings are only
			// valid after a Driver is loaded. In this cases we need just 
			// `Settings` so we can determine which driver to use.
			ConfigurationManager.Load (true);
			ConfigurationManager.Apply ();

			if (Driver == null) {
				var p = Environment.OSVersion.Platform;
				if (_forceFakeConsole) {
					// For Unit Testing only
					Driver = new FakeDriver ();
				} else if (UseSystemConsole) {
					Driver = new NetDriver ();
				} else if (p == PlatformID.Win32NT || p == PlatformID.Win32S || p == PlatformID.Win32Windows) {
					Driver = new WindowsDriver ();
				} else {
					Driver = new CursesDriver ();
				}
				if (Driver == null) {
					throw new InvalidOperationException ("Init could not determine the ConsoleDriver to use.");
				}
			}

			if (mainLoopDriver == null) {
				// TODO: Move this logic into ConsoleDriver
				if (Driver is FakeDriver) {
					mainLoopDriver = new FakeMainLoop (Driver);
				} else if (Driver is NetDriver) {
					mainLoopDriver = new NetMainLoop (Driver);
				} else if (Driver is WindowsDriver) {
					mainLoopDriver = new WindowsMainLoop (Driver);
				} else if (Driver is CursesDriver) {
					mainLoopDriver = new UnixMainLoop (Driver);
				}
				if (mainLoopDriver == null) {
					throw new InvalidOperationException ("Init could not determine the MainLoopDriver to use.");
				}
			}

			MainLoop = new MainLoop (mainLoopDriver);

			try {
				Driver.Init (OnTerminalResized);
			} catch (InvalidOperationException ex) {
				// This is a case where the driver is unable to initialize the console.
				// This can happen if the console is already in use by another process or
				// if running in unit tests.
				// In this case, we want to throw a more specific exception.
				throw new InvalidOperationException ("Unable to initialize the console. This can happen if the console is already in use by another process or in unit tests.", ex);
			}

			SynchronizationContext.SetSynchronizationContext (new MainLoopSyncContext (MainLoop));

			Top = topLevelFactory ();
			Current = Top;
			_cachedSupportedCultures = GetSupportedCultures ();
			_mainThreadId = Thread.CurrentThread.ManagedThreadId;
			_initialized = true;
		}


		/// <summary>
		/// Shutdown an application initialized with <see cref="Init(ConsoleDriver, IMainLoopDriver)"/>.
		/// </summary>
		/// <remarks>
		/// Shutdown must be called for every call to <see cref="Init(ConsoleDriver, IMainLoopDriver)"/> or <see cref="Application.Run(Toplevel, Func{Exception, bool})"/>
		/// to ensure all resources are cleaned up (Disposed) and terminal settings are restored.
		/// </remarks>
		public static void Shutdown ()
		{
			ResetState ();
			ConfigurationManager.PrintJsonErrors ();
		}

		// Encapsulate all setting of initial state for Application; Having
		// this in a function like this ensures we don't make mistakes in
		// guaranteeing that the state of this singleton is deterministic when Init
		// starts running and after Shutdown returns.
		static void ResetState ()
		{
			// Shutdown is the bookend for Init. As such it needs to clean up all resources
			// Init created. Apps that do any threading will need to code defensively for this.
			// e.g. see Issue #537
			foreach (var t in _toplevels) {
				t.Running = false;
				t.Dispose ();
			}
			_toplevels.Clear ();
			Current = null;
			Top?.Dispose ();
			Top = null;

			// BUGBUG: OverlappedTop is not cleared here, but it should be?

			MainLoop?.Stop();
			MainLoop = null;
			Driver?.End ();
			Driver = null;
			Iteration = null;
			RootMouseEvent = null;
			RootKeyEvent = null;
			TerminalResized = null;
			_mainThreadId = -1;
			NotifyNewRunState = null;
			NotifyStopRunState = null;
			_initialized = false;
			_mouseGrabView = null;
			_lastMouseOwnerView = null;

			// Reset synchronization context to allow the user to run async/await,
			// as the main loop has been ended, the synchronization context from 
			// gui.cs does no longer process any callbacks. See #1084 for more details:
			// (https://github.com/gui-cs/Terminal.Gui/issues/1084).
			SynchronizationContext.SetSynchronizationContext (syncContext: null);
		}

		#endregion Initialization (Init/Shutdown)

		#region Run (Begin, Run, End)

		/// <summary>
		/// Notify that a new <see cref="RunState"/> was created (<see cref="Begin(Toplevel)"/> was called). The token is created in 
		/// <see cref="Begin(Toplevel)"/> and this event will be fired before that function exits.
		/// </summary>
		/// <remarks>
		///	If <see cref="ExitRunLoopAfterFirstIteration"/> is <see langword="true"/> callers to
		///	<see cref="Begin(Toplevel)"/> must also subscribe to <see cref="NotifyStopRunState"/>
		///	and manually dispose of the <see cref="RunState"/> token when the application is done.
		/// </remarks>
		public static event EventHandler<RunStateEventArgs> NotifyNewRunState;

		/// <summary>
		/// Notify that a existent <see cref="RunState"/> is stopping (<see cref="End(RunState)"/> was called).
		/// </summary>
		/// <remarks>
		///	If <see cref="ExitRunLoopAfterFirstIteration"/> is <see langword="true"/> callers to
		///	<see cref="Begin(Toplevel)"/> must also subscribe to <see cref="NotifyStopRunState"/>
		///	and manually dispose of the <see cref="RunState"/> token when the application is done.
		/// </remarks>
		public static event EventHandler<ToplevelEventArgs> NotifyStopRunState;

		/// <summary>
		/// Building block API: Prepares the provided <see cref="Toplevel"/> for execution.
		/// </summary>
		/// <returns>The <see cref="RunState"/> handle that needs to be passed to the <see cref="End(RunState)"/> method upon completion.</returns>
		/// <param name="Toplevel">The <see cref="Toplevel"/> to prepare execution for.</param>
		/// <remarks>
		/// This method prepares the provided <see cref="Toplevel"/> for running with the focus,
		/// it adds this to the list of <see cref="Toplevel"/>s, sets up the <see cref="MainLoop"/> to process the
		/// event, lays out the Subviews, focuses the first element, and draws the
		/// <see cref="Toplevel"/> in the screen. This is usually followed by executing
		/// the <see cref="RunLoop"/> method, and then the <see cref="End(RunState)"/> method upon termination which will
		///  undo these changes.
		/// </remarks>
		public static RunState Begin (Toplevel Toplevel)
		{
			if (Toplevel == null) {
				throw new ArgumentNullException (nameof (Toplevel));
			} else if (Toplevel.IsOverlappedContainer && OverlappedTop != Toplevel && OverlappedTop != null) {
				throw new InvalidOperationException ("Only one Overlapped Container is allowed.");
			}

			// Ensure the mouse is ungrabed.
			_mouseGrabView = null;

			var rs = new RunState (Toplevel);

			// View implements ISupportInitializeNotification which is derived from ISupportInitialize
			if (!Toplevel.IsInitialized) {
				Toplevel.BeginInit ();
				Toplevel.EndInit ();
			}

			lock (_toplevels) {
				// If Top was already initialized with Init, and Begin has never been called
				// Top was not added to the Toplevels Stack. It will thus never get disposed.
				// Clean it up here:
				if (Top != null && Toplevel != Top && !_toplevels.Contains (Top)) {
					Top.Dispose ();
					Top = null;
				} else if (Top != null && Toplevel != Top && _toplevels.Contains (Top)) {
					Top.OnLeave (Toplevel);
				}
				if (string.IsNullOrEmpty (Toplevel.Id)) {
					var count = 1;
					var id = (_toplevels.Count + count).ToString ();
					while (_toplevels.Count > 0 && _toplevels.FirstOrDefault (x => x.Id == id) != null) {
						count++;
						id = (_toplevels.Count + count).ToString ();
					}
					Toplevel.Id = (_toplevels.Count + count).ToString ();

					_toplevels.Push (Toplevel);
				} else {
					var dup = _toplevels.FirstOrDefault (x => x.Id == Toplevel.Id);
					if (dup == null) {
						_toplevels.Push (Toplevel);
					}
				}

				if (_toplevels.FindDuplicates (new ToplevelEqualityComparer ()).Count > 0) {
					throw new ArgumentException ("There are duplicates Toplevels Id's");
				}
			}
			if (Top == null || Toplevel.IsOverlappedContainer) {
				Top = Toplevel;
			}

			var refreshDriver = true;
			if (OverlappedTop == null || Toplevel.IsOverlappedContainer || (Current?.Modal == false && Toplevel.Modal)
				|| (Current?.Modal == false && !Toplevel.Modal) || (Current?.Modal == true && Toplevel.Modal)) {

				if (Toplevel.Visible) {
					Current = Toplevel;
					SetCurrentOverlappedAsTop ();
				} else {
					refreshDriver = false;
				}
			} else if ((OverlappedTop != null && Toplevel != OverlappedTop && Current?.Modal == true && !_toplevels.Peek ().Modal)
				|| (OverlappedTop != null && Toplevel != OverlappedTop && Current?.Running == false)) {
				refreshDriver = false;
				MoveCurrent (Toplevel);
			} else {
				refreshDriver = false;
				MoveCurrent (Current);
			}

			Driver.PrepareToRun (MainLoop, ProcessKeyEvent, ProcessKeyDownEvent, ProcessKeyUpEvent, ProcessMouseEvent);
			if (Toplevel.LayoutStyle == LayoutStyle.Computed) {
				Toplevel.SetRelativeLayout (new Rect (0, 0, Driver.Cols, Driver.Rows));
			}
			Toplevel.LayoutSubviews ();
			Toplevel.PositionToplevels ();
			Toplevel.FocusFirst ();
			if (refreshDriver) {
				OverlappedTop?.OnChildLoaded (Toplevel);
				Toplevel.OnLoaded ();
				Toplevel.SetNeedsDisplay ();
				Toplevel.Draw ();
				Toplevel.PositionCursor ();
				Driver.Refresh ();
			}

			NotifyNewRunState?.Invoke (Toplevel, new RunStateEventArgs (rs));
			return rs;
		}

		/// <summary>
		/// Runs the application by calling <see cref="Run(Toplevel, Func{Exception, bool})"/> with the value of <see cref="Top"/>.
		/// </summary>
		/// <remarks>
		/// See <see cref="Run(Toplevel, Func{Exception, bool})"/> for more details.
		/// </remarks>
		public static void Run (Func<Exception, bool> errorHandler = null)
		{
			Run (Top, errorHandler);
		}

		/// <summary>
		/// Runs the application by calling <see cref="Run(Toplevel, Func{Exception, bool})"/> 
		/// with a new instance of the specified <see cref="Toplevel"/>-derived class.
		/// <para>
		/// Calling <see cref="Init(ConsoleDriver, IMainLoopDriver)"/> first is not needed as this function will initialize the application.
		/// </para>
		/// <para>
		/// <see cref="Shutdown"/> must be called when the application is closing (typically after Run> has 
		/// returned) to ensure resources are cleaned up and terminal settings restored.
		/// </para>
		/// </summary>
		/// <remarks>
		/// See <see cref="Run(Toplevel, Func{Exception, bool})"/> for more details.
		/// </remarks>
		/// <param name="errorHandler"></param>
		/// <param name="driver">The <see cref="ConsoleDriver"/> to use. If not specified the default driver for the
		/// platform will be used (<see cref="WindowsDriver"/>, <see cref="CursesDriver"/>, or <see cref="NetDriver"/>).
		/// Must be <see langword="null"/> if <see cref="Init(ConsoleDriver, IMainLoopDriver)"/> has already been called. 
		/// </param>
		/// <param name="mainLoopDriver">Specifies the <see cref="MainLoop"/> to use.</param>
		public static void Run<T> (Func<Exception, bool> errorHandler = null, ConsoleDriver driver = null, IMainLoopDriver mainLoopDriver = null) where T : Toplevel, new()
		{
			if (_initialized) {
				if (Driver != null) {
					// Init() has been called and we have a driver, so just run the app.
					var top = new T ();
					var type = top.GetType ().BaseType;
					while (type != typeof (Toplevel) && type != typeof (object)) {
						type = type.BaseType;
					}
					if (type != typeof (Toplevel)) {
						throw new ArgumentException ($"{top.GetType ().Name} must be derived from TopLevel");
					}
					Run (top, errorHandler);
				} else {
					// This codepath should be impossible because Init(null, null) will select the platform default driver
					throw new InvalidOperationException ("Init() completed without a driver being set (this should be impossible); Run<T>() cannot be called.");
				}
			} else {
				// Init() has NOT been called.
				InternalInit (() => new T (), driver, mainLoopDriver, calledViaRunT: true);
				Run (Top, errorHandler);
			}
		}

		/// <summary>
		///  Runs the main loop on the given <see cref="Toplevel"/> container.
		/// </summary>
		/// <remarks>
		///  <para>
		///   This method is used to start processing events
		///   for the main application, but it is also used to
		///   run other modal <see cref="View"/>s such as <see cref="Dialog"/> boxes.
		///  </para>
		///  <para>
		///   To make a <see cref="Run(Toplevel, Func{Exception, bool})"/> stop execution, call <see cref="Application.RequestStop"/>.
		///  </para>
		///  <para>
		///   Calling <see cref="Run(Toplevel, Func{Exception, bool})"/> is equivalent to calling <see cref="Begin(Toplevel)"/>, followed by <see cref="RunLoop(RunState, bool)"/>,
		///   and then calling <see cref="End(RunState)"/>.
		///  </para>
		///  <para>
		///   Alternatively, to have a program control the main loop and 
		///   process events manually, call <see cref="Begin(Toplevel)"/> to set things up manually and then
		///   repeatedly call <see cref="RunLoop(RunState, bool)"/> with the wait parameter set to false. By doing this
		///   the <see cref="RunLoop(RunState, bool)"/> method will only process any pending events, timers, idle handlers and
		///   then return control immediately.
		///  </para>
		///  <para>
		///   RELEASE builds only: When <paramref name="errorHandler"/> is <see langword="null"/> any exeptions will be rethrown. 
		///   Otherwise, if <paramref name="errorHandler"/> will be called. If <paramref name="errorHandler"/> 
		///   returns <see langword="true"/> the <see cref="RunLoop(RunState, bool)"/> will resume; otherwise 
		///   this method will exit.
		///  </para>
		/// </remarks>
		/// <param name="view">The <see cref="Toplevel"/> to run modally.</param>
		/// <param name="errorHandler">RELEASE builds only: Handler for any unhandled exceptions (resumes when returns true, rethrows when null).</param>
		public static void Run (Toplevel view, Func<Exception, bool> errorHandler = null)
		{
			var resume = true;
			while (resume) {
#if !DEBUG
				try {
#endif
				resume = false;
				var runToken = Begin (view);
				// If ExitRunLoopAfterFirstIteration is true then the user must dispose of the runToken
				// by using NotifyStopRunState event.
				RunLoop (runToken);
				if (!ExitRunLoopAfterFirstIteration) {
					End (runToken);
				}
#if !DEBUG
				}
				catch (Exception error)
				{
					if (errorHandler == null)
					{
						throw;
					}
					resume = errorHandler(error);
				}
#endif
			}
		}

		/// <summary>
		/// Triggers a refresh of the entire display.
		/// </summary>
		public static void Refresh ()
		{
<<<<<<< HEAD
=======
			// TODO: Figure out how to remove this call to ClearContents. Refresh should just repaint damaged areas, not clear
>>>>>>> 0df485a8
			Driver.ClearContents();
			View last = null;
			foreach (var v in _toplevels.Reverse ()) {
				if (v.Visible) {
					v.SetNeedsDisplay ();
					v.SetSubViewNeedsDisplay ();
					v.Draw ();
				}
				last = v;
			}
			last?.PositionCursor ();
			Driver.Refresh ();
		}

		/// <summary>
		///  This event is raised on each iteration of the <see cref="MainLoop"/>. 
		/// </summary>
		/// <remarks>
		///  See also <see cref="Timeout"/>
		/// </remarks>
		public static Action Iteration;

		/// <summary>
		/// The <see cref="MainLoop"/> driver for the application
		/// </summary>
		/// <value>The main loop.</value>
		public static MainLoop MainLoop { get; private set; }

		/// <summary>
		/// Set to true to cause the RunLoop method to exit after the first iterations.
		/// Set to false (the default) to cause the RunLoop to continue running until Application.RequestStop() is called.
		/// </summary>
		public static bool ExitRunLoopAfterFirstIteration { get; set; } = false;

		//
		// provides the sync context set while executing code in Terminal.Gui, to let
		// users use async/await on their code
		//
		class MainLoopSyncContext : SynchronizationContext {
			readonly MainLoop mainLoop;

			public MainLoopSyncContext (MainLoop mainLoop)
			{
				this.mainLoop = mainLoop;
			}

			public override SynchronizationContext CreateCopy ()
			{
				return new MainLoopSyncContext (MainLoop);
			}

			public override void Post (SendOrPostCallback d, object state)
			{
				mainLoop.AddIdle (() => {
					d (state);
					return false;
				});
				//mainLoop.Driver.Wakeup ();
			}

			public override void Send (SendOrPostCallback d, object state)
			{
				if (Thread.CurrentThread.ManagedThreadId == _mainThreadId) {
					d (state);
				} else {
					var wasExecuted = false;
					mainLoop.Invoke (() => {
						d (state);
						wasExecuted = true;
					});
					while (!wasExecuted) {
						Thread.Sleep (15);
					}
				}
			}
		}

		/// <summary>
		///  Building block API: Runs the <see cref="MainLoop"/> for the created <see cref="Toplevel"/>.
		/// </summary>
		/// <remarks>
		///  Use the <paramref name="wait"/> parameter to control whether this is a blocking or non-blocking call.
		/// </remarks>
		/// <param name="state">The state returned by the <see cref="Begin(Toplevel)"/> method.</param>
		/// <param name="wait">By default this is <see langword="true"/> which will execute the loop waiting for events, 
		/// if set to <see langword="false"/>, a single iteration will execute.</param>
		public static void RunLoop (RunState state, bool wait = true)
		{
			if (state == null)
				throw new ArgumentNullException (nameof (state));
			if (state.Toplevel == null)
				throw new ObjectDisposedException ("state");

			bool firstIteration = true;
			for (state.Toplevel.Running = true; state.Toplevel.Running;) {
				if (ExitRunLoopAfterFirstIteration && !firstIteration) {
					return;
				}
				RunMainLoopIteration (ref state, wait, ref firstIteration);
			}
		}

		/// <summary>
		/// Run one iteration of the <see cref="MainLoop"/>.
		/// </summary>
		/// <param name="state">The state returned by <see cref="Begin(Toplevel)"/>.</param>
		/// <param name="wait">If <see langword="true"/> will execute the <see cref="MainLoop"/> waiting for events. If <see langword="true"/>
		/// will return after a single iteration.</param>
		/// <param name="firstIteration">Set to <see langword="true"/> if this is the first run loop iteration. Upon return,
		/// it will be set to <see langword="false"/> if at least one iteration happened.</param>
		public static void RunMainLoopIteration (ref RunState state, bool wait, ref bool firstIteration)
		{
			if (MainLoop.EventsPending (wait)) {
				// Notify Toplevel it's ready
				if (firstIteration) {
					state.Toplevel.OnReady ();
				}

				MainLoop.RunIteration ();
				Iteration?.Invoke ();

				EnsureModalOrVisibleAlwaysOnTop (state.Toplevel);
				if (state.Toplevel != Current) {
					OverlappedTop?.OnDeactivate (state.Toplevel);
					state.Toplevel = Current;
					OverlappedTop?.OnActivate (state.Toplevel);
					Top.SetSubViewNeedsDisplay ();
					Refresh ();
				} else if (Current.SuperView == null && Current?.Modal == true) {
					Refresh ();
				}
				if (Driver.EnsureCursorVisibility ()) {
					state.Toplevel.SetNeedsDisplay ();
				}
			} else if (!wait) {
				return;
			}
			firstIteration = false;

			if (state.Toplevel != Top && 
				(Top.NeedsDisplay|| Top.SubViewNeedsDisplay || Top.LayoutNeeded)) {
				state.Toplevel.SetNeedsDisplay (state.Toplevel.Frame);
				Top.Clear ();
				Top.Draw ();
				foreach (var top in _toplevels.Reverse ()) {
					if (top != Top && top != state.Toplevel) {
						top.SetNeedsDisplay ();
						top.SetSubViewNeedsDisplay ();
						top.Clear ();
						top.Draw ();
					}
				}
			}
			if (_toplevels.Count == 1 && state.Toplevel == Top
				&& (Driver.Cols != state.Toplevel.Frame.Width || Driver.Rows != state.Toplevel.Frame.Height)
				&& (state.Toplevel.NeedsDisplay || state.Toplevel.SubViewNeedsDisplay || state.Toplevel.LayoutNeeded)) {

				state.Toplevel.Clear ();
			}

			if (state.Toplevel.NeedsDisplay || 
				state.Toplevel.SubViewNeedsDisplay || 
				state.Toplevel.LayoutNeeded || 
				OverlappedChildNeedsDisplay ()) {
				state.Toplevel.Clear ();
				state.Toplevel.Draw ();
				state.Toplevel.PositionCursor ();
				Driver.Refresh ();
			} else {
				Driver.UpdateCursor ();
			}
			if (state.Toplevel != Top && 
				!state.Toplevel.Modal &&
				(Top.NeedsDisplay|| Top.SubViewNeedsDisplay || Top.LayoutNeeded)) {
				Top.Draw ();
			}
		}

		/// <summary>
		/// Wakes up the <see cref="MainLoop"/> that might be waiting on input; must be thread safe.
		/// </summary>
		public static void DoEvents ()
		{
			MainLoop.MainLoopDriver.Wakeup ();
		}

		/// <summary>
		/// Stops running the most recent <see cref="Toplevel"/> or the <paramref name="top"/> if provided.
		/// </summary>
		/// <param name="top">The <see cref="Toplevel"/> to stop.</param>
		/// <remarks>
		///  <para>
		///  This will cause <see cref="Application.Run(Func{Exception, bool})"/> to return.
		///  </para>
		///  <para>
		///   Calling <see cref="Application.RequestStop"/> is equivalent to setting the <see cref="Toplevel.Running"/> property 
		///   on the currently running <see cref="Toplevel"/> to false.
		///  </para>
		/// </remarks>
		public static void RequestStop (Toplevel top = null)
		{
			if (OverlappedTop == null || top == null || (OverlappedTop == null && top != null)) {
				top = Current;
			}

			if (OverlappedTop != null && top.IsOverlappedContainer && top?.Running == true
				&& (Current?.Modal == false || (Current?.Modal == true && Current?.Running == false))) {

				OverlappedTop.RequestStop ();
			} else if (OverlappedTop != null && top != Current && Current?.Running == true && Current?.Modal == true
				&& top.Modal && top.Running) {

				var ev = new ToplevelClosingEventArgs (Current);
				Current.OnClosing (ev);
				if (ev.Cancel) {
					return;
				}
				ev = new ToplevelClosingEventArgs (top);
				top.OnClosing (ev);
				if (ev.Cancel) {
					return;
				}
				Current.Running = false;
				OnNotifyStopRunState (Current);
				top.Running = false;
				OnNotifyStopRunState (top);
			} else if ((OverlappedTop != null && top != OverlappedTop && top != Current && Current?.Modal == false
				&& Current?.Running == true && !top.Running)
				|| (OverlappedTop != null && top != OverlappedTop && top != Current && Current?.Modal == false
				&& Current?.Running == false && !top.Running && _toplevels.ToArray () [1].Running)) {

				MoveCurrent (top);
			} else if (OverlappedTop != null && Current != top && Current?.Running == true && !top.Running
				&& Current?.Modal == true && top.Modal) {
				// The Current and the top are both modal so needed to set the Current.Running to false too.
				Current.Running = false;
				OnNotifyStopRunState (Current);
			} else if (OverlappedTop != null && Current == top && OverlappedTop?.Running == true && Current?.Running == true && top.Running
				&& Current?.Modal == true && top.Modal) {
				// The OverlappedTop was requested to stop inside a modal Toplevel which is the Current and top,
				// both are the same, so needed to set the Current.Running to false too.
				Current.Running = false;
				OnNotifyStopRunState (Current);
			} else {
				Toplevel currentTop;
				if (top == Current || (Current?.Modal == true && !top.Modal)) {
					currentTop = Current;
				} else {
					currentTop = top;
				}
				if (!currentTop.Running) {
					return;
				}
				var ev = new ToplevelClosingEventArgs (currentTop);
				currentTop.OnClosing (ev);
				if (ev.Cancel) {
					return;
				}
				currentTop.Running = false;
				OnNotifyStopRunState (currentTop);
			}
		}

		static void OnNotifyStopRunState (Toplevel top)
		{
			if (ExitRunLoopAfterFirstIteration) {
				NotifyStopRunState?.Invoke (top, new ToplevelEventArgs (top));
			}
		}

		/// <summary>
		/// Building block API: completes the execution of a <see cref="Toplevel"/> that was started with <see cref="Begin(Toplevel)"/> .
		/// </summary>
		/// <param name="runState">The <see cref="RunState"/> returned by the <see cref="Begin(Toplevel)"/> method.</param>
		public static void End (RunState runState)
		{
			if (runState == null)
				throw new ArgumentNullException (nameof (runState));

			if (OverlappedTop != null) {
				OverlappedTop.OnChildUnloaded (runState.Toplevel);
			} else {
				runState.Toplevel.OnUnloaded ();
			}

			// End the RunState.Toplevel 
			// First, take it off the Toplevel Stack
			if (_toplevels.Count > 0) {
				if (_toplevels.Peek () != runState.Toplevel) {
					// If there the top of the stack is not the RunState.Toplevel then
					// this call to End is not balanced with the call to Begin that started the RunState
					throw new ArgumentException ("End must be balanced with calls to Begin");
				}
				_toplevels.Pop ();
			}

			// Notify that it is closing
			runState.Toplevel?.OnClosed (runState.Toplevel);

			// If there is a OverlappedTop that is not the RunState.Toplevel then runstate.TopLevel 
			// is a child of MidTop and we should notify the OverlappedTop that it is closing
			if (OverlappedTop != null && !(runState.Toplevel).Modal && runState.Toplevel != OverlappedTop) {
				OverlappedTop.OnChildClosed (runState.Toplevel);
			}

			// Set Current and Top to the next TopLevel on the stack
			if (_toplevels.Count == 0) {
				Current = null;
			} else {
				Current = _toplevels.Peek ();
				if (_toplevels.Count == 1 && Current == OverlappedTop) {
					OverlappedTop.OnAllChildClosed ();
				} else {
					SetCurrentOverlappedAsTop ();
					Current.OnEnter (Current);
				}
				Refresh ();
			}

			runState.Toplevel?.Dispose ();
			runState.Toplevel = null;
			runState.Dispose ();
		}

		#endregion Run (Begin, Run, End)

		#region Toplevel handling
		static readonly Stack<Toplevel> _toplevels = new Stack<Toplevel> ();

		/// <summary>
		/// The <see cref="Toplevel"/> object used for the application on startup (<seealso cref="Application.Top"/>)
		/// </summary>
		/// <value>The top.</value>
		public static Toplevel Top { get; private set; }

		/// <summary>
		/// The current <see cref="Toplevel"/> object. This is updated when <see cref="Application.Run(Func{Exception, bool})"/> 
		/// enters and leaves to point to the current <see cref="Toplevel"/> .
		/// </summary>
		/// <value>The current.</value>
		public static Toplevel Current { get; private set; }

		static void EnsureModalOrVisibleAlwaysOnTop (Toplevel Toplevel)
		{
			if (!Toplevel.Running || (Toplevel == Current && Toplevel.Visible) || OverlappedTop == null || _toplevels.Peek ().Modal) {
				return;
			}

			foreach (var top in _toplevels.Reverse ()) {
				if (top.Modal && top != Current) {
					MoveCurrent (top);
					return;
				}
			}
			if (!Toplevel.Visible && Toplevel == Current) {
				OverlappedMoveNext ();
			}
		}

		static View FindDeepestTop (Toplevel start, int x, int y, out int resx, out int resy)
		{
			var startFrame = start.Frame;

			if (!startFrame.Contains (x, y)) {
				resx = 0;
				resy = 0;
				return null;
			}

			if (_toplevels != null) {
				int count = _toplevels.Count;
				if (count > 0) {
					var rx = x - startFrame.X;
					var ry = y - startFrame.Y;
					foreach (var t in _toplevels) {
						if (t != Current) {
							if (t != start && t.Visible && t.Frame.Contains (rx, ry)) {
								start = t;
								break;
							}
						}
					}
				}
			}
			resx = x - startFrame.X;
			resy = y - startFrame.Y;
			return start;
		}

		static View FindTopFromView (View view)
		{
			View top = view?.SuperView != null && view?.SuperView != Top
				? view.SuperView : view;

			while (top?.SuperView != null && top?.SuperView != Top) {
				top = top.SuperView;
			}
			return top;
		}

		// Only return true if the Current has changed.
		static bool MoveCurrent (Toplevel top)
		{
			// The Current is modal and the top is not modal Toplevel then
			// the Current must be moved above the first not modal Toplevel.
			if (OverlappedTop != null && top != OverlappedTop && top != Current && Current?.Modal == true && !_toplevels.Peek ().Modal) {
				lock (_toplevels) {
					_toplevels.MoveTo (Current, 0, new ToplevelEqualityComparer ());
				}
				var index = 0;
				var savedToplevels = _toplevels.ToArray ();
				foreach (var t in savedToplevels) {
					if (!t.Modal && t != Current && t != top && t != savedToplevels [index]) {
						lock (_toplevels) {
							_toplevels.MoveTo (top, index, new ToplevelEqualityComparer ());
						}
					}
					index++;
				}
				return false;
			}
			// The Current and the top are both not running Toplevel then
			// the top must be moved above the first not running Toplevel.
			if (OverlappedTop != null && top != OverlappedTop && top != Current && Current?.Running == false && !top.Running) {
				lock (_toplevels) {
					_toplevels.MoveTo (Current, 0, new ToplevelEqualityComparer ());
				}
				var index = 0;
				foreach (var t in _toplevels.ToArray ()) {
					if (!t.Running && t != Current && index > 0) {
						lock (_toplevels) {
							_toplevels.MoveTo (top, index - 1, new ToplevelEqualityComparer ());
						}
					}
					index++;
				}
				return false;
			}
			if ((OverlappedTop != null && top?.Modal == true && _toplevels.Peek () != top)
				|| (OverlappedTop != null && Current != OverlappedTop && Current?.Modal == false && top == OverlappedTop)
				|| (OverlappedTop != null && Current?.Modal == false && top != Current)
				|| (OverlappedTop != null && Current?.Modal == true && top == OverlappedTop)) {
				lock (_toplevels) {
					_toplevels.MoveTo (top, 0, new ToplevelEqualityComparer ());
					Current = top;
				}
			}
			return true;
		}

		/// <summary>
		/// Invoked when the terminal was resized. The new size of the terminal is provided.
		/// </summary>
		public static Action<ResizedEventArgs> TerminalResized;

		static void OnTerminalResized ()
		{
			var full = new Rect (0, 0, Driver.Cols, Driver.Rows);
			TerminalResized?.Invoke (new ResizedEventArgs () { Cols = full.Width, Rows = full.Height });
<<<<<<< HEAD
			Driver.Clip = new Rect (0, 0, Driver.Cols, Driver.Rows);
=======
>>>>>>> 0df485a8
			foreach (var t in _toplevels) {
				t.SetRelativeLayout (full);
				t.LayoutSubviews ();
				t.PositionToplevels ();
				t.OnTerminalResized (new SizeChangedEventArgs (full.Size));
			}
			Refresh ();
		}

		#endregion Toplevel handling

		#region Mouse handling
		/// <summary>
		/// Disable or enable the mouse. The mouse is enabled by default.
		/// </summary>
		[SerializableConfigurationProperty (Scope = typeof (SettingsScope))]
		public static bool IsMouseDisabled { get; set; }

		/// <summary>
		/// The current <see cref="View"/> object that wants continuous mouse button pressed events.
		/// </summary>
		public static View WantContinuousButtonPressedView { get; private set; }

		static View _mouseGrabView;

		/// <summary>
		/// The view that grabbed the mouse, to where mouse events will be routed to.
		/// </summary>
		public static View MouseGrabView => _mouseGrabView;

		/// <summary>
		/// Invoked when a view wants to grab the mouse; can be canceled.
		/// </summary>
		public static event EventHandler<GrabMouseEventArgs> GrabbingMouse;

		/// <summary>
		/// Invoked when a view wants ungrab the mouse; can be canceled.
		/// </summary>
		public static event EventHandler<GrabMouseEventArgs> UnGrabbingMouse;

		/// <summary>
		/// Invoked after a view has grabbed the mouse.
		/// </summary>
		public static event EventHandler<ViewEventArgs> GrabbedMouse;

		/// <summary>
		/// Invoked after a view has ungrabbed the mouse.
		/// </summary>
		public static event EventHandler<ViewEventArgs> UnGrabbedMouse;

		/// <summary>
		/// Grabs the mouse, forcing all mouse events to be routed to the specified view until <see cref="UngrabMouse"/> is called.
		/// </summary>
		/// <param name="view">View that will receive all mouse events until <see cref="UngrabMouse"/> is invoked.</param>
		public static void GrabMouse (View view)
		{
			if (view == null)
				return;
			if (!OnGrabbingMouse (view)) {
				OnGrabbedMouse (view);
				_mouseGrabView = view;
				//Driver.UncookMouse ();
			}
		}

		/// <summary>
		/// Releases the mouse grab, so mouse events will be routed to the view on which the mouse is.
		/// </summary>
		public static void UngrabMouse ()
		{
			if (_mouseGrabView == null)
				return;
			if (!OnUnGrabbingMouse (_mouseGrabView)) {
				OnUnGrabbedMouse (_mouseGrabView);
				_mouseGrabView = null;
				//Driver.CookMouse ();
			}
		}

		static bool OnGrabbingMouse (View view)
		{
			if (view == null)
				return false;
			var evArgs = new GrabMouseEventArgs (view);
			GrabbingMouse?.Invoke (view, evArgs);
			return evArgs.Cancel;
		}

		static bool OnUnGrabbingMouse (View view)
		{
			if (view == null)
				return false;
			var evArgs = new GrabMouseEventArgs (view);
			UnGrabbingMouse?.Invoke (view, evArgs);
			return evArgs.Cancel;
		}

		static void OnGrabbedMouse (View view)
		{
			if (view == null)
				return;
			GrabbedMouse?.Invoke (view, new ViewEventArgs (view));
		}

		static void OnUnGrabbedMouse (View view)
		{
			if (view == null)
				return;
			UnGrabbedMouse?.Invoke (view, new ViewEventArgs (view));
		}

		/// <summary>
		/// Merely a debugging aid to see the raw mouse events
		/// </summary>
		public static Action<MouseEvent> RootMouseEvent;

		static View _lastMouseOwnerView;

		static void ProcessMouseEvent (MouseEvent me)
		{
			static bool OutsideBounds (Point p, Rect r) => p.X < 0 || p.X > r.Right || p.Y < 0 || p.Y > r.Bottom;

			if (IsMouseDisabled) {
				return;
			}

			var view = View.FindDeepestView (Current, me.X, me.Y, out int rx, out int ry);

			if (view != null && view.WantContinuousButtonPressed) {
				WantContinuousButtonPressedView = view;
			} else {
				WantContinuousButtonPressedView = null;
			}
			if (view != null) {
				me.View = view;
			}
			RootMouseEvent?.Invoke (me);

			if (me.Handled) {
				return;
			}

			if (_mouseGrabView != null) {
				var newxy = _mouseGrabView.ScreenToView (me.X, me.Y);
				var nme = new MouseEvent () {
					X = newxy.X,
					Y = newxy.Y,
					Flags = me.Flags,
					OfX = me.X - newxy.X,
					OfY = me.Y - newxy.Y,
					View = view
				};
				if (OutsideBounds (new Point (nme.X, nme.Y), _mouseGrabView.Bounds)) {
					_lastMouseOwnerView?.OnMouseLeave (me);
				}
				//System.Diagnostics.Debug.WriteLine ($"{nme.Flags};{nme.X};{nme.Y};{mouseGrabView}");
				if (_mouseGrabView?.OnMouseEvent (nme) == true) {
					return;
				}
			}

			if ((view == null || view == OverlappedTop) && !Current.Modal && OverlappedTop != null
				&& me.Flags != MouseFlags.ReportMousePosition && me.Flags != 0) {

				var top = FindDeepestTop (Top, me.X, me.Y, out _, out _);
				view = View.FindDeepestView (top, me.X, me.Y, out rx, out ry);

				if (view != null && view != OverlappedTop && top != Current) {
					MoveCurrent ((Toplevel)top);
				}
			}

			if (view != null) {
				var nme = new MouseEvent () {
					X = rx,
					Y = ry,
					Flags = me.Flags,
					OfX = 0,
					OfY = 0,
					View = view
				};

				if (_lastMouseOwnerView == null) {
					_lastMouseOwnerView = view;
					view.OnMouseEnter (nme);
				} else if (_lastMouseOwnerView != view) {
					_lastMouseOwnerView.OnMouseLeave (nme);
					view.OnMouseEnter (nme);
					_lastMouseOwnerView = view;
				}

				if (!view.WantMousePositionReports && me.Flags == MouseFlags.ReportMousePosition)
					return;

				if (view.WantContinuousButtonPressed)
					WantContinuousButtonPressedView = view;
				else
					WantContinuousButtonPressedView = null;

				// Should we bubbled up the event, if it is not handled?
				view.OnMouseEvent (nme);

				BringOverlappedTopToFront ();
			}
		}
		#endregion Mouse handling

		#region Keyboard handling


		static Key _alternateForwardKey = Key.PageDown | Key.CtrlMask;

		/// <summary>
		/// Alternative key to navigate forwards through views. Ctrl+Tab is the primary key.
		/// </summary>
		[SerializableConfigurationProperty (Scope = typeof (SettingsScope)), JsonConverter (typeof (KeyJsonConverter))]
		public static Key AlternateForwardKey {
			get => _alternateForwardKey;
			set {
				if (_alternateForwardKey != value) {
					var oldKey = _alternateForwardKey;
					_alternateForwardKey = value;
					OnAlternateForwardKeyChanged (new KeyChangedEventArgs (oldKey, value));
				}
			}
		}

		static void OnAlternateForwardKeyChanged (KeyChangedEventArgs e)
		{
			foreach (var top in _toplevels.ToArray ()) {
				top.OnAlternateForwardKeyChanged (e);
			}
		}

		static Key _alternateBackwardKey = Key.PageUp | Key.CtrlMask;

		/// <summary>
		/// Alternative key to navigate backwards through views. Shift+Ctrl+Tab is the primary key.
		/// </summary>
		[SerializableConfigurationProperty (Scope = typeof (SettingsScope)), JsonConverter (typeof (KeyJsonConverter))]
		public static Key AlternateBackwardKey {
			get => _alternateBackwardKey;
			set {
				if (_alternateBackwardKey != value) {
					var oldKey = _alternateBackwardKey;
					_alternateBackwardKey = value;
					OnAlternateBackwardKeyChanged (new KeyChangedEventArgs (oldKey, value));
				}
			}
		}

		static void OnAlternateBackwardKeyChanged (KeyChangedEventArgs oldKey)
		{
			foreach (var top in _toplevels.ToArray ()) {
				top.OnAlternateBackwardKeyChanged (oldKey);
			}
		}

		static Key _quitKey = Key.Q | Key.CtrlMask;

		/// <summary>
		/// Gets or sets the key to quit the application.
		/// </summary>
		[SerializableConfigurationProperty (Scope = typeof (SettingsScope)), JsonConverter (typeof (KeyJsonConverter))]
		public static Key QuitKey {
			get => _quitKey;
			set {
				if (_quitKey != value) {
					var oldKey = _quitKey;
					_quitKey = value;
					OnQuitKeyChanged (new KeyChangedEventArgs (oldKey, value));
				}
			}
		}
		static void OnQuitKeyChanged (KeyChangedEventArgs e)
		{
			// Duplicate the list so if it changes during enumeration we're safe
			foreach (var top in _toplevels.ToArray ()) {
				top.OnQuitKeyChanged (e);
			}
		}

		static void ProcessKeyEvent (KeyEvent ke)
		{
			if (RootKeyEvent?.Invoke (ke) ?? false) {
				return;
			}

			var chain = _toplevels.ToList ();
			foreach (var topLevel in chain) {
				if (topLevel.ProcessHotKey (ke))
					return;
				if (topLevel.Modal)
					break;
			}

			foreach (var topLevel in chain) {
				if (topLevel.ProcessKey (ke))
					return;
				if (topLevel.Modal)
					break;
			}

			foreach (var topLevel in chain) {
				// Process the key normally
				if (topLevel.ProcessColdKey (ke))
					return;
				if (topLevel.Modal)
					break;
			}
		}

		static void ProcessKeyDownEvent (KeyEvent ke)
		{
			var chain = _toplevels.ToList ();
			foreach (var topLevel in chain) {
				if (topLevel.OnKeyDown (ke))
					return;
				if (topLevel.Modal)
					break;
			}
		}

		static void ProcessKeyUpEvent (KeyEvent ke)
		{
			var chain = _toplevels.ToList ();
			foreach (var topLevel in chain) {
				if (topLevel.OnKeyUp (ke))
					return;
				if (topLevel.Modal)
					break;
			}
		}

		/// <summary>
		/// <para>
		/// Called for new KeyPress events before any processing is performed or
		/// views evaluate. Use for global key handling and/or debugging.
		/// </para>
		/// <para>Return true to suppress the KeyPress event</para>
		/// </summary>
		public static Func<KeyEvent, bool> RootKeyEvent;

		#endregion Keyboard handling
	}
}<|MERGE_RESOLUTION|>--- conflicted
+++ resolved
@@ -517,10 +517,7 @@
 		/// </summary>
 		public static void Refresh ()
 		{
-<<<<<<< HEAD
-=======
 			// TODO: Figure out how to remove this call to ClearContents. Refresh should just repaint damaged areas, not clear
->>>>>>> 0df485a8
 			Driver.ClearContents();
 			View last = null;
 			foreach (var v in _toplevels.Reverse ()) {
@@ -980,10 +977,6 @@
 		{
 			var full = new Rect (0, 0, Driver.Cols, Driver.Rows);
 			TerminalResized?.Invoke (new ResizedEventArgs () { Cols = full.Width, Rows = full.Height });
-<<<<<<< HEAD
-			Driver.Clip = new Rect (0, 0, Driver.Cols, Driver.Rows);
-=======
->>>>>>> 0df485a8
 			foreach (var t in _toplevels) {
 				t.SetRelativeLayout (full);
 				t.LayoutSubviews ();
