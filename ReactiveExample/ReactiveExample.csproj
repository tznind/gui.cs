<Project Sdk="Microsoft.NET.Sdk">
    <PropertyGroup>
        <OutputType>Exe</OutputType>
        <TargetFramework>net6.0</TargetFramework>
    </PropertyGroup>
    <ItemGroup>
<<<<<<< HEAD
        <PackageReference Include="ReactiveUI.Fody" Version="16.3.10" />
=======
        <PackageReference Include="ReactiveUI.Fody" Version="17.1.9" />
>>>>>>> 646a88e4
        <PackageReference Include="ReactiveUI" Version="17.1.9" />
        <PackageReference Include="ReactiveMarbles.ObservableEvents.SourceGenerator" Version="1.1.4" PrivateAssets="all" />
    </ItemGroup>
    <ItemGroup>
        <ProjectReference Include="..\Terminal.Gui\Terminal.Gui.csproj" />
    </ItemGroup>
</Project><|MERGE_RESOLUTION|>--- conflicted
+++ resolved
@@ -4,11 +4,7 @@
         <TargetFramework>net6.0</TargetFramework>
     </PropertyGroup>
     <ItemGroup>
-<<<<<<< HEAD
-        <PackageReference Include="ReactiveUI.Fody" Version="16.3.10" />
-=======
         <PackageReference Include="ReactiveUI.Fody" Version="17.1.9" />
->>>>>>> 646a88e4
         <PackageReference Include="ReactiveUI" Version="17.1.9" />
         <PackageReference Include="ReactiveMarbles.ObservableEvents.SourceGenerator" Version="1.1.4" PrivateAssets="all" />
     </ItemGroup>
