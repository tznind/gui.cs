--- conflicted
+++ resolved
@@ -6,11 +6,7 @@
     <ItemGroup>
         <PackageReference Include="Pharmacist.MsBuild" Version="2.0.8" PrivateAssets="all" />
         <PackageReference Include="Pharmacist.Common" Version="2.0.8" />
-<<<<<<< HEAD
-        <PackageReference Include="Terminal.Gui" Version="1.0.0.*" />
-=======
         <PackageReference Include="Terminal.Gui" Version="1.1.1.*" />
->>>>>>> 739e7df0
         <PackageReference Include="ReactiveUI.Fody" Version="13.3.2" />
         <PackageReference Include="ReactiveUI" Version="13.3.2" />
     </ItemGroup>
