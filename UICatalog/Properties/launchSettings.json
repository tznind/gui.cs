{
  "profiles": {
    "UICatalog": {
      "commandName": "Project"
    },
    "UICatalog : -usc": {
      "commandName": "Project",
      "commandLineArgs": "-usc"
    },
    "Wizards": {
      "commandName": "Project",
      "commandLineArgs": "Wizards"
    },
    "Dialogs": {
      "commandName": "Project",
      "commandLineArgs": "Dialogs"
    },
    "Buttons": {
      "commandName": "Project",
      "commandLineArgs": "Buttons"
    },
    "WizardAsView": {
      "commandName": "Project",
      "commandLineArgs": "WizardAsView"
    },
    "Issue1719Repro": {
      "commandName": "Project",
      "commandLineArgs": "\"ProgressBar Styles\""
    },
<<<<<<< HEAD
=======
    "VkeyPacketSimulator": {
      "commandName": "Project",
      "commandLineArgs": "VkeyPacketSimulator"
    },
>>>>>>> b3a5b78d
    "WSL2": {
      "commandName": "Executable",
      "executablePath": "wsl",
      "commandLineArgs": "dotnet UICatalog.dll"
    },
    "WSL2 : -usc": {
      "commandName": "Executable",
      "executablePath": "wsl",
      "commandLineArgs": "dotnet UICatalog.dll -usc"
    },
    "WSL": {
      "commandName": "WSL2",
      "distributionName": ""
    }
  }
}<|MERGE_RESOLUTION|>--- conflicted
+++ resolved
@@ -27,13 +27,10 @@
       "commandName": "Project",
       "commandLineArgs": "\"ProgressBar Styles\""
     },
-<<<<<<< HEAD
-=======
     "VkeyPacketSimulator": {
       "commandName": "Project",
       "commandLineArgs": "VkeyPacketSimulator"
     },
->>>>>>> b3a5b78d
     "WSL2": {
       "commandName": "Executable",
       "executablePath": "wsl",
