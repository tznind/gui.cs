﻿using Terminal.Gui;

namespace UICatalog.Scenarios {
	[ScenarioMetadata (Name: "Borders on FrameView", Description: "Demonstrate FrameView borders manipulation.")]
	[ScenarioCategory ("Layout")]
	[ScenarioCategory ("Borders")]
	public class BordersOnFrameView : Scenario {
		public override void Init (ColorScheme colorScheme)
		{
			Application.Init ();

<<<<<<< HEAD
			var smartView = new FrameView () {
				X = Pos.Center (),
				Y = 0, // Y is set below 
				Width = 40,
				Height = 20,
				Border = new Border () {
					BorderStyle = borderStyle,
					DrawMarginFrame = drawMarginFrame,
					BorderThickness = borderThickness,
					BorderBrush = borderBrush,
					Padding = padding,
					Background = background,
					Effect3D = effect3D,
				},
				Title = "Frame",
				ColorScheme = Colors.TopLevel
			};
=======
			var boc = new BordersOnContainers (
				$"CTRL-Q to Close - Scenario: {GetName ()}",
				"FrameView",
				new FrameView ());
>>>>>>> b7d206bf

			Application.Run (boc);
			Application.Shutdown ();
		}

		public override void Run ()
		{
		}
	}
}<|MERGE_RESOLUTION|>--- conflicted
+++ resolved
@@ -9,30 +9,10 @@
 		{
 			Application.Init ();
 
-<<<<<<< HEAD
-			var smartView = new FrameView () {
-				X = Pos.Center (),
-				Y = 0, // Y is set below 
-				Width = 40,
-				Height = 20,
-				Border = new Border () {
-					BorderStyle = borderStyle,
-					DrawMarginFrame = drawMarginFrame,
-					BorderThickness = borderThickness,
-					BorderBrush = borderBrush,
-					Padding = padding,
-					Background = background,
-					Effect3D = effect3D,
-				},
-				Title = "Frame",
-				ColorScheme = Colors.TopLevel
-			};
-=======
 			var boc = new BordersOnContainers (
 				$"CTRL-Q to Close - Scenario: {GetName ()}",
 				"FrameView",
 				new FrameView ());
->>>>>>> b7d206bf
 
 			Application.Run (boc);
 			Application.Shutdown ();
