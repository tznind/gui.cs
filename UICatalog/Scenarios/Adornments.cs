﻿using System;
using System.Collections.Generic;
using System.ComponentModel;
using System.Linq;
using Terminal.Gui;

namespace UICatalog.Scenarios;

[ScenarioMetadata ("Adornments Demo", "Demonstrates Margin, Border, and Padding on Views.")]
[ScenarioCategory ("Layout")]
[ScenarioCategory ("Borders")]
public class Adornments : Scenario
{
    private ConsoleDriver.DiagnosticFlags _diagnosticFlags;

    public override void Init ()
    {
        Application.Init ();
        ConfigurationManager.Themes.Theme = Theme;
        ConfigurationManager.Apply ();
        Application.Top.ColorScheme = Colors.ColorSchemes [TopLevelColorScheme];

        var view = new Window { Title = "The _Window" };
        var tf1 = new TextField { Width = 10, Text = "TextField" };
        var color = new ColorPicker { Title = "BG", BoxHeight = 1, BoxWidth = 1, X = Pos.AnchorEnd (11) };
        color.BorderStyle = LineStyle.RoundedDotted;

        color.ColorChanged += (s, e) =>
                              {
                                  color.SuperView.ColorScheme = new (color.SuperView.ColorScheme)
                                  {
                                      Normal = new (
                                                    color.SuperView.ColorScheme.Normal.Foreground,
                                                    e.Color
                                                   )
                                  };
                              };

        var button = new Button { X = Pos.Center (), Y = Pos.Center (), Text = "Press me!" };

        button.Accept += (s, e) =>
                             MessageBox.Query (20, 7, "Hi", $"Am I a {view.GetType ().Name}?", "Yes", "No");

        var label = new TextView
        {
            X = Pos.Center (),
            Y = Pos.Bottom (button),
            Title = "Title",
            Text = "I have a 3 row top border.\nMy border inherits from the SuperView.",
            Width = 40,
            Height = 6 // TODO: Use Dim.Auto
        };
        label.Border.Thickness = new (1, 3, 1, 1);

        var btnButtonInWindow = new Button { X = Pos.AnchorEnd (10), Y = Pos.AnchorEnd (1), Text = "Button" };

        var tv = new Label
        {
            AutoSize = false,
            Y = Pos.AnchorEnd (3),
            Width = 25,
            Height = Dim.Fill (),
            Text = "Label\nY=AnchorEnd(3),Height=Dim.Fill()"
        };

        view.Margin.Data = "Margin";
        view.Margin.Thickness = new (3);

        view.Border.Data = "Border";
        view.Border.Thickness = new (3);

        view.Padding.Data = "Padding";
        view.Padding.Thickness = new (3);

        view.Add (tf1, color, button, label, btnButtonInWindow, tv);

        var editor = new AdornmentsEditor
        {
            Title = $"{Application.QuitKey} to Quit - Scenario: {GetName ()}",
            ColorScheme = Colors.ColorSchemes [TopLevelColorScheme]

            //BorderStyle = LineStyle.None,
        };
        view.X = 36;
        view.Y = 0;
        view.Width = Dim.Percent (60);
        view.Height = Dim.Percent (80);

        editor.Initialized += (s, e) => { editor.ViewToEdit = view; };

        view.Initialized += (s, e) =>
                            {
                                var labelInPadding = new Label () { X = 1, Y = 0, Title = "_Text:" };
                                view.Padding.Add (labelInPadding);

                                var textFieldInPadding = new TextField () { X = Pos.Right (labelInPadding) + 1, Y = Pos.Top (labelInPadding), Width = 15, Text = "some text" };
                                textFieldInPadding.Accept += (s, e) => MessageBox.Query (20, 7, "TextField", textFieldInPadding.Text, "Ok");
                                view.Padding.Add (textFieldInPadding);

                                var btnButtonInPadding = new Button { X = Pos.Center (), Y = 1, Text = "_Button in Padding" };
                                btnButtonInPadding.Accept += (s, e) => MessageBox.Query (20, 7, "Hi", "Button in Padding Pressed!", "Ok");
                                btnButtonInPadding.BorderStyle = LineStyle.Dashed;
                                btnButtonInPadding.Border.Thickness = new (3,3,3,3);
                                view.Padding.Add (btnButtonInPadding);
                                btnButtonInPadding.Border.CloseButton.Visible = true;

                                view.Border.CloseButton.Visible = true;
                                view.Border.CloseButton.Accept += (s, e) =>
                                                                  {
                                                                      MessageBox.Query (20, 7, "Hi", "Window Close Button Pressed!", "Ok");
                                                                      e.Cancel = true;
                                                                  };

                                view.Accept += (s, e) => MessageBox.Query (20, 7, "Hi", "Window Close Button Pressed!", "Ok");
                            };

        Application.Top.Closed += (s, e) => ConsoleDriver.Diagnostics = _diagnosticFlags;

        Application.Run (editor);
        Application.Shutdown ();
    }

    public override void Run () { }

    public class AdornmentEditor : View
    {
        private readonly ColorPicker _backgroundColorPicker = new ()
        {
            Title = "_BG",
            BoxWidth = 1,
            BoxHeight = 1,
            BorderStyle = LineStyle.Single,
            SuperViewRendersLineCanvas = true
        };

        private readonly ColorPicker _foregroundColorPicker = new ()
        {
            Title = "_FG",
            BoxWidth = 1,
            BoxHeight = 1,
            BorderStyle = LineStyle.Single,
            SuperViewRendersLineCanvas = true
        };

        private TextField _bottomEdit;
        private bool _isUpdating;
        private TextField _leftEdit;
        private TextField _rightEdit;
        private Thickness _thickness;
        private TextField _topEdit;

        public AdornmentEditor ()
        {
            Margin.Thickness = new (0);
            BorderStyle = LineStyle.Double;
            Initialized += AdornmentEditor_Initialized;
        }

        public Attribute Color
        {
            get => new (_foregroundColorPicker.SelectedColor, _backgroundColorPicker.SelectedColor);
            set
            {
                _foregroundColorPicker.SelectedColor = value.Foreground.GetClosestNamedColor ();
                _backgroundColorPicker.SelectedColor = value.Background.GetClosestNamedColor ();
            }
        }

        public Thickness Thickness
        {
            get => _thickness;
            set
            {
                if (_isUpdating)
                {
                    return;
                }

                _thickness = value;
                ThicknessChanged?.Invoke (this, new() { Thickness = Thickness });

                if (IsInitialized)
                {
                    _isUpdating = true;

                    if (_topEdit.Text != _thickness.Top.ToString ())
                    {
                        _topEdit.Text = _thickness.Top.ToString ();
                    }

                    if (_leftEdit.Text != _thickness.Left.ToString ())
                    {
                        _leftEdit.Text = _thickness.Left.ToString ();
                    }

                    if (_rightEdit.Text != _thickness.Right.ToString ())
                    {
                        _rightEdit.Text = _thickness.Right.ToString ();
                    }

                    if (_bottomEdit.Text != _thickness.Bottom.ToString ())
                    {
                        _bottomEdit.Text = _thickness.Bottom.ToString ();
                    }

                    _isUpdating = false;
                }
            }
        }

        public event EventHandler<Attribute> AttributeChanged;
        public event EventHandler<ThicknessEventArgs> ThicknessChanged;

        private void AdornmentEditor_Initialized (object sender, EventArgs e)
        {
            var editWidth = 3;

            _topEdit = new() { X = Pos.Center (), Y = 0, Width = editWidth };

            _topEdit.Accept += Edit_Accept;
            Add (_topEdit);

            _leftEdit = new()
            {
                X = Pos.Left (_topEdit) - editWidth, Y = Pos.Bottom (_topEdit), Width = editWidth
            };

            _leftEdit.Accept += Edit_Accept;
            Add (_leftEdit);

            _rightEdit = new() { X = Pos.Right (_topEdit), Y = Pos.Bottom (_topEdit), Width = editWidth };

            _rightEdit.Accept += Edit_Accept;
            Add (_rightEdit);

            _bottomEdit = new() { X = Pos.Center (), Y = Pos.Bottom (_leftEdit), Width = editWidth };

            _bottomEdit.Accept += Edit_Accept;
            Add (_bottomEdit);

            var copyTop = new Button { X = Pos.Center () + 1, Y = Pos.Bottom (_bottomEdit), Text = "Cop_y Top" };

            copyTop.Accept += (s, e) =>
                              {
                                  Thickness = new (Thickness.Top);

                                  if (string.IsNullOrEmpty (_topEdit.Text))
                                  {
                                      _topEdit.Text = "0";
                                  }

                                  _bottomEdit.Text = _leftEdit.Text = _rightEdit.Text = _topEdit.Text;
                              };
            Add (copyTop);

            // Foreground ColorPicker.
            _foregroundColorPicker.X = -1;
            _foregroundColorPicker.Y = Pos.Bottom (copyTop) + 1;
            _foregroundColorPicker.SelectedColor = Color.Foreground.GetClosestNamedColor ();

            _foregroundColorPicker.ColorChanged += (o, a) =>
                                                       AttributeChanged?.Invoke (
                                                                                 this,
                                                                                 new (
                                                                                      _foregroundColorPicker.SelectedColor,
                                                                                      _backgroundColorPicker.SelectedColor
                                                                                     )
                                                                                );
            Add (_foregroundColorPicker);

            // Background ColorPicker.
            _backgroundColorPicker.X = Pos.Right (_foregroundColorPicker) - 1;
            _backgroundColorPicker.Y = Pos.Top (_foregroundColorPicker);
            _backgroundColorPicker.SelectedColor = Color.Background.GetClosestNamedColor ();

            _backgroundColorPicker.ColorChanged += (o, a) =>
                                                       AttributeChanged?.Invoke (
                                                                                 this,
                                                                                 new (
                                                                                      _foregroundColorPicker.SelectedColor,
                                                                                      _backgroundColorPicker.SelectedColor
                                                                                     )
                                                                                );
            Add (_backgroundColorPicker);

            _topEdit.Text = $"{Thickness.Top}";
            _leftEdit.Text = $"{Thickness.Left}";
            _rightEdit.Text = $"{Thickness.Right}";
            _bottomEdit.Text = $"{Thickness.Bottom}";

            LayoutSubviews ();
            Height = GetAdornmentsThickness ().Vertical + 4 + 4;
            Width = GetAdornmentsThickness ().Horizontal + _foregroundColorPicker.Frame.Width * 2 - 3;
        }

        private void Edit_Accept (object sender, CancelEventArgs e)
        {
            e.Cancel = true;

            Thickness = new (
                             int.Parse (_leftEdit.Text),
                             int.Parse (_topEdit.Text),
                             int.Parse (_rightEdit.Text),
                             int.Parse (_bottomEdit.Text));
        }
    }

    public class AdornmentsEditor : Window
    {
        private AdornmentEditor _borderEditor;
        private CheckBox _diagCheckBox;
        private AdornmentEditor _marginEditor;
        private string _origTitle = string.Empty;
        private AdornmentEditor _paddingEditor;
        private View _viewToEdit;

        public View ViewToEdit
        {
            get => _viewToEdit;
            set
            {
                _origTitle = value.Title;
                _viewToEdit = value;

                _marginEditor = new()
                {
                    X = 0,
                    Y = 0,
                    Title = "_Margin",
                    Thickness = _viewToEdit.Margin.Thickness,
                    Color = new (_viewToEdit.Margin.ColorScheme.Normal),
                    SuperViewRendersLineCanvas = true
                };
                _marginEditor.ThicknessChanged += Editor_ThicknessChanged;
                _marginEditor.AttributeChanged += Editor_AttributeChanged;
                Add (_marginEditor);

                _borderEditor = new()
                {
                    X = Pos.Left (_marginEditor),
                    Y = Pos.Bottom (_marginEditor),
                    Title = "B_order",
                    Thickness = _viewToEdit.Border.Thickness,
                    Color = new (_viewToEdit.Border.ColorScheme.Normal),
                    SuperViewRendersLineCanvas = true
                };
                _borderEditor.ThicknessChanged += Editor_ThicknessChanged;
                _borderEditor.AttributeChanged += Editor_AttributeChanged;
                Add (_borderEditor);

                List<LineStyle> borderStyleEnum = Enum.GetValues (typeof (LineStyle)).Cast<LineStyle> ().ToList ();

                var rbBorderStyle = new RadioGroup
                {
                    X = Pos.Right (_borderEditor) - 1,
                    Y = Pos.Top (_borderEditor),
                    SelectedItem = (int)_viewToEdit.Border.LineStyle,
                    BorderStyle = LineStyle.Double,
                    Title = "Border St_yle",
                    SuperViewRendersLineCanvas = true,
                    RadioLabels = borderStyleEnum.Select (
                                                          e => e.ToString ()
                                                         )
                                                 .ToArray ()
                };
                Add (rbBorderStyle);

                rbBorderStyle.SelectedItemChanged += (s, e) =>
                                                     {
                                                         LineStyle prevBorderStyle = _viewToEdit.BorderStyle;
                                                         _viewToEdit.Border.LineStyle = (LineStyle)e.SelectedItem;

                                                         if (_viewToEdit.Border.LineStyle == LineStyle.None)
                                                         {
                                                             _viewToEdit.Border.Thickness = new (0);
                                                         }
                                                         else if (prevBorderStyle == LineStyle.None && _viewToEdit.Border.LineStyle != LineStyle.None)
                                                         {
                                                             _viewToEdit.Border.Thickness = new (1);
                                                         }

                                                         _borderEditor.Thickness = new (
                                                                                        _viewToEdit.Border.Thickness.Left,
                                                                                        _viewToEdit.Border.Thickness.Top,
                                                                                        _viewToEdit.Border.Thickness.Right,
                                                                                        _viewToEdit.Border.Thickness.Bottom
                                                                                       );
                                                         _viewToEdit.SetNeedsDisplay ();
                                                         LayoutSubviews ();
                                                     };

                var ckbTitle = new CheckBox
                {
                    BorderStyle = LineStyle.Double,
                    X = Pos.Left (_borderEditor),
                    Y = Pos.Bottom (_borderEditor) - 1,

                    //Width = Dim.Width (_borderEditor),
                    Checked = true,
                    SuperViewRendersLineCanvas = true,
                    Text = "Show Title"
                };

                ckbTitle.Toggled += (sender, args) =>
                                    {
                                        if (ckbTitle.Checked == true)
                                        {
                                            _viewToEdit.Title = _origTitle;
                                        }
                                        else
                                        {
                                            _viewToEdit.Title = string.Empty;
                                        }
                                    };
                Add (ckbTitle);

                _paddingEditor = new()
                {
                    X = Pos.Left (_borderEditor),
                    Y = Pos.Bottom (rbBorderStyle),
                    Title = "_Padding",
                    Thickness = _viewToEdit.Padding.Thickness,
                    Color = new (_viewToEdit.Padding.ColorScheme.Normal),
                    SuperViewRendersLineCanvas = true
                };
                _paddingEditor.ThicknessChanged += Editor_ThicknessChanged;
                _paddingEditor.AttributeChanged += Editor_AttributeChanged;
                Add (_paddingEditor);

<<<<<<< HEAD
                _diagCheckBox = new CheckBox { Text = "_Diagnostics", Y = Pos.Bottom (_paddingEditor) };
                _diagCheckBox.Checked = View.Diagnostics != ViewDiagnosticFlags.Off;
=======
                _diagCheckBox = new() { Text = "_Diagnostics", Y = Pos.Bottom (_paddingEditor) };
>>>>>>> 2b3ff6e1

                _diagCheckBox.Toggled += (s, e) =>
                                         {
                                             if (e.NewValue == true)
                                             {
<<<<<<< HEAD
                                                 View.Diagnostics =
                                                     ViewDiagnosticFlags.Padding | ViewDiagnosticFlags.Ruler;
=======
                                                 ConsoleDriver.Diagnostics =
                                                     ConsoleDriver.DiagnosticFlags.FramePadding | ConsoleDriver.DiagnosticFlags.HighlightAdornmentOnMouseEnter;
>>>>>>> 2b3ff6e1
                                             }
                                             else
                                             {
                                                 View.Diagnostics = ViewDiagnosticFlags.Off;
                                             }
                                         };

                Add (_diagCheckBox);
                Add (_viewToEdit);

                _viewToEdit.LayoutComplete += (s, e) =>
                                              {
                                                  if (ckbTitle.Checked == true)
                                                  {
                                                      _viewToEdit.Title = _origTitle;
                                                  }
                                                  else
                                                  {
                                                      _viewToEdit.Title = string.Empty;
                                                  }
                                              };
            }
        }

        private void Editor_AttributeChanged (object sender, Attribute attr)
        {
            switch (sender.ToString ())
            {
                case var s when s == _marginEditor.ToString ():
                    _viewToEdit.Margin.ColorScheme = new (_viewToEdit.Margin.ColorScheme) { Normal = attr };

                    break;
                case var s when s == _borderEditor.ToString ():
                    _viewToEdit.Border.ColorScheme = new (_viewToEdit.Border.ColorScheme) { Normal = attr };

                    break;
                case var s when s == _paddingEditor.ToString ():
                    _viewToEdit.Padding.ColorScheme =
                        new (_viewToEdit.Padding.ColorScheme) { Normal = attr };

                    break;
            }
        }

        private void Editor_ThicknessChanged (object sender, ThicknessEventArgs e)
        {
            try
            {
                switch (sender.ToString ())
                {
                    case var s when s == _marginEditor.ToString ():
                        _viewToEdit.Margin.Thickness = e.Thickness;

                        break;
                    case var s when s == _borderEditor.ToString ():
                        _viewToEdit.Border.Thickness = e.Thickness;

                        break;
                    case var s when s == _paddingEditor.ToString ():
                        _viewToEdit.Padding.Thickness = e.Thickness;

                        break;
                }
            }
            catch
            {
                switch (sender.ToString ())
                {
                    case var s when s == _marginEditor.ToString ():
                        _viewToEdit.Margin.Thickness = e.PreviousThickness;

                        break;
                    case var s when s == _borderEditor.ToString ():
                        _viewToEdit.Border.Thickness = e.PreviousThickness;

                        break;
                    case var s when s == _paddingEditor.ToString ():
                        _viewToEdit.Padding.Thickness = e.PreviousThickness;

                        break;
                }
            }
        }
    }
}<|MERGE_RESOLUTION|>--- conflicted
+++ resolved
@@ -11,7 +11,7 @@
 [ScenarioCategory ("Borders")]
 public class Adornments : Scenario
 {
-    private ConsoleDriver.DiagnosticFlags _diagnosticFlags;
+    private ViewDiagnosticFlags _diagnosticFlags;
 
     public override void Init ()
     {
@@ -114,7 +114,7 @@
                                 view.Accept += (s, e) => MessageBox.Query (20, 7, "Hi", "Window Close Button Pressed!", "Ok");
                             };
 
-        Application.Top.Closed += (s, e) => ConsoleDriver.Diagnostics = _diagnosticFlags;
+        Application.Top.Closed += (s, e) => View.Diagnostics = _diagnosticFlags;
 
         Application.Run (editor);
         Application.Shutdown ();
@@ -427,24 +427,15 @@
                 _paddingEditor.AttributeChanged += Editor_AttributeChanged;
                 Add (_paddingEditor);
 
-<<<<<<< HEAD
                 _diagCheckBox = new CheckBox { Text = "_Diagnostics", Y = Pos.Bottom (_paddingEditor) };
                 _diagCheckBox.Checked = View.Diagnostics != ViewDiagnosticFlags.Off;
-=======
-                _diagCheckBox = new() { Text = "_Diagnostics", Y = Pos.Bottom (_paddingEditor) };
->>>>>>> 2b3ff6e1
 
                 _diagCheckBox.Toggled += (s, e) =>
                                          {
                                              if (e.NewValue == true)
                                              {
-<<<<<<< HEAD
                                                  View.Diagnostics =
                                                      ViewDiagnosticFlags.Padding | ViewDiagnosticFlags.Ruler;
-=======
-                                                 ConsoleDriver.Diagnostics =
-                                                     ConsoleDriver.DiagnosticFlags.FramePadding | ConsoleDriver.DiagnosticFlags.HighlightAdornmentOnMouseEnter;
->>>>>>> 2b3ff6e1
                                              }
                                              else
                                              {
