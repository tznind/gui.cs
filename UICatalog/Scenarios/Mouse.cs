﻿using System;
using System.Collections.Generic;
using System.CommandLine;
using System.Linq;
using Terminal.Gui;

namespace UICatalog.Scenarios;

[ScenarioMetadata ("Mouse", "Demonstrates how to capture mouse events")]
[ScenarioCategory ("Mouse and Keyboard")]
public class Mouse : Scenario
{
    public override void Main ()
    {
<<<<<<< HEAD
        Application.Init ();
=======
>>>>>>> fd7e273f
        Window win = new ()
        {
            Title = $"{Application.QuitKey} to Quit - Scenario: {GetName ()}",
        };

<<<<<<< HEAD
        Label ml;
        var count = 0;
        ml = new Label { X = 1, Y = 1, Text = "Mouse: " };

        win.Add (ml);

        CheckBox cbWantContinuousPresses = new CheckBox ()
        {
            X = 0,
            Y = Pos.Bottom(ml) + 1,
            Title = "_Want Continuous Button Presses",
        };
        cbWantContinuousPresses.Toggled += (s,e) =>
        {
            win.WantContinuousButtonPressed = !win.WantContinuousButtonPressed;
        };

        win.Add (cbWantContinuousPresses);

        var demo = new MouseDemo ()
        {
            X = 0,
            Y = Pos.Bottom (cbWantContinuousPresses) + 1,
            Width = 20,
            Height = 5,
            Text = "Enter/Leave Demo",
            TextAlignment = TextAlignment.Centered,
            VerticalTextAlignment = VerticalTextAlignment.Middle,
            ColorScheme = Colors.ColorSchemes ["Dialog"],
        };
        win.Add (demo);

        var label = new Label ()
        {
            Text = "_App Events:",
            X = 0,
            Y = Pos.Bottom (demo),
        };
=======

        var filterSlider = new Slider<MouseFlags> ()
        {
            Title = "_Filter",
            X = 0,
            Y = 0,
            AutoSize = true,
            BorderStyle = LineStyle.Single,
            Type = SliderType.Multiple,
            Orientation = Orientation.Vertical,
        };
        filterSlider.Options = Enum.GetValues (typeof (MouseFlags))
                                   .Cast<MouseFlags> ()
                                   .Where (value => !value.ToString ().Contains ("None") && 
                                                    !value.ToString().Contains("All"))
                                   .Select (value => new SliderOption<MouseFlags>
                                   {
                                       Legend = value.ToString (),
                                       Data = value,
                                   })
                                   .ToList ();
        for (int i = 0; i < filterSlider.Options.Count; i++)
        {
            filterSlider.SetOption (i);
        }
        win.Add (filterSlider);

        var clearButton = new Button ()
        {
            Title = "_Clear Logs",
            X = 1,
            Y = Pos.Bottom (filterSlider) + 1,
        };
        win.Add (clearButton);
        Label ml;
        var count = 0;
        ml = new Label { X = Pos.Right(filterSlider), Y = 0, Text = "Mouse: " };

        win.Add (ml);

        CheckBox cbWantContinuousPresses = new CheckBox ()
        {
            X = Pos.Right (filterSlider),
            Y = Pos.Bottom (ml) + 1,
            Title = "_Want Continuous Button Presses",
        };
        cbWantContinuousPresses.Toggled += (s, e) =>
        {
            win.WantContinuousButtonPressed = !win.WantContinuousButtonPressed;
        };

        win.Add (cbWantContinuousPresses);

        var demo = new MouseDemo ()
        {
            X = Pos.Right (filterSlider),
            Y = Pos.Bottom (cbWantContinuousPresses) + 1,
            Width = 20,
            Height = 3,
            Text = "Enter/Leave Demo",
            TextAlignment = TextAlignment.Centered,
            VerticalTextAlignment = VerticalTextAlignment.Middle,
            ColorScheme = Colors.ColorSchemes ["Dialog"],
        };
        win.Add (demo);

        var label = new Label ()
        {
            Text = "_App Events:",
            X = Pos.Right (filterSlider),
            Y = Pos.Bottom (demo),
        };

>>>>>>> fd7e273f
        List<string> appLogList = new ();
        var appLog = new ListView
        {
            X = Pos.Left (label),
            Y = Pos.Bottom (label),
<<<<<<< HEAD
            Width = Dim.Percent(49),
=======
            Width = 50,
>>>>>>> fd7e273f
            Height = Dim.Fill (),
            ColorScheme = Colors.ColorSchemes ["TopLevel"],
            Source = new ListWrapper (appLogList)
        };
        win.Add (label, appLog);

        Application.MouseEvent += (sender, a) =>
                                  {
<<<<<<< HEAD
                                      ml.Text = $"MouseEvent: ({a.MouseEvent.X},{a.MouseEvent.Y}) - {a.MouseEvent.Flags} {count}";
                                      appLogList.Add ($"({a.MouseEvent.X},{a.MouseEvent.Y}) - {a.MouseEvent.Flags} {count++}");
                                      appLog.MoveDown ();
=======
                                      var i = filterSlider.Options.FindIndex (o => o.Data == a.MouseEvent.Flags);
                                      if (filterSlider.GetSetOptions().Contains(i))
                                      {
                                          ml.Text = $"MouseEvent: ({a.MouseEvent.X},{a.MouseEvent.Y}) - {a.MouseEvent.Flags} {count}";
                                          appLogList.Add ($"({a.MouseEvent.X},{a.MouseEvent.Y}) - {a.MouseEvent.Flags} {count++}");
                                          appLog.MoveDown ();
                                          }
>>>>>>> fd7e273f
                                  };


        label = new Label ()
        {
            Text = "_Window Events:",
<<<<<<< HEAD
            X = Pos.Percent(50),
            Y = Pos.Bottom (demo),
=======
            X = Pos.Right (appLog)+1,
                          Y = Pos.Top (label),
>>>>>>> fd7e273f
        };
        List<string> winLogList = new ();
        var winLog = new ListView
        {
<<<<<<< HEAD
            X = Pos.Left(label),
=======
            X = Pos.Left (label),
>>>>>>> fd7e273f
            Y = Pos.Bottom (label),
            Width = Dim.Percent (50),
            Height = Dim.Fill (),
            ColorScheme = Colors.ColorSchemes ["TopLevel"],
            Source = new ListWrapper (winLogList)
        };
        win.Add (label, winLog);
<<<<<<< HEAD
=======

        clearButton.Accept += (s, e) =>
                              {
                                  appLogList.Clear ();
                                  winLogList.Clear ();
                              };

>>>>>>> fd7e273f
        win.MouseEvent += (sender, a) =>
                          {
                              winLogList.Add ($"MouseEvent: ({a.MouseEvent.X},{a.MouseEvent.Y}) - {a.MouseEvent.Flags} {count++}");
                              winLog.MoveDown ();
                          };
        win.MouseClick += (sender, a) =>
                          {
                              winLogList.Add ($"MouseClick: ({a.MouseEvent.X},{a.MouseEvent.Y}) - {a.MouseEvent.Flags} {count++}");
                              winLog.MoveDown ();
                          };

        Application.Run (win);
        win.Dispose ();
    }

    public class MouseDemo : View
    {
        private bool _button1PressedOnEnter = false;
        public MouseDemo ()
        {
            CanFocus = true;
            MouseEvent += (s, e) =>
                          {
                              if (e.MouseEvent.Flags.HasFlag (MouseFlags.Button1Pressed))
                              {
                                  if (!_button1PressedOnEnter)
                                  {
                                      ColorScheme = Colors.ColorSchemes ["Toplevel"];
                                  }
                              }
                              if (e.MouseEvent.Flags.HasFlag (MouseFlags.Button1Released))
                              {
                                  ColorScheme = Colors.ColorSchemes ["Dialog"];
                                  _button1PressedOnEnter = false;
                              }
                          };
            MouseLeave += (s, e) =>
                          {
                              ColorScheme = Colors.ColorSchemes ["Dialog"];
                              _button1PressedOnEnter = false;
                          };
            MouseEnter += (s, e) =>
                          {
                              _button1PressedOnEnter = e.MouseEvent.Flags.HasFlag (MouseFlags.Button1Pressed);
                          };
        }
    }
}<|MERGE_RESOLUTION|>--- conflicted
+++ resolved
@@ -12,55 +12,12 @@
 {
     public override void Main ()
     {
-<<<<<<< HEAD
         Application.Init ();
-=======
->>>>>>> fd7e273f
         Window win = new ()
         {
             Title = $"{Application.QuitKey} to Quit - Scenario: {GetName ()}",
         };
 
-<<<<<<< HEAD
-        Label ml;
-        var count = 0;
-        ml = new Label { X = 1, Y = 1, Text = "Mouse: " };
-
-        win.Add (ml);
-
-        CheckBox cbWantContinuousPresses = new CheckBox ()
-        {
-            X = 0,
-            Y = Pos.Bottom(ml) + 1,
-            Title = "_Want Continuous Button Presses",
-        };
-        cbWantContinuousPresses.Toggled += (s,e) =>
-        {
-            win.WantContinuousButtonPressed = !win.WantContinuousButtonPressed;
-        };
-
-        win.Add (cbWantContinuousPresses);
-
-        var demo = new MouseDemo ()
-        {
-            X = 0,
-            Y = Pos.Bottom (cbWantContinuousPresses) + 1,
-            Width = 20,
-            Height = 5,
-            Text = "Enter/Leave Demo",
-            TextAlignment = TextAlignment.Centered,
-            VerticalTextAlignment = VerticalTextAlignment.Middle,
-            ColorScheme = Colors.ColorSchemes ["Dialog"],
-        };
-        win.Add (demo);
-
-        var label = new Label ()
-        {
-            Text = "_App Events:",
-            X = 0,
-            Y = Pos.Bottom (demo),
-        };
-=======
 
         var filterSlider = new Slider<MouseFlags> ()
         {
@@ -105,7 +62,7 @@
         {
             X = Pos.Right (filterSlider),
             Y = Pos.Bottom (ml) + 1,
-            Title = "_Want Continuous Button Presses",
+            Title = "_Want Continuous Button Pressed",
         };
         cbWantContinuousPresses.Toggled += (s, e) =>
         {
@@ -134,17 +91,12 @@
             Y = Pos.Bottom (demo),
         };
 
->>>>>>> fd7e273f
         List<string> appLogList = new ();
         var appLog = new ListView
         {
             X = Pos.Left (label),
             Y = Pos.Bottom (label),
-<<<<<<< HEAD
-            Width = Dim.Percent(49),
-=======
             Width = 50,
->>>>>>> fd7e273f
             Height = Dim.Fill (),
             ColorScheme = Colors.ColorSchemes ["TopLevel"],
             Source = new ListWrapper (appLogList)
@@ -153,11 +105,6 @@
 
         Application.MouseEvent += (sender, a) =>
                                   {
-<<<<<<< HEAD
-                                      ml.Text = $"MouseEvent: ({a.MouseEvent.X},{a.MouseEvent.Y}) - {a.MouseEvent.Flags} {count}";
-                                      appLogList.Add ($"({a.MouseEvent.X},{a.MouseEvent.Y}) - {a.MouseEvent.Flags} {count++}");
-                                      appLog.MoveDown ();
-=======
                                       var i = filterSlider.Options.FindIndex (o => o.Data == a.MouseEvent.Flags);
                                       if (filterSlider.GetSetOptions().Contains(i))
                                       {
@@ -165,29 +112,20 @@
                                           appLogList.Add ($"({a.MouseEvent.X},{a.MouseEvent.Y}) - {a.MouseEvent.Flags} {count++}");
                                           appLog.MoveDown ();
                                           }
->>>>>>> fd7e273f
                                   };
+
 
 
         label = new Label ()
         {
             Text = "_Window Events:",
-<<<<<<< HEAD
-            X = Pos.Percent(50),
-            Y = Pos.Bottom (demo),
-=======
             X = Pos.Right (appLog)+1,
                           Y = Pos.Top (label),
->>>>>>> fd7e273f
         };
         List<string> winLogList = new ();
         var winLog = new ListView
         {
-<<<<<<< HEAD
-            X = Pos.Left(label),
-=======
             X = Pos.Left (label),
->>>>>>> fd7e273f
             Y = Pos.Bottom (label),
             Width = Dim.Percent (50),
             Height = Dim.Fill (),
@@ -195,8 +133,6 @@
             Source = new ListWrapper (winLogList)
         };
         win.Add (label, winLog);
-<<<<<<< HEAD
-=======
 
         clearButton.Accept += (s, e) =>
                               {
@@ -204,7 +140,6 @@
                                   winLogList.Clear ();
                               };
 
->>>>>>> fd7e273f
         win.MouseEvent += (sender, a) =>
                           {
                               winLogList.Add ($"MouseEvent: ({a.MouseEvent.X},{a.MouseEvent.Y}) - {a.MouseEvent.Flags} {count++}");
