﻿using System;
using System.Collections.Generic;
using System.Linq;
using Terminal.Gui;

namespace UICatalog.Scenarios;

[ScenarioMetadata ("Content Scrolling", "Demonstrates using View.Viewport and View.GetContentSize () to scroll content.")]
[ScenarioCategory ("Layout")]
[ScenarioCategory ("Drawing")]
[ScenarioCategory ("Scrolling")]
public class ContentScrolling : Scenario
{
    private ViewDiagnosticFlags _diagnosticFlags;

    public class ScrollingDemoView : FrameView
    {
        public ScrollingDemoView ()
        {
            Width = Dim.Fill ();
            Height = Dim.Fill ();
            ColorScheme = Colors.ColorSchemes ["Base"];

            Text =
                "Text (ScrollingDemoView.Text). This is long text.\nThe second line.\n3\n4\n5th line\nLine 6. This is a longer line that should wrap automatically.";
            CanFocus = true;
            BorderStyle = LineStyle.Rounded;
            Arrangement = ViewArrangement.Fixed;

            SetContentSize (new (60, 40));
            ViewportSettings |= ViewportSettings.ClearContentOnly;
            ViewportSettings |= ViewportSettings.ClipContentOnly;

            // Things this view knows how to do
            AddCommand (Command.ScrollDown, () => ScrollVertical (1));
            AddCommand (Command.ScrollUp, () => ScrollVertical (-1));

            AddCommand (Command.ScrollRight, () => ScrollHorizontal (1));
            AddCommand (Command.ScrollLeft, () => ScrollHorizontal (-1));

            // Default keybindings for all ListViews
            KeyBindings.Add (Key.CursorUp, Command.ScrollUp);
            KeyBindings.Add (Key.CursorDown, Command.ScrollDown);
            KeyBindings.Add (Key.CursorLeft, Command.ScrollLeft);
            KeyBindings.Add (Key.CursorRight, Command.ScrollRight);

            // Add a status label to the border that shows Viewport and ContentSize values. Bit of a hack.
            // TODO: Move to Padding with controls
            Border.Add (new Label { X = 20 });
            LayoutComplete += VirtualDemoView_LayoutComplete;

            MouseEvent += VirtualDemoView_MouseEvent;
        }

        private void VirtualDemoView_MouseEvent (object sender, MouseEventArgs e)
        {
            if (e.Flags == MouseFlags.WheeledDown)
            {
                ScrollVertical (1);

                return;
            }

            if (e.Flags == MouseFlags.WheeledUp)
            {
                ScrollVertical (-1);

                return;
            }

            if (e.Flags == MouseFlags.WheeledRight)
            {
                ScrollHorizontal (1);

                return;
            }

            if (e.Flags == MouseFlags.WheeledLeft)
            {
                ScrollHorizontal (-1);
            }
        }

        private void VirtualDemoView_LayoutComplete (object sender, LayoutEventArgs e)
        {
            Label status = Border.Subviews.OfType<Label> ().FirstOrDefault ();

            if (status is { })
            {
                status.Title = $"Frame: {Frame}\n\nViewport: {Viewport}, ContentSize = {GetContentSize ()}";
                status.Width = Border.Frame.Width - status.Frame.X - Border.Thickness.Right;
                status.Height = Border.Thickness.Top;
            }

            SetNeedsDisplay ();
        }
    }

    public override void Main ()
    {
        Application.Init ();

        _diagnosticFlags = View.Diagnostics;

        Window app = new ()
        {
            Title = GetQuitKeyAndName (),

            // Use a different colorscheme so ViewSettings.ClearContentOnly is obvious
            ColorScheme = Colors.ColorSchemes ["Toplevel"]
        };

        var editor = new AdornmentsEditor
        {
            AutoSelectViewToEdit = true
        };
        app.Add (editor);

        var view = new ScrollingDemoView
        {
            Title = "Demo View",
            X = Pos.Right (editor),
            Width = Dim.Fill (),
            Height = Dim.Fill ()
        };

        app.Add (view);

        // Add Scroll Setting UI to Padding
<<<<<<< HEAD
        view.Padding.Thickness = view.Padding.Thickness with { Top = view.Padding.Thickness.Top + 4 };
        //view.Padding.ColorScheme = Colors.ColorSchemes ["Error"];
=======
        view.Padding.Thickness = new (0, 3, 0, 0);
        view.Padding.ColorScheme = Colors.ColorSchemes ["Error"];
        view.Padding.CanFocus = true;
>>>>>>> 2f7d80a0

        var cbAllowNegativeX = new CheckBox
        {
            Title = "Allow _X < 0",
            Y = 0,
            CanFocus = true
        };
        cbAllowNegativeX.CheckedState = view.ViewportSettings.HasFlag (ViewportSettings.AllowNegativeX) ? CheckState.Checked : CheckState.UnChecked;

        view.Padding.Add (cbAllowNegativeX);

        var cbAllowNegativeY = new CheckBox
        {
            Title = "Allow _Y < 0",
            X = Pos.Right (cbAllowNegativeX) + 1,
            Y = 0,
            CanFocus = true
        };
        cbAllowNegativeY.CheckedState = view.ViewportSettings.HasFlag (ViewportSettings.AllowNegativeY) ? CheckState.Checked : CheckState.UnChecked;

        view.Padding.Add (cbAllowNegativeY);

        var cbAllowXGreaterThanContentWidth = new CheckBox
        {
            Title = "All_ow X > Content",
            Y = Pos.Bottom (cbAllowNegativeX),
            CanFocus = true
        };
        cbAllowXGreaterThanContentWidth.CheckedState = view.ViewportSettings.HasFlag (ViewportSettings.AllowXGreaterThanContentWidth) ? CheckState.Checked : CheckState.UnChecked;

        view.Padding.Add (cbAllowXGreaterThanContentWidth);

        void AllowNegativeX_Toggle (object sender, CancelEventArgs<CheckState> e)
        {
            if (e.NewValue == CheckState.Checked)
            {
                view.ViewportSettings |= ViewportSettings.AllowNegativeX;
            }
            else
            {
                view.ViewportSettings &= ~ViewportSettings.AllowNegativeX;
            }

            SetHorizontalScrollBar (e.NewValue, cbAllowXGreaterThanContentWidth.CheckedState);
        }

        void AllowXGreaterThanContentWidth_Toggle (object sender, CancelEventArgs<CheckState> e)
        {
            if (e.NewValue == CheckState.Checked)
            {
                view.ViewportSettings |= ViewportSettings.AllowXGreaterThanContentWidth;
            }
            else
            {
                view.ViewportSettings &= ~ViewportSettings.AllowXGreaterThanContentWidth;
            }

            SetHorizontalScrollBar (e.NewValue, cbAllowNegativeX.CheckedState);
        }

        var cbAllowYGreaterThanContentHeight = new CheckBox
        {
            Title = "Allo_w Y > Content",
            X = Pos.Right (cbAllowXGreaterThanContentWidth) + 1,
            Y = Pos.Bottom (cbAllowNegativeX),
            CanFocus = true
        };
        cbAllowYGreaterThanContentHeight.CheckedState = view.ViewportSettings.HasFlag (ViewportSettings.AllowYGreaterThanContentHeight) ? CheckState.Checked : CheckState.UnChecked;

        view.Padding.Add (cbAllowYGreaterThanContentHeight);

        void AllowNegativeY_Toggle (object sender, CancelEventArgs<CheckState> e)
        {
            if (e.NewValue == CheckState.Checked)
            {
                view.ViewportSettings |= ViewportSettings.AllowNegativeY;
            }
            else
            {
                view.ViewportSettings &= ~ViewportSettings.AllowNegativeY;
            }

            SetVerticalScrollBar (e.NewValue, cbAllowYGreaterThanContentHeight.CheckedState);
        }

        void AllowYGreaterThanContentHeight_Toggle (object sender, CancelEventArgs<CheckState> e)
        {
            if (e.NewValue == CheckState.Checked)
            {
                view.ViewportSettings |= ViewportSettings.AllowYGreaterThanContentHeight;
            }
            else
            {
                view.ViewportSettings &= ~ViewportSettings.AllowYGreaterThanContentHeight;
            }

            SetVerticalScrollBar (e.NewValue, cbAllowNegativeY.CheckedState);
        }

        var labelContentSize = new Label
        {
            Title = "_ContentSize:",
            Y = Pos.Bottom (cbAllowYGreaterThanContentHeight)
        };

        NumericUpDown<int> contentSizeWidth = new NumericUpDown<int>
        {
            Value = view.GetContentSize ().Width,
            X = Pos.Right (labelContentSize) + 1,
            Y = Pos.Top (labelContentSize),
            CanFocus = true
        };
        contentSizeWidth.ValueChanging += ContentSizeWidth_ValueChanged;

        void ContentSizeWidth_ValueChanged (object sender, CancelEventArgs<int> e)
        {
            if (e.NewValue < 0)
            {
                e.Cancel = true;

                return;
            }
            // BUGBUG: set_ContentSize is supposed to be `protected`. 
            view.SetContentSize (view.GetContentSize () with { Width = e.NewValue });
        }

        var labelComma = new Label
        {
            Title = ",",
            X = Pos.Right (contentSizeWidth),
            Y = Pos.Top (labelContentSize)
        };

        NumericUpDown<int> contentSizeHeight = new NumericUpDown<int>
        {
            Value = view.GetContentSize ().Height,
            X = Pos.Right (labelComma) + 1,
            Y = Pos.Top (labelContentSize),
            CanFocus = true
        };
        contentSizeHeight.ValueChanging += ContentSizeHeight_ValueChanged;

        void ContentSizeHeight_ValueChanged (object sender, CancelEventArgs<int> e)
        {
            if (e.NewValue < 0)
            {
                e.Cancel = true;

                return;
            }
            // BUGBUG: set_ContentSize is supposed to be `protected`. 
            view.SetContentSize (view.GetContentSize () with { Height = e.NewValue });
        }

        var cbClearContentOnly = new CheckBox
        {
            Title = "ClearContentOnly",
            X = Pos.Right (contentSizeHeight) + 1,
            Y = Pos.Top (labelContentSize),
            CanFocus = true
        };
<<<<<<< HEAD
        cbClearOnlyVisible.CheckedState = view.ViewportSettings.HasFlag (ViewportSettings.ClearContentOnly) ? CheckState.Checked : CheckState.UnChecked;
        cbClearOnlyVisible.CheckedStateChanging += ClearVisibleContentOnly_Toggle;
=======
        cbClearContentOnly.CheckedState = view.ViewportSettings.HasFlag(ViewportSettings.ClearContentOnly) ? CheckState.Checked : CheckState.UnChecked;
        cbClearContentOnly.CheckedStateChanging += ClearContentOnly_Toggle;
>>>>>>> 2f7d80a0

        void ClearContentOnly_Toggle (object sender, CancelEventArgs<CheckState> e)
        {
            if (e.NewValue == CheckState.Checked)
            {
                view.ViewportSettings |= ViewportSettings.ClearContentOnly;
            }
            else
            {
                view.ViewportSettings &= ~ViewportSettings.ClearContentOnly;
            }
        }

        var cbClipContentOnly = new CheckBox
        {
            Title = "ClipContentOnly",
            X = Pos.Right (cbClearContentOnly) + 1,
            Y = Pos.Top (labelContentSize),
            CanFocus = true
        };
        cbClipContentOnly.CheckedState = view.ViewportSettings.HasFlag (ViewportSettings.ClipContentOnly) ? CheckState.Checked : CheckState.UnChecked;
        cbClipContentOnly.CheckedStateChanging += ClipContentOnlyOnly_Toggle;

        void ClipContentOnlyOnly_Toggle (object sender, CancelEventArgs<CheckState> e)
        {
            if (e.NewValue == CheckState.Checked)
            {
                view.ViewportSettings |= ViewportSettings.ClipContentOnly;
            }
            else
            {
                view.ViewportSettings &= ~ViewportSettings.ClipContentOnly;
            }
        }

<<<<<<< HEAD
        var cbVerticalScrollBar = new CheckBox
        {
            Title = "Vertical ScrollBar",
            X = 0,
            Y = Pos.Bottom (labelContentSize),
            CanFocus = false
        };
        view.VerticalScrollBar.ShowScrollIndicator = false;
        cbVerticalScrollBar.CheckedState = view.VerticalScrollBar.Visible ? CheckState.Checked : CheckState.UnChecked;
        cbVerticalScrollBar.CheckedStateChanging += VerticalScrollBar_Toggle;

        void VerticalScrollBar_Toggle (object sender, CancelEventArgs<CheckState> e)
        {
            view.VerticalScrollBar.ShowScrollIndicator = e.NewValue == CheckState.Checked;
        }

        var cbHorizontalScrollBar = new CheckBox
        {
            Title = "Horizontal ScrollBar",
            X = Pos.Right (cbVerticalScrollBar) + 1,
            Y = Pos.Bottom (labelContentSize),
            CanFocus = false,
            CheckedState = view.HorizontalScrollBar.ShowScrollIndicator ? CheckState.Checked : CheckState.UnChecked
        };
        view.HorizontalScrollBar.ShowScrollIndicator = false;
        cbHorizontalScrollBar.CheckedStateChanging += HorizontalScrollBar_Toggle;

        void HorizontalScrollBar_Toggle (object sender, CancelEventArgs<CheckState> e)
        {
            view.HorizontalScrollBar.ShowScrollIndicator = e.NewValue == CheckState.Checked;
        }

        var cbAutoHideVerticalScrollBar = new CheckBox
        {
            Title = "Auto-hide Vertical ScrollBar",
            X = Pos.Right (cbHorizontalScrollBar) + 1,
            Y = Pos.Bottom (labelContentSize),
            CanFocus = false,
            CheckedState = view.HorizontalScrollBar.AutoHide ? CheckState.Checked : CheckState.UnChecked
        };
        view.VerticalScrollBar.AutoHide = true;
        cbAutoHideVerticalScrollBar.CheckedStateChanging += AutoHideVerticalScrollBar_Toggle;

        void AutoHideVerticalScrollBar_Toggle (object sender, CancelEventArgs<CheckState> e)
        {
            view.VerticalScrollBar.AutoHide = e.NewValue == CheckState.Checked;
        }

        var cbAutoHideHorizontalScrollBar = new CheckBox
        {
            Title = "Auto-hide Horizontal ScrollBar",
            X = Pos.Right (cbAutoHideVerticalScrollBar) + 1,
            Y = Pos.Bottom (labelContentSize),
            CanFocus = false,
            CheckedState = view.HorizontalScrollBar.AutoHide ? CheckState.Checked : CheckState.UnChecked
        };
        view.HorizontalScrollBar.AutoHide = true;
        cbAutoHideHorizontalScrollBar.CheckedStateChanging += AutoHideHorizontalScrollBar_Toggle;

        void AutoHideHorizontalScrollBar_Toggle (object sender, CancelEventArgs<CheckState> e)
        {
            view.HorizontalScrollBar.AutoHide = e.NewValue == CheckState.Checked;
        }

        cbAllowNegativeX.CheckedStateChanging += AllowNegativeX_Toggle;
        cbAllowNegativeY.CheckedStateChanging += AllowNegativeY_Toggle;

        cbAllowXGreaterThanContentWidth.CheckedStateChanging += AllowXGreaterThanContentWidth_Toggle;
        cbAllowYGreaterThanContentHeight.CheckedStateChanging += AllowYGreaterThanContentHeight_Toggle;

        void SetHorizontalScrollBar (CheckState newValue, CheckState value)
        {
            if (newValue == CheckState.Checked)
            {
                cbAutoHideHorizontalScrollBar.CheckedState = CheckState.UnChecked;
                view.HorizontalScrollBar.AutoHide = view.HorizontalScrollBar.ShowScrollIndicator = false;
                cbHorizontalScrollBar.CheckedState = CheckState.UnChecked;
            }
            else
            {
                cbAutoHideHorizontalScrollBar.CheckedState = CheckState.Checked;

                view.HorizontalScrollBar.AutoHide = view.HorizontalScrollBar.ShowScrollIndicator = newValue == CheckState.UnChecked
                                                    && value == CheckState.UnChecked;
                cbHorizontalScrollBar.CheckedState = CheckState.Checked;
            }
        }

        void SetVerticalScrollBar (CheckState newValue, CheckState value)
        {
            if (newValue == CheckState.Checked)
            {
                cbAutoHideVerticalScrollBar.CheckedState = CheckState.UnChecked;
                view.VerticalScrollBar.AutoHide = view.VerticalScrollBar.ShowScrollIndicator = false;
                cbVerticalScrollBar.CheckedState = CheckState.UnChecked;
            }
            else
            {
                cbAutoHideVerticalScrollBar.CheckedState = CheckState.Checked;

                view.VerticalScrollBar.AutoHide = view.VerticalScrollBar.ShowScrollIndicator = newValue == CheckState.UnChecked
                                                  && value == CheckState.UnChecked;
                cbVerticalScrollBar.CheckedState = CheckState.Checked;
            }
        }

        view.Padding.Add (labelContentSize, contentSizeWidth, labelComma, contentSizeHeight, cbClearOnlyVisible, cbDoNotClipContent, cbVerticalScrollBar, cbHorizontalScrollBar, cbAutoHideVerticalScrollBar, cbAutoHideHorizontalScrollBar);
=======
        view.Padding.Add (labelContentSize, contentSizeWidth, labelComma, contentSizeHeight, cbClearContentOnly, cbClipContentOnly);
>>>>>>> 2f7d80a0

        // Add demo views to show that things work correctly
        var textField = new TextField { X = 20, Y = 7, Width = 15, Text = "Test TextField" };

        var colorPicker = new ColorPicker16 { Title = "BG", BoxHeight = 1, BoxWidth = 1, X = Pos.AnchorEnd (), Y = 10 };
        colorPicker.BorderStyle = LineStyle.RoundedDotted;

        colorPicker.ColorChanged += (s, e) =>
                                    {
                                        colorPicker.SuperView.ColorScheme = new (colorPicker.SuperView.ColorScheme)
                                        {
                                            Normal = new (
                                                          colorPicker.SuperView.ColorScheme.Normal.Foreground,
                                                          e.CurrentValue
                                                         )
                                        };
                                    };

        var textView = new TextView
        {
            X = Pos.Center (),
            Y = 10,
            Title = "TextView",
            Text = "I have a 3 row top border.\nMy border inherits from the SuperView.\nI have 3 lines of text with room for 2.",
            AllowsTab = false,
            Width = 30,
            Height = 6 // TODO: Use Dim.Auto
        };
        textView.Border.Thickness = new (1, 3, 1, 1);

        var charMap = new CharMap
        {
            X = Pos.Center (),
            Y = Pos.Bottom (textView) + 1,
            Width = Dim.Auto (DimAutoStyle.Content, maximumContentDim: Dim.Func (() => view.GetContentSize ().Width)),
            Height = Dim.Auto (DimAutoStyle.Content, maximumContentDim: Dim.Percent (20)),
        };

        charMap.Accepting += (s, e) =>
                              MessageBox.Query (20, 7, "Hi", $"Am I a {view.GetType ().Name}?", "Yes", "No");

        var buttonAnchored = new Button
        {
            X = Pos.AnchorEnd (), Y = Pos.AnchorEnd (), Text = "Bottom Right"
        };

        view.Margin.Data = "Margin";
        view.Margin.Thickness = new (0);

        view.Border.Data = "Border";
        view.Border.Thickness = new (3);

        view.Padding.Data = "Padding";

        view.Add (buttonAnchored, textField, colorPicker, charMap, textView);

        var longLabel = new Label
        {
            Id = "label2",
            X = 0,
            Y = 30,
            Text =
                "This label is long. It should clip to the ContentArea if ClipContentOnly is set. This is a virtual scrolling demo. Use the arrow keys and/or mouse wheel to scroll the content."
        };
        longLabel.TextFormatter.WordWrap = true;
        view.Add (longLabel);

        List<object> options = new () { "Option 1", "Option 2", "Option 3" };

        Slider slider = new (options)
        {
            X = 0,
            Y = Pos.Bottom (textField) + 1,
            Orientation = Orientation.Vertical,
            Type = SliderType.Multiple,
            AllowEmpty = false,
            BorderStyle = LineStyle.Double,
            Title = "_Slider"
        };
        view.Add (slider);

        editor.Initialized += (s, e) => { editor.ViewToEdit = view; };

        app.Closed += (s, e) => View.Diagnostics = _diagnosticFlags;

        editor.AutoSelectViewToEdit = true;
        editor.AutoSelectSuperView = view;
        editor.AutoSelectAdornments = false;

        Application.Run (app);
        app.Dispose ();
        Application.Shutdown ();
    }
}<|MERGE_RESOLUTION|>--- conflicted
+++ resolved
@@ -127,14 +127,8 @@
         app.Add (view);
 
         // Add Scroll Setting UI to Padding
-<<<<<<< HEAD
         view.Padding.Thickness = view.Padding.Thickness with { Top = view.Padding.Thickness.Top + 4 };
         //view.Padding.ColorScheme = Colors.ColorSchemes ["Error"];
-=======
-        view.Padding.Thickness = new (0, 3, 0, 0);
-        view.Padding.ColorScheme = Colors.ColorSchemes ["Error"];
-        view.Padding.CanFocus = true;
->>>>>>> 2f7d80a0
 
         var cbAllowNegativeX = new CheckBox
         {
@@ -296,13 +290,8 @@
             Y = Pos.Top (labelContentSize),
             CanFocus = true
         };
-<<<<<<< HEAD
-        cbClearOnlyVisible.CheckedState = view.ViewportSettings.HasFlag (ViewportSettings.ClearContentOnly) ? CheckState.Checked : CheckState.UnChecked;
-        cbClearOnlyVisible.CheckedStateChanging += ClearVisibleContentOnly_Toggle;
-=======
-        cbClearContentOnly.CheckedState = view.ViewportSettings.HasFlag(ViewportSettings.ClearContentOnly) ? CheckState.Checked : CheckState.UnChecked;
+        cbClearContentOnly.CheckedState = view.ViewportSettings.HasFlag (ViewportSettings.ClearContentOnly) ? CheckState.Checked : CheckState.UnChecked;
         cbClearContentOnly.CheckedStateChanging += ClearContentOnly_Toggle;
->>>>>>> 2f7d80a0
 
         void ClearContentOnly_Toggle (object sender, CancelEventArgs<CheckState> e)
         {
@@ -338,7 +327,6 @@
             }
         }
 
-<<<<<<< HEAD
         var cbVerticalScrollBar = new CheckBox
         {
             Title = "Vertical ScrollBar",
@@ -445,10 +433,7 @@
             }
         }
 
-        view.Padding.Add (labelContentSize, contentSizeWidth, labelComma, contentSizeHeight, cbClearOnlyVisible, cbDoNotClipContent, cbVerticalScrollBar, cbHorizontalScrollBar, cbAutoHideVerticalScrollBar, cbAutoHideHorizontalScrollBar);
-=======
-        view.Padding.Add (labelContentSize, contentSizeWidth, labelComma, contentSizeHeight, cbClearContentOnly, cbClipContentOnly);
->>>>>>> 2f7d80a0
+        view.Padding.Add (labelContentSize, contentSizeWidth, labelComma, contentSizeHeight, cbClearContentOnly, cbClipContentOnly, cbVerticalScrollBar, cbHorizontalScrollBar, cbAutoHideVerticalScrollBar, cbAutoHideHorizontalScrollBar);
 
         // Add demo views to show that things work correctly
         var textField = new TextField { X = 20, Y = 7, Width = 15, Text = "Test TextField" };
