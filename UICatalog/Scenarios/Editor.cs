--- conflicted
+++ resolved
@@ -97,11 +97,7 @@
 				}),
 				new MenuBarItem ("Forma_t", new MenuItem [] {
 					CreateWrapChecked (),
-<<<<<<< HEAD
-					CreateAllowsTabChecked (),
-					CreateAutocomplete()
-				})
-=======
+          CreateAutocomplete(),
 					CreateAllowsTabChecked ()
 				}),
 				new MenuBarItem ("_Responder", new MenuItem [] {
@@ -109,7 +105,6 @@
 					CreateEnabledChecked (),
 					CreateVisibleChecked ()
 				}),
->>>>>>> 618714cc
 			});
 			Top.Add (menu);
 
