﻿using System;
using System.Collections.Generic;
using System.Text;
using Terminal.Gui;

namespace UICatalog {
	[ScenarioMetadata (Name: "MessageBoxes", Description: "Demonstrates how to use MessageBoxes")]
	[ScenarioCategory ("Controls")]
	[ScenarioCategory ("Dialogs")]
	class MessageBoxes : Scenario {
		public override void Setup ()
		{
			var frame = new FrameView ("MessageBox Options") {
				X = Pos.Center(),
				Y = 1,
				Width = Dim.Percent(75),
				Height = 10
			};
			Win.Add (frame);

			var label = new Label ("Width:") {
				X = 0,
				Y = 0,
				Width = 15,
				Height = 1,
				TextAlignment = Terminal.Gui.TextAlignment.Right,
			};
			frame.Add (label);
			var widthEdit = new TextField ("50") {
				X = Pos.Right (label) + 1,
				Y = Pos.Top (label),
				Width = 5,
				Height = 1
			};
			frame.Add (widthEdit);

			label = new Label ("Height:") {
				X = 0,
				Y = Pos.Bottom (label),
				Width = Dim.Width(label),
				Height = 1,
				TextAlignment = Terminal.Gui.TextAlignment.Right,
			};
			frame.Add (label);
			var heightEdit = new TextField ("6") {
				X = Pos.Right (label) + 1,
				Y = Pos.Top (label),
				Width = 5,
				Height = 1
			};
			frame.Add (heightEdit);

			label = new Label ("Title:") {
				X = 0,
				Y = Pos.Bottom (label),
				Width = Dim.Width (label),
				Height = 1,
				TextAlignment = Terminal.Gui.TextAlignment.Right,
			};
			frame.Add (label);
			var titleEdit = new TextField ("Title") {
				X = Pos.Right (label) + 1,
				Y = Pos.Top (label),
				Width = Dim.Fill(),
				Height = 1
			};
			frame.Add (titleEdit);

			label = new Label ("Message:") {
				X = 0,
				Y = Pos.Bottom (label),
				Width = Dim.Width (label),
				Height = 1,
				TextAlignment = Terminal.Gui.TextAlignment.Right,
			};
			frame.Add (label);
			var messageEdit = new TextField ("Message") {
				X = Pos.Right (label) + 1,
				Y = Pos.Top (label),
				Width = Dim.Fill (),
				Height = 1
			};
			frame.Add (messageEdit);

			label = new Label ("Num Buttons:") {
				X = 0,
				Y = Pos.Bottom (label),
				Width = Dim.Width (label),
				Height = 1,
				TextAlignment = Terminal.Gui.TextAlignment.Right,
			};
			frame.Add (label);
			var numButtonsEdit = new TextField ("3") {
				X = Pos.Right (label) + 1,
				Y = Pos.Top (label),
				Width = 5,
				Height = 1
			};
			frame.Add (numButtonsEdit);

			label = new Label ("Style:") {
				X = 0,
				Y = Pos.Bottom (label),
				Width = Dim.Width (label),
				Height = 1,
				TextAlignment = Terminal.Gui.TextAlignment.Right,
			};
			frame.Add (label);
			var styleRadioGroup = new RadioGroup (new [] { "_Query", "_Error" } ) {
				X = Pos.Right (label) + 1,
				Y = Pos.Top (label),
<<<<<<< HEAD
				Width = 5, // BUGBUG: This should cause clipping! #399
=======
>>>>>>> 1024f073
			};
			frame.Add (styleRadioGroup);

			frame.Height = Dim.Height (widthEdit) + Dim.Height (heightEdit) + Dim.Height (titleEdit) + Dim.Height (messageEdit) 
				+ Dim.Height(numButtonsEdit) + Dim.Height (styleRadioGroup) + 2;

			label = new Label ("Button Pressed:") {
				X = Pos.Center (),
				Y = Pos.Bottom (frame) + 2,
				Height = 1,
				TextAlignment = Terminal.Gui.TextAlignment.Right,
			};
			Win.Add (label);
			var buttonPressedLabel = new Label ("") {
				X = Pos.Center (),
				Y = Pos.Bottom (frame) + 4,
				Width = 25,
				Height = 1,
				ColorScheme = Colors.Error,
			};

			var showMessageBoxButton = new Button ("Show MessageBox") {
				X = Pos.Center(),
				Y = Pos.Bottom (frame) + 2			,
				IsDefault = true,
				Clicked = () => {
					try {
						int width = int.Parse (widthEdit.Text.ToString ());
						int height = int.Parse (heightEdit.Text.ToString ());
						int numButtons = int.Parse (numButtonsEdit.Text.ToString ());
						var btns = new List<string> ();
						for (int i = 0; i < numButtons; i++) {
							btns.Add($"Btn {i}");
						}
						if (styleRadioGroup.Selected == 0) {
							buttonPressedLabel.Text = $"{MessageBox.Query (width, height, titleEdit.Text.ToString (), messageEdit.Text.ToString (), btns.ToArray ())}";
						} else {
							buttonPressedLabel.Text = $"{MessageBox.ErrorQuery (width, height, titleEdit.Text.ToString (), messageEdit.Text.ToString (), btns.ToArray ())}";
						}
					} catch {
						buttonPressedLabel.Text = "Invalid Options";
					}
				},
			};
			Win.Add (showMessageBoxButton);
			Win.Add (buttonPressedLabel);
		}
	}
}<|MERGE_RESOLUTION|>--- conflicted
+++ resolved
@@ -109,10 +109,6 @@
 			var styleRadioGroup = new RadioGroup (new [] { "_Query", "_Error" } ) {
 				X = Pos.Right (label) + 1,
 				Y = Pos.Top (label),
-<<<<<<< HEAD
-				Width = 5, // BUGBUG: This should cause clipping! #399
-=======
->>>>>>> 1024f073
 			};
 			frame.Add (styleRadioGroup);
 
