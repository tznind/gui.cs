--- conflicted
+++ resolved
@@ -159,13 +159,8 @@
 			};
 			frame.Add (ckbWrapMessage);
 
-<<<<<<< HEAD
+      frame.ForceValidatePosDim = true;
 			void Top_Loaded (object sender, EventArgs args)
-=======
-			frame.ForceValidatePosDim = true;
-
-			void Top_Loaded ()
->>>>>>> 2aca32cd
 			{
 				frame.Height =
 					widthEdit.Frame.Height +
