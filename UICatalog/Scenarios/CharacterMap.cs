﻿using NStack;
using System.Collections.Generic;
using System.Linq;
using System.Text;
using Terminal.Gui;
using Rune = System.Rune;

namespace UICatalog {
	/// <summary>
	/// This Scenario demonstrates building a custom control (a class deriving from View) that:
	///   - Provides a simple "Character Map" application (like Windows' charmap.exe).
	///   - Helps test unicode character rendering in Terminal.Gui
	///   - Illustrates how to use ScrollView to do infinite scrolling
	/// </summary>
	[ScenarioMetadata (Name: "Character Map", Description: "Illustrates a custom control and Unicode")]
	[ScenarioCategory ("Text")]
	[ScenarioCategory ("Controls")]
	class CharacterMap : Scenario {
		CharMap _charMap;
		public override void Setup ()
		{
			_charMap = new CharMap () {
				X = 0,
				Y = 0,
				Width = CharMap.RowWidth + 2,
				Height = Dim.Fill (),
				Start = 0x2500,
				ColorScheme = Colors.Dialog
			};

			Win.Add (_charMap);
			var label = new Label ("Jump To Unicode Block:") { X = Pos.Right (_charMap) + 1, Y = Pos.Y (_charMap) };
			Win.Add (label);

			(ustring radioLabel, int start, int end) CreateRadio (ustring title, int start, int end)
			{
				return ($"{title} (U+{start:x5}-{end:x5})", start, end);
			}

			var radioItems = new (ustring radioLabel, int start, int end) [] {
				CreateRadio("ASCII Control Characterss", 0x00, 0x1F),
				CreateRadio("C0 Control Characters", 0x80, 0x9f),
				CreateRadio("Hangul Jamo", 0x1100, 0x11ff),	// This is where wide chars tend to start
				CreateRadio("Currency Symbols", 0x20A0, 0x20CF),
				CreateRadio("Letterlike Symbols", 0x2100, 0x214F),
				CreateRadio("Arrows", 0x2190, 0x21ff),
				CreateRadio("Mathematical symbols", 0x2200, 0x22ff),
				CreateRadio("Miscellaneous Technical", 0x2300, 0x23ff),
				CreateRadio("Box Drawing & Geometric Shapes", 0x2500, 0x25ff),
				CreateRadio("Miscellaneous Symbols", 0x2600, 0x26ff),
				CreateRadio("Dingbats", 0x2700, 0x27ff),
				CreateRadio("Braille", 0x2800, 0x28ff),
				CreateRadio("Miscellaneous Symbols and Arrows", 0x2b00, 0x2bff),
				CreateRadio("Alphabetic Presentation Forms", 0xFB00, 0xFb4f),
				CreateRadio("Cuneiform Numbers and Punctuation", 0x12400, 0x1240f),
				CreateRadio("Chess Symbols", 0x1FA00, 0x1FA0f),
				CreateRadio("End", CharMap.MaxCodePointVal - 16, CharMap.MaxCodePointVal),
			};

			var jumpList = new RadioGroup (radioItems.Select (t => t.radioLabel).ToArray ());
			jumpList.X = Pos.X (label);
			jumpList.Y = Pos.Bottom (label);
			jumpList.Width = Dim.Fill ();
			jumpList.SelectedItemChanged = (args) => {
<<<<<<< HEAD
				_charMap.Start = radioItems[args.SelectedItem].start;
=======
				charMap.Start = radioItems [args.SelectedItem].start;
>>>>>>> 1dff8de5
			};

			Win.Add (jumpList);
		}

		public override void Run ()
		{
			base.Run ();
		}
	}

	class CharMap : ScrollView {

		/// <summary>
		/// Specifies the starting offset for the character map. The default is 0x2500 
		/// which is the Box Drawing characters.
		/// </summary>
		public int Start {
			get => _start;
			set {
				_start = value;
				ContentOffset = new Point (0, _start / 16);
				SetNeedsDisplay ();
			}
		}
		int _start = 0x2500;

		public static int MaxCodePointVal => 0xE0FFF;

		// Row Header + space + (space + char + space)
		public static int RowHeaderWidth => $"U+{MaxCodePointVal:x5}".Length;
		public static int RowWidth => RowHeaderWidth + (" c".Length * 16);

		public CharMap ()
		{
			ContentSize = new Size (CharMap.RowWidth, MaxCodePointVal / 16);
			ShowVerticalScrollIndicator = true;
			ShowHorizontalScrollIndicator = false;
			LayoutComplete += (args) => {
				if (Bounds.Width <= RowWidth) {
					ShowHorizontalScrollIndicator = true;
				} else {
					ShowHorizontalScrollIndicator = false;
				}
			};

			DrawContent += CharMap_DrawContent;
		}
#if true
		private void CharMap_DrawContent (Rect viewport)
		{
			//Rune ReplaceNonPrintables (Rune c)
			//{
			//	if (c < 0x20) {
			//		return new Rune (c + 0x2400);         // U+25A1 □ WHITE SQUARE
			//	} else {
			//		return c;
			//	}
			//}

			for (int header = 0; header < 16; header++) {
				Move (viewport.X + RowHeaderWidth + (header * 2), 0);
				Driver.AddStr ($" {header:x} ");
			}
			for (int row = 0, y = 0; row < viewport.Height / 2 - 1; row++, y += 2) {
				int val = (-viewport.Y + row) * 16;
				if (val < MaxCodePointVal) {
					var rowLabel = $"U+{val / 16:x4}x";
					Move (0, y + 1);
					Driver.AddStr (rowLabel);
					var prevColWasWide = false;
					for (int col = 0; col < 16; col++) {
						var rune = new Rune ((uint)((uint)(-viewport.Y + row) * 16 + col));
						Move (viewport.X + RowHeaderWidth + (col * 2) + (prevColWasWide ? 0 : 1), 0 + y + 1);
						Driver.AddRune (rune);
						//prevColWasWide = Rune.ColumnWidth(rune) > 1;
					}
				}
			}
		}
#else
		public override void OnDrawContent (Rect viewport)
		{
			CharMap_DrawContent(this, viewport);
			base.OnDrawContent (viewport);
		}
#endif
	}
}<|MERGE_RESOLUTION|>--- conflicted
+++ resolved
@@ -62,11 +62,7 @@
 			jumpList.Y = Pos.Bottom (label);
 			jumpList.Width = Dim.Fill ();
 			jumpList.SelectedItemChanged = (args) => {
-<<<<<<< HEAD
 				_charMap.Start = radioItems[args.SelectedItem].start;
-=======
-				charMap.Start = radioItems [args.SelectedItem].start;
->>>>>>> 1dff8de5
 			};
 
 			Win.Add (jumpList);
