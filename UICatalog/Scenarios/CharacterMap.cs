#define OTHER_CONTROLS

using System;
using System.Collections.Generic;
using System.ComponentModel;
using System.Globalization;
using System.Linq;
using System.Net.Http;
using System.Reflection;
using System.Text;
using System.Text.Json;
using System.Text.Unicode;
using System.Threading.Tasks;
using Terminal.Gui;
using static Terminal.Gui.SpinnerStyle;

namespace UICatalog.Scenarios;

/// <summary>
///     This Scenario demonstrates building a custom control (a class deriving from View) that: - Provides a
///     "Character Map" application (like Windows' charmap.exe). - Helps test unicode character rendering in Terminal.Gui -
///     Illustrates how to do infinite scrolling
/// </summary>
[ScenarioMetadata ("Character Map", "Unicode viewer demonstrating infinite content, scrolling, and Unicode.")]
[ScenarioCategory ("Text and Formatting")]
[ScenarioCategory ("Drawing")]
[ScenarioCategory ("Controls")]
[ScenarioCategory ("Layout")]
[ScenarioCategory ("Scrolling")]
public class CharacterMap : Scenario
{
    public Label _errorLabel;
    private TableView _categoryList;
    private CharMap _charMap;

    // Don't create a Window, just return the top-level view
    public override void Main ()
    {
        Application.Init ();

        var top = new Window
        {
            BorderStyle = LineStyle.None
        };

        _charMap = new ()
        {
            X = 0,
            Y = 0,
            Width = Dim.Fill (),
            Height = Dim.Fill ()
        };
        top.Add (_charMap);

#if OTHER_CONTROLS
        _charMap.Y = 1;

        var jumpLabel = new Label
        {
            X = Pos.Right (_charMap) + 1,
            Y = Pos.Y (_charMap),
            HotKeySpecifier = (Rune)'_',
            Text = "_Jump To Code Point:"
        };
        top.Add (jumpLabel);

        var jumpEdit = new TextField
        {
            X = Pos.Right (jumpLabel) + 1, Y = Pos.Y (_charMap), Width = 10, Caption = "e.g. 01BE3"
        };
        top.Add (jumpEdit);

        _errorLabel = new ()
        {
            X = Pos.Right (jumpEdit) + 1, Y = Pos.Y (_charMap), ColorScheme = Colors.ColorSchemes ["error"], Text = "err"
        };
        top.Add (_errorLabel);

        jumpEdit.Accepting += JumpEditOnAccept;

        _categoryList = new () { X = Pos.Right (_charMap), Y = Pos.Bottom (jumpLabel), Height = Dim.Fill () };
        _categoryList.FullRowSelect = true;
        _categoryList.MultiSelect = false;
        //jumpList.Style.ShowHeaders = false;
        //jumpList.Style.ShowHorizontalHeaderOverline = false;
        //jumpList.Style.ShowHorizontalHeaderUnderline = false;
        _categoryList.Style.ShowHorizontalBottomline = true;

        //jumpList.Style.ShowVerticalCellLines = false;
        //jumpList.Style.ShowVerticalHeaderLines = false;
        _categoryList.Style.AlwaysShowHeaders = true;

        var isDescending = false;

        _categoryList.Table = CreateCategoryTable (0, isDescending);

        // if user clicks the mouse in TableView
        _categoryList.MouseClick += (s, e) =>
                                    {
                                        _categoryList.ScreenToCell (e.Position, out int? clickedCol);

                                        if (clickedCol != null && e.Flags.HasFlag (MouseFlags.Button1Clicked))
                                        {
                                            EnumerableTableSource<UnicodeRange> table = (EnumerableTableSource<UnicodeRange>)_categoryList.Table;
                                            string prevSelection = table.Data.ElementAt (_categoryList.SelectedRow).Category;
                                            isDescending = !isDescending;

                                            _categoryList.Table = CreateCategoryTable (clickedCol.Value, isDescending);

                                            table = (EnumerableTableSource<UnicodeRange>)_categoryList.Table;

                                            _categoryList.SelectedRow = table.Data
                                                                             .Select ((item, index) => new { item, index })
                                                                             .FirstOrDefault (x => x.item.Category == prevSelection)
                                                                             ?.index
                                                                        ?? -1;
                                        }
                                    };

        int longestName = UnicodeRange.Ranges.Max (r => r.Category.GetColumns ());

        _categoryList.Style.ColumnStyles.Add (
                                              0,
                                              new () { MaxWidth = longestName, MinWidth = longestName, MinAcceptableWidth = longestName }
                                             );
        _categoryList.Style.ColumnStyles.Add (1, new () { MaxWidth = 1, MinWidth = 6 });
        _categoryList.Style.ColumnStyles.Add (2, new () { MaxWidth = 1, MinWidth = 6 });

        _categoryList.Width = _categoryList.Style.ColumnStyles.Sum (c => c.Value.MinWidth) + 4;

        _categoryList.SelectedCellChanged += (s, args) =>
                                             {
                                                 EnumerableTableSource<UnicodeRange> table = (EnumerableTableSource<UnicodeRange>)_categoryList.Table;
                                                 _charMap.StartCodePoint = table.Data.ToArray () [args.NewRow].Start;
                                             };

        top.Add (_categoryList);

        // TODO: Replace this with Dim.Auto when that's ready
        _categoryList.Initialized += _categoryList_Initialized;

        var menu = new MenuBar
        {
            Menus =
            [
                new (
                     "_File",
                     new MenuItem []
                     {
                         new (
                              "_Quit",
                              $"{Application.QuitKey}",
                              () => Application.RequestStop ()
                             )
                     }
                    ),
                new (
                     "_Options",
                     new [] { CreateMenuShowWidth () }
                    )
            ]
        };
        top.Add (menu);
#endif // OTHER_CONTROLS

        _charMap.SelectedCodePoint = 0;
        _charMap.SetFocus ();

        Application.Run (top);
        top.Dispose ();
        Application.Shutdown ();

        return;

        void JumpEditOnAccept (object sender, CommandEventArgs e)
        {
            if (jumpEdit.Text.Length == 0)
            {
                return;
            }

            uint result = 0;

            if (jumpEdit.Text.StartsWith ("U+", StringComparison.OrdinalIgnoreCase) || jumpEdit.Text.StartsWith ("\\u"))
            {
                try
                {
                    result = uint.Parse (jumpEdit.Text [2..], NumberStyles.HexNumber);
                }
                catch (FormatException)
                {
                    _errorLabel.Text = "Invalid hex value";

                    return;
                }
            }
            else if (jumpEdit.Text.StartsWith ("0", StringComparison.OrdinalIgnoreCase) || jumpEdit.Text.StartsWith ("\\u"))
            {
                try
                {
                    result = uint.Parse (jumpEdit.Text, NumberStyles.HexNumber);
                }
                catch (FormatException)
                {
                    _errorLabel.Text = "Invalid hex value";

                    return;
                }
            }
            else
            {
                try
                {
                    result = uint.Parse (jumpEdit.Text, NumberStyles.Integer);
                }
                catch (FormatException)
                {
                    _errorLabel.Text = "Invalid value";

                    return;
                }
            }

            if (result > RuneExtensions.MaxUnicodeCodePoint)
            {
                _errorLabel.Text = "Beyond maximum codepoint";

                return;
            }

            _errorLabel.Text = $"U+{result:x5}";

            EnumerableTableSource<UnicodeRange> table = (EnumerableTableSource<UnicodeRange>)_categoryList.Table;

            _categoryList.SelectedRow = table.Data
                                             .Select ((item, index) => new { item, index })
                                             .FirstOrDefault (x => x.item.Start <= result && x.item.End >= result)
                                             ?.index
                                        ?? -1;
            _categoryList.EnsureSelectedCellIsVisible ();

            // Ensure the typed glyph is selected 
            _charMap.SelectedCodePoint = (int)result;

            // Cancel the event to prevent ENTER from being handled elsewhere
            e.Cancel = true;
        }
    }

    private void _categoryList_Initialized (object sender, EventArgs e) { _charMap.Width = Dim.Fill () - _categoryList.Width; }

    private EnumerableTableSource<UnicodeRange> CreateCategoryTable (int sortByColumn, bool descending)
    {
        Func<UnicodeRange, object> orderBy;
        var categorySort = string.Empty;
        var startSort = string.Empty;
        var endSort = string.Empty;

        string sortIndicator = descending ? CM.Glyphs.DownArrow.ToString () : CM.Glyphs.UpArrow.ToString ();

        switch (sortByColumn)
        {
            case 0:
                orderBy = r => r.Category;
                categorySort = sortIndicator;

                break;
            case 1:
                orderBy = r => r.Start;
                startSort = sortIndicator;

                break;
            case 2:
                orderBy = r => r.End;
                endSort = sortIndicator;

                break;
            default:
                throw new ArgumentException ("Invalid column number.");
        }

        IOrderedEnumerable<UnicodeRange> sortedRanges = descending
                                                            ? UnicodeRange.Ranges.OrderByDescending (orderBy)
                                                            : UnicodeRange.Ranges.OrderBy (orderBy);

        return new (
                    sortedRanges,
                    new ()
                    {
                        { $"Category{categorySort}", s => s.Category },
                        { $"Start{startSort}", s => $"{s.Start:x5}" },
                        { $"End{endSort}", s => $"{s.End:x5}" }
                    }
                   );
    }

    private MenuItem CreateMenuShowWidth ()
    {
        var item = new MenuItem { Title = "_Show Glyph Width" };
        item.CheckType |= MenuItemCheckStyle.Checked;
        item.Checked = _charMap?.ShowGlyphWidths;
        item.Action += () => { _charMap.ShowGlyphWidths = (bool)(item.Checked = !item.Checked); };

        return item;
    }
<<<<<<< HEAD
=======

    public override List<Key> GetDemoKeyStrokes ()
    {
        var keys = new List<Key> ();

        for (int i = 0; i < 200; i++)
        {
            keys.Add (Key.CursorDown);
        }

        // Category table
        keys.Add (Key.Tab.WithShift);

        // Block elements
        keys.Add (Key.B);
        keys.Add (Key.L);

        keys.Add (Key.Tab);

        for (int i = 0; i < 200; i++)
        {
            keys.Add (Key.CursorLeft);
        }
        return keys;
    }
>>>>>>> 054559a6
}

internal class CharMap : View, IDesignable
{
    private const int COLUMN_WIDTH = 3;

    private ContextMenu _contextMenu = new ();
    private int _rowHeight = 1;
    private int _selected;
    private int _start;

    public CharMap ()
    {
        ColorScheme = Colors.ColorSchemes ["Dialog"];
        CanFocus = true;
        CursorVisibility = CursorVisibility.Default;

        SetContentSize (new (RowWidth, (_maxCodePoint / 16 + 1) * _rowHeight));

        AddCommand (
                    Command.ScrollUp,
                    () =>
                    {
                        if (SelectedCodePoint >= 16)
                        {
                            SelectedCodePoint -= 16;
                        }

                        ScrollVertical (-_rowHeight);

                        return true;
                    }
                   );

        AddCommand (
                    Command.ScrollDown,
                    () =>
                    {
                        if (SelectedCodePoint <= _maxCodePoint - 16)
                        {
                            SelectedCodePoint += 16;
                        }

                        if (Cursor.Y >= Viewport.Height)
                        {
                            ScrollVertical (_rowHeight);
                        }

                        return true;
                    }
                   );

        AddCommand (
                    Command.ScrollLeft,
                    () =>
                    {
                        if (SelectedCodePoint > 0)
                        {
                            SelectedCodePoint--;
                        }

                        if (Cursor.X > RowLabelWidth + 1)
                        {
                            ScrollHorizontal (-COLUMN_WIDTH);
                        }

                        if (Cursor.X >= Viewport.Width)
                        {
                            ScrollHorizontal (Cursor.X - Viewport.Width + 1);
                        }

                        return true;
                    }
                   );

        AddCommand (
                    Command.ScrollRight,
                    () =>
                    {
                        if (SelectedCodePoint < _maxCodePoint)
                        {
                            SelectedCodePoint++;
                        }

                        if (Cursor.X >= Viewport.Width)
                        {
                            ScrollHorizontal (COLUMN_WIDTH);
                        }

                        return true;
                    }
                   );

        AddCommand (
                    Command.PageUp,
                    () =>
                    {
                        int page = (Viewport.Height - 1 / _rowHeight) * 16;
                        SelectedCodePoint -= Math.Min (page, SelectedCodePoint);
                        Viewport = Viewport with { Y = SelectedCodePoint / 16 * _rowHeight };

                        return true;
                    }
                   );

        AddCommand (
                    Command.PageDown,
                    () =>
                    {
                        int page = (Viewport.Height - 1 / _rowHeight) * 16;
                        SelectedCodePoint += Math.Min (page, _maxCodePoint - SelectedCodePoint);
                        Viewport = Viewport with { Y = SelectedCodePoint / 16 * _rowHeight };

                        return true;
                    }
                   );

        AddCommand (
                    Command.Start,
                    () =>
                    {
                        SelectedCodePoint = 0;

                        return true;
                    }
                   );

        AddCommand (
                    Command.End,
                    () =>
                    {
                        SelectedCodePoint = _maxCodePoint;
                        Viewport = Viewport with { Y = SelectedCodePoint / 16 * _rowHeight };

                        return true;
                    }
                   );

        AddCommand (
                    Command.Accept,
                    () =>
                    {
                        ShowDetails ();

                        return true;
                    }
                   );

        KeyBindings.Add (Key.CursorUp, Command.ScrollUp);
        KeyBindings.Add (Key.CursorDown, Command.ScrollDown);
        KeyBindings.Add (Key.CursorLeft, Command.ScrollLeft);
        KeyBindings.Add (Key.CursorRight, Command.ScrollRight);
        KeyBindings.Add (Key.PageUp, Command.PageUp);
        KeyBindings.Add (Key.PageDown, Command.PageDown);
        KeyBindings.Add (Key.Home, Command.Start);
        KeyBindings.Add (Key.End, Command.End);

        MouseClick += Handle_MouseClick;
        MouseEvent += Handle_MouseEvent;

        // Add scrollbars
        Padding.Thickness = new (0, 0, 1, 0);

        ScrollBar hScrollBar = new ()
        {
            AutoHide = false,
            X = RowLabelWidth + 1,
            Y = Pos.AnchorEnd (),
            Width = Dim.Fill (1),
            Size = COLUMN_WIDTH * 15,
            Orientation = Orientation.Horizontal
        };

        ScrollBar vScrollBar = new ()
        {
            AutoHide = false,
            X = Pos.AnchorEnd (),
            Y = 1, // Header
            Height = Dim.Fill (Dim.Func (() => Padding.Thickness.Bottom)),
            Orientation = Orientation.Vertical,
            Size = GetContentSize ().Height,
        };
        vScrollBar.PositionChanged += (sender, args) => { Viewport = Viewport with { Y = args.CurrentValue }; };

        Padding.Add (vScrollBar, hScrollBar);
        hScrollBar.PositionChanged += (sender, args) => { Viewport = Viewport with { X = args.CurrentValue }; };

        ViewportChanged += (sender, args) =>
                           {
                               if (Viewport.Width < GetContentSize ().Width)
                               {
                                   Padding.Thickness = Padding.Thickness with { Bottom = 1 };
                               }
                               else
                               {
                                   Padding.Thickness = Padding.Thickness with { Bottom = 0 };
                               }

                               hScrollBar.Size = COLUMN_WIDTH * 15;
                               hScrollBar.Position = Viewport.X;

                               vScrollBar.Size = GetContentSize ().Height;
                               vScrollBar.Position = Viewport.Y;
                           };
    }

    private void Handle_MouseEvent (object sender, MouseEventArgs e)
    {
        if (e.Flags == MouseFlags.WheeledDown)
        {
            ScrollVertical (1);
            e.Handled = true;

            return;
        }

        if (e.Flags == MouseFlags.WheeledUp)
        {
            ScrollVertical (-1);
            e.Handled = true;

            return;
        }

        if (e.Flags == MouseFlags.WheeledRight)
        {
            ScrollHorizontal (1);
            e.Handled = true;

            return;
        }

        if (e.Flags == MouseFlags.WheeledLeft)
        {
            ScrollHorizontal (-1);
            e.Handled = true;
        }
    }

    /// <summary>Gets the coordinates of the Cursor based on the SelectedCodePoint in screen coordinates</summary>
    public Point Cursor
    {
        get
        {
            int row = SelectedCodePoint / 16 * _rowHeight - Viewport.Y + 1;

            int col = SelectedCodePoint % 16 * COLUMN_WIDTH - Viewport.X + RowLabelWidth + 1; // + 1 for padding between label and first column

            return new (col, row);
        }
        set => throw new NotImplementedException ();
    }

    public static int _maxCodePoint = UnicodeRange.Ranges.Max (r => r.End);

    /// <summary>
    ///     Specifies the starting offset for the character map. The default is 0x2500 which is the Box Drawing
    ///     characters.
    /// </summary>
    public int SelectedCodePoint
    {
        get => _selected;
        set
        {
            if (_selected == value)
            {
                return;
            }

            _selected = value;

            if (IsInitialized)
            {
                int row = SelectedCodePoint / 16 * _rowHeight;
                int col = SelectedCodePoint % 16 * COLUMN_WIDTH;

                if (row - Viewport.Y < 0)
                {
                    // Moving up.
                    Viewport = Viewport with { Y = row };
                }
                else if (row - Viewport.Y >= Viewport.Height)
                {
                    // Moving down.
                    Viewport = Viewport with { Y = row - Viewport.Height };
                }

                int width = Viewport.Width / COLUMN_WIDTH * COLUMN_WIDTH - RowLabelWidth;

                if (col - Viewport.X < 0)
                {
                    // Moving left.
                    Viewport = Viewport with { X = col };
                }
                else if (col - Viewport.X >= width)
                {
                    // Moving right.
                    Viewport = Viewport with { X = col - width };
                }
            }

            SetNeedsDraw ();
            SelectedCodePointChanged?.Invoke (this, new (SelectedCodePoint, null));
        }
    }

    public bool ShowGlyphWidths
    {
        get => _rowHeight == 2;
        set
        {
            _rowHeight = value ? 2 : 1;
            SetNeedsDraw ();
        }
    }

    /// <summary>
    ///     Specifies the starting offset for the character map. The default is 0x2500 which is the Box Drawing
    ///     characters.
    /// </summary>
    public int StartCodePoint
    {
        get => _start;
        set
        {
            _start = value;
            SelectedCodePoint = value;
            Viewport = Viewport with { Y = SelectedCodePoint / 16 * _rowHeight };
            SetNeedsDraw ();
        }
    }

    private static int RowLabelWidth => $"U+{_maxCodePoint:x5}".Length + 1;
    private static int RowWidth => RowLabelWidth + COLUMN_WIDTH * 16;
    public event EventHandler<ListViewItemEventArgs> Hover;

    protected override bool OnDrawingContent ()
    {
        if (Viewport.Height == 0 || Viewport.Width == 0)
        {
            return true;
        }

        ClearViewport ();

        int cursorCol = Cursor.X + Viewport.X - RowLabelWidth - 1;
        int cursorRow = Cursor.Y + Viewport.Y - 1;

        SetAttribute (GetHotNormalColor ());
        Move (0, 0);
        AddStr (new (' ', RowLabelWidth + 1));

        int firstColumnX = RowLabelWidth - Viewport.X;

        // Header
        for (var hexDigit = 0; hexDigit < 16; hexDigit++)
        {
            int x = firstColumnX + hexDigit * COLUMN_WIDTH;

            if (x > RowLabelWidth - 2)
            {
                Move (x, 0);
                SetAttribute (GetHotNormalColor ());
                AddStr (" ");
                SetAttribute (HasFocus && cursorCol + firstColumnX == x ? ColorScheme.HotFocus : GetHotNormalColor ());
                AddStr ($"{hexDigit:x}");
                SetAttribute (GetHotNormalColor ());
                AddStr (" ");
            }
        }

        // Even though the Clip is set to prevent us from drawing on the row potentially occupied by the horizontal
        // scroll bar, we do the smart thing and not actually draw that row if not necessary.
        for (var y = 1; y < Viewport.Height; y++)
        {
            // What row is this?
            int row = (y + Viewport.Y - 1) / _rowHeight;

            int val = row * 16;

            if (val > _maxCodePoint)
            {
                break;
            }

            Move (firstColumnX + COLUMN_WIDTH, y);
            SetAttribute (GetNormalColor ());

            for (var col = 0; col < 16; col++)
            {
                int x = firstColumnX + COLUMN_WIDTH * col + 1;

                if (x < 0 || x > Viewport.Width - 1)
                {
                    continue;
                }

                Move (x, y);

                // If we're at the cursor position, and we don't have focus, invert the colors.
                if (row == cursorRow && x == cursorCol && !HasFocus)
                {
                    SetAttribute (GetFocusColor ());
                }

                int scalar = val + col;
                var rune = (Rune)'?';

                if (Rune.IsValid (scalar))
                {
                    rune = new (scalar);
                }

                int width = rune.GetColumns ();

                if (!ShowGlyphWidths || (y + Viewport.Y) % _rowHeight > 0)
                {
                    // Draw the rune
                    if (width > 0)
                    {
                        AddRune (rune);
                    }
                    else
                    {
                        if (rune.IsCombiningMark ())
                        {
                            // This is a hack to work around the fact that combining marks
                            // a) can't be rendered on their own
                            // b) that don't normalize are not properly supported in 
                            //    any known terminal (esp Windows/AtlasEngine). 
                            // See Issue #2616
                            var sb = new StringBuilder ();
                            sb.Append ('a');
                            sb.Append (rune);

                            // Try normalizing after combining with 'a'. If it normalizes, at least 
                            // it'll show on the 'a'. If not, just show the replacement char.
                            string normal = sb.ToString ().Normalize (NormalizationForm.FormC);

                            if (normal.Length == 1)
                            {
                                AddRune ((Rune)normal [0]);
                            }
                            else
                            {
                                AddRune (Rune.ReplacementChar);
                            }
                        }
                    }
                }
                else
                {
                    // Draw the width of the rune
                    SetAttribute (ColorScheme.HotNormal);
                    AddStr ($"{width}");
                }

                // If we're at the cursor position, and we don't have focus, revert the colors to normal
                if (row == cursorRow && x == cursorCol && !HasFocus)
                {
                    SetAttribute (GetNormalColor ());
                }
            }

            // Draw row label (U+XXXX_)
            Move (0, y);

            SetAttribute (HasFocus && y + Viewport.Y - 1 == cursorRow ? ColorScheme.HotFocus : ColorScheme.HotNormal);

            if (!ShowGlyphWidths || (y + Viewport.Y) % _rowHeight > 0)
            {
                AddStr ($"U+{val / 16:x5}_ ");
            }
            else
            {
                AddStr (new (' ', RowLabelWidth));
            }
        }

        return true;
    }

    public override Point? PositionCursor ()
    {
        if (HasFocus
            && Cursor.X >= RowLabelWidth
            && Cursor.X < Viewport.Width
            && Cursor.Y > 0
            && Cursor.Y < Viewport.Height)
        {
            Move (Cursor.X, Cursor.Y);
        }
        else
        {
            return null;
        }

        return Cursor;
    }

    public event EventHandler<ListViewItemEventArgs> SelectedCodePointChanged;

    public static string ToCamelCase (string str)
    {
        if (string.IsNullOrEmpty (str))
        {
            return str;
        }

        TextInfo textInfo = new CultureInfo ("en-US", false).TextInfo;

        str = textInfo.ToLower (str);
        str = textInfo.ToTitleCase (str);

        return str;
    }

    private void CopyCodePoint () { Clipboard.Contents = $"U+{SelectedCodePoint:x5}"; }
    private void CopyGlyph () { Clipboard.Contents = $"{new Rune (SelectedCodePoint)}"; }

    private void Handle_MouseClick (object sender, MouseEventArgs me)
    {
        if (me.Flags != MouseFlags.ReportMousePosition && me.Flags != MouseFlags.Button1Clicked && me.Flags != MouseFlags.Button1DoubleClicked)
        {
            return;
        }

        if (me.Position.Y == 0)
        {
            me.Position = me.Position with { Y = Cursor.Y };
        }

        if (me.Position.X < RowLabelWidth || me.Position.X > RowLabelWidth + 16 * COLUMN_WIDTH - 1)
        {
            me.Position = me.Position with { X = Cursor.X };
        }

        int row = (me.Position.Y - 1 - -Viewport.Y) / _rowHeight; // -1 for header
        int col = (me.Position.X - RowLabelWidth - -Viewport.X) / COLUMN_WIDTH;

        if (col > 15)
        {
            col = 15;
        }

        int val = row * 16 + col;

        if (val > _maxCodePoint)
        {
            return;
        }

        if (me.Flags == MouseFlags.ReportMousePosition)
        {
            Hover?.Invoke (this, new (val, null));
        }

        if (!HasFocus && CanFocus)
        {
            SetFocus ();
        }

        me.Handled = true;

        if (me.Flags == MouseFlags.Button1Clicked)
        {
            SelectedCodePoint = val;

            return;
        }

        if (me.Flags == MouseFlags.Button1DoubleClicked)
        {
            SelectedCodePoint = val;
            ShowDetails ();

            return;
        }

        if (me.Flags == _contextMenu.MouseFlags)
        {
            SelectedCodePoint = val;

            _contextMenu = new ()
            {
                Position = new (me.Position.X + 1, me.Position.Y + 1)
            };

            MenuBarItem menuItems = new (
                                         new MenuItem []
                                         {
                                             new (
                                                  "_Copy Glyph",
                                                  "",
                                                  CopyGlyph,
                                                  null,
                                                  null,
                                                  (KeyCode)Key.C.WithCtrl
                                                 ),
                                             new (
                                                  "Copy Code _Point",
                                                  "",
                                                  CopyCodePoint,
                                                  null,
                                                  null,
                                                  (KeyCode)Key.C.WithCtrl
                                                              .WithShift
                                                 )
                                         }
                                        );
            _contextMenu.Show (menuItems);
        }
    }

    private void ShowDetails ()
    {
        var client = new UcdApiClient ();
        var decResponse = string.Empty;
        var getCodePointError = string.Empty;

        var waitIndicator = new Dialog
        {
            Title = "Getting Code Point Information",
            X = Pos.Center (),
            Y = Pos.Center (),
            Height = 7,
            Width = 50,
            Buttons = [new () { Text = "Cancel" }]
        };

        var errorLabel = new Label
        {
            Text = UcdApiClient.BaseUrl,
            X = 0,
            Y = 1,
            Width = Dim.Fill (),
            Height = Dim.Fill (1),
            TextAlignment = Alignment.Center
        };
        var spinner = new SpinnerView { X = Pos.Center (), Y = Pos.Center (), Style = new Aesthetic () };
        spinner.AutoSpin = true;
        waitIndicator.Add (errorLabel);
        waitIndicator.Add (spinner);

        waitIndicator.Ready += async (s, a) =>
                               {
                                   try
                                   {
                                       decResponse = await client.GetCodepointDec (SelectedCodePoint);
                                       Application.Invoke (() => waitIndicator.RequestStop ());
                                   }
                                   catch (HttpRequestException e)
                                   {
                                       getCodePointError = errorLabel.Text = e.Message;
                                       Application.Invoke (() => waitIndicator.RequestStop ());
                                   }
                               };
        Application.Run (waitIndicator);
        waitIndicator.Dispose ();

        if (!string.IsNullOrEmpty (decResponse))
        {
            var name = string.Empty;

            using (JsonDocument document = JsonDocument.Parse (decResponse))
            {
                JsonElement root = document.RootElement;

                // Get a property by name and output its value
                if (root.TryGetProperty ("name", out JsonElement nameElement))
                {
                    name = nameElement.GetString ();
                }

                //// Navigate to a nested property and output its value
                //if (root.TryGetProperty ("property3", out JsonElement property3Element)
                //&& property3Element.TryGetProperty ("nestedProperty", out JsonElement nestedPropertyElement)) {
                //	Console.WriteLine (nestedPropertyElement.GetString ());
                //}
                decResponse = JsonSerializer.Serialize (
                                                        document.RootElement,
                                                        new
                                                            JsonSerializerOptions
                                                        { WriteIndented = true }
                                                       );
            }

            var title = $"{ToCamelCase (name)} - {new Rune (SelectedCodePoint)} U+{SelectedCodePoint:x5}";

            var copyGlyph = new Button { Text = "Copy _Glyph" };
            var copyCP = new Button { Text = "Copy Code _Point" };
            var cancel = new Button { Text = "Cancel" };

            var dlg = new Dialog { Title = title, Buttons = [copyGlyph, copyCP, cancel] };

            copyGlyph.Accepting += (s, a) =>
                                {
                                    CopyGlyph ();
                                    dlg.RequestStop ();
                                };

            copyCP.Accepting += (s, a) =>
                             {
                                 CopyCodePoint ();
                                 dlg.RequestStop ();
                             };
            cancel.Accepting += (s, a) => dlg.RequestStop ();

            var rune = (Rune)SelectedCodePoint;
            var label = new Label { Text = "IsAscii: ", X = 0, Y = 0 };
            dlg.Add (label);

            label = new () { Text = $"{rune.IsAscii}", X = Pos.Right (label), Y = Pos.Top (label) };
            dlg.Add (label);

            label = new () { Text = ", Bmp: ", X = Pos.Right (label), Y = Pos.Top (label) };
            dlg.Add (label);

            label = new () { Text = $"{rune.IsBmp}", X = Pos.Right (label), Y = Pos.Top (label) };
            dlg.Add (label);

            label = new () { Text = ", CombiningMark: ", X = Pos.Right (label), Y = Pos.Top (label) };
            dlg.Add (label);

            label = new () { Text = $"{rune.IsCombiningMark ()}", X = Pos.Right (label), Y = Pos.Top (label) };
            dlg.Add (label);

            label = new () { Text = ", SurrogatePair: ", X = Pos.Right (label), Y = Pos.Top (label) };
            dlg.Add (label);

            label = new () { Text = $"{rune.IsSurrogatePair ()}", X = Pos.Right (label), Y = Pos.Top (label) };
            dlg.Add (label);

            label = new () { Text = ", Plane: ", X = Pos.Right (label), Y = Pos.Top (label) };
            dlg.Add (label);

            label = new () { Text = $"{rune.Plane}", X = Pos.Right (label), Y = Pos.Top (label) };
            dlg.Add (label);

            label = new () { Text = "Columns: ", X = 0, Y = Pos.Bottom (label) };
            dlg.Add (label);

            label = new () { Text = $"{rune.GetColumns ()}", X = Pos.Right (label), Y = Pos.Top (label) };
            dlg.Add (label);

            label = new () { Text = ", Utf16SequenceLength: ", X = Pos.Right (label), Y = Pos.Top (label) };
            dlg.Add (label);

            label = new () { Text = $"{rune.Utf16SequenceLength}", X = Pos.Right (label), Y = Pos.Top (label) };
            dlg.Add (label);

            label = new ()
            {
                Text =
                    $"Code Point Information from {UcdApiClient.BaseUrl}codepoint/dec/{SelectedCodePoint}:",
                X = 0,
                Y = Pos.Bottom (label)
            };
            dlg.Add (label);

            var json = new TextView
            {
                X = 0,
                Y = Pos.Bottom (label),
                Width = Dim.Fill (),
                Height = Dim.Fill (2),
                ReadOnly = true,
                Text = decResponse
            };

            dlg.Add (json);

            Application.Run (dlg);
            dlg.Dispose ();
        }
        else
        {
            MessageBox.ErrorQuery (
                                   "Code Point API",
                                   $"{UcdApiClient.BaseUrl}codepoint/dec/{SelectedCodePoint} did not return a result for\r\n {new Rune (SelectedCodePoint)} U+{SelectedCodePoint:x5}.",
                                   "Ok"
                                  );
        }

        // BUGBUG: This is a workaround for some weird ScrollView related mouse grab bug
        Application.GrabMouse (this);
    }
}

public class UcdApiClient
{
    public const string BaseUrl = "https://ucdapi.org/unicode/latest/";
    private static readonly HttpClient _httpClient = new ();

    public async Task<string> GetChars (string chars)
    {
        HttpResponseMessage response = await _httpClient.GetAsync ($"{BaseUrl}chars/{Uri.EscapeDataString (chars)}");
        response.EnsureSuccessStatusCode ();

        return await response.Content.ReadAsStringAsync ();
    }

    public async Task<string> GetCharsName (string chars)
    {
        HttpResponseMessage response =
            await _httpClient.GetAsync ($"{BaseUrl}chars/{Uri.EscapeDataString (chars)}/name");
        response.EnsureSuccessStatusCode ();

        return await response.Content.ReadAsStringAsync ();
    }

    public async Task<string> GetCodepointDec (int dec)
    {
        HttpResponseMessage response = await _httpClient.GetAsync ($"{BaseUrl}codepoint/dec/{dec}");
        response.EnsureSuccessStatusCode ();

        return await response.Content.ReadAsStringAsync ();
    }

    public async Task<string> GetCodepointHex (string hex)
    {
        HttpResponseMessage response = await _httpClient.GetAsync ($"{BaseUrl}codepoint/hex/{hex}");
        response.EnsureSuccessStatusCode ();

        return await response.Content.ReadAsStringAsync ();
    }
}

internal class UnicodeRange
{
    public static List<UnicodeRange> Ranges = GetRanges ();

    public string Category;
    public int End;
    public int Start;

    public UnicodeRange (int start, int end, string category)
    {
        Start = start;
        End = end;
        Category = category;
    }

    public static List<UnicodeRange> GetRanges ()
    {
        IEnumerable<UnicodeRange> ranges =
            from r in typeof (UnicodeRanges).GetProperties (BindingFlags.Static | BindingFlags.Public)
            let urange = r.GetValue (null) as System.Text.Unicode.UnicodeRange
            let name = string.IsNullOrEmpty (r.Name)
                           ? $"U+{urange.FirstCodePoint:x5}-U+{urange.FirstCodePoint + urange.Length:x5}"
                           : r.Name
            where name != "None" && name != "All"
            select new UnicodeRange (urange.FirstCodePoint, urange.FirstCodePoint + urange.Length, name);

        // .NET 8.0 only supports BMP in UnicodeRanges: https://learn.microsoft.com/en-us/dotnet/api/system.text.unicode.unicoderanges?view=net-8.0
        List<UnicodeRange> nonBmpRanges = new ()
        {
            new (
                 0x1F130,
                 0x1F149,
                 "Squared Latin Capital Letters"
                ),
            new (
                 0x12400,
                 0x1240f,
                 "Cuneiform Numbers and Punctuation"
                ),
            new (0x10000, 0x1007F, "Linear B Syllabary"),
            new (0x10080, 0x100FF, "Linear B Ideograms"),
            new (0x10100, 0x1013F, "Aegean Numbers"),
            new (0x10300, 0x1032F, "Old Italic"),
            new (0x10330, 0x1034F, "Gothic"),
            new (0x10380, 0x1039F, "Ugaritic"),
            new (0x10400, 0x1044F, "Deseret"),
            new (0x10450, 0x1047F, "Shavian"),
            new (0x10480, 0x104AF, "Osmanya"),
            new (0x10800, 0x1083F, "Cypriot Syllabary"),
            new (
                 0x1D000,
                 0x1D0FF,
                 "Byzantine Musical Symbols"
                ),
            new (0x1D100, 0x1D1FF, "Musical Symbols"),
            new (0x1D300, 0x1D35F, "Tai Xuan Jing Symbols"),
            new (
                 0x1D400,
                 0x1D7FF,
                 "Mathematical Alphanumeric Symbols"
                ),
            new (0x1F600, 0x1F532, "Emojis Symbols"),
            new (
                 0x20000,
                 0x2A6DF,
                 "CJK Unified Ideographs Extension B"
                ),
            new (
                 0x2F800,
                 0x2FA1F,
                 "CJK Compatibility Ideographs Supplement"
                ),
            new (0xE0000, 0xE007F, "Tags")
        };

        return ranges.Concat (nonBmpRanges).OrderBy (r => r.Category).ToList ();
    }
}<|MERGE_RESOLUTION|>--- conflicted
+++ resolved
@@ -2,7 +2,6 @@
 
 using System;
 using System.Collections.Generic;
-using System.ComponentModel;
 using System.Globalization;
 using System.Linq;
 using System.Net.Http;
@@ -47,7 +46,7 @@
         {
             X = 0,
             Y = 0,
-            Width = Dim.Fill (),
+            Width = Dim.Fill (Dim.Func (() => _categoryList.Frame.Width)),
             Height = Dim.Fill ()
         };
         top.Add (_charMap);
@@ -81,6 +80,7 @@
         _categoryList = new () { X = Pos.Right (_charMap), Y = Pos.Bottom (jumpLabel), Height = Dim.Fill () };
         _categoryList.FullRowSelect = true;
         _categoryList.MultiSelect = false;
+
         //jumpList.Style.ShowHeaders = false;
         //jumpList.Style.ShowHorizontalHeaderOverline = false;
         //jumpList.Style.ShowHorizontalHeaderUnderline = false;
@@ -135,9 +135,6 @@
                                              };
 
         top.Add (_categoryList);
-
-        // TODO: Replace this with Dim.Auto when that's ready
-        _categoryList.Initialized += _categoryList_Initialized;
 
         var menu = new MenuBar
         {
@@ -247,8 +244,6 @@
         }
     }
 
-    private void _categoryList_Initialized (object sender, EventArgs e) { _charMap.Width = Dim.Fill () - _categoryList.Width; }
-
     private EnumerableTableSource<UnicodeRange> CreateCategoryTable (int sortByColumn, bool descending)
     {
         Func<UnicodeRange, object> orderBy;
@@ -303,14 +298,12 @@
 
         return item;
     }
-<<<<<<< HEAD
-=======
 
     public override List<Key> GetDemoKeyStrokes ()
     {
-        var keys = new List<Key> ();
-
-        for (int i = 0; i < 200; i++)
+        List<Key> keys = new List<Key> ();
+
+        for (var i = 0; i < 200; i++)
         {
             keys.Add (Key.CursorDown);
         }
@@ -324,13 +317,13 @@
 
         keys.Add (Key.Tab);
 
-        for (int i = 0; i < 200; i++)
+        for (var i = 0; i < 200; i++)
         {
             keys.Add (Key.CursorLeft);
         }
+
         return keys;
     }
->>>>>>> 054559a6
 }
 
 internal class CharMap : View, IDesignable
@@ -499,9 +492,9 @@
             AutoHide = false,
             X = RowLabelWidth + 1,
             Y = Pos.AnchorEnd (),
+            Orientation = Orientation.Horizontal,
             Width = Dim.Fill (1),
-            Size = COLUMN_WIDTH * 15,
-            Orientation = Orientation.Horizontal
+            Size = COLUMN_WIDTH * 15
         };
 
         ScrollBar vScrollBar = new ()
@@ -510,31 +503,46 @@
             X = Pos.AnchorEnd (),
             Y = 1, // Header
             Height = Dim.Fill (Dim.Func (() => Padding.Thickness.Bottom)),
-            Orientation = Orientation.Vertical,
-            Size = GetContentSize ().Height,
+            Size = GetContentSize ().Height
         };
-        vScrollBar.PositionChanged += (sender, args) => { Viewport = Viewport with { Y = args.CurrentValue }; };
 
         Padding.Add (vScrollBar, hScrollBar);
-        hScrollBar.PositionChanged += (sender, args) => { Viewport = Viewport with { X = args.CurrentValue }; };
+
+        vScrollBar.PositionChanged += (sender, args) =>
+                                      {
+                                          if (Viewport.Height > 0)
+                                          {
+                                              Viewport = Viewport with { Y = args.CurrentValue };
+                                          }
+                                      };
+
+        hScrollBar.PositionChanged += (sender, args) =>
+                                      {
+                                          if (Viewport.Width > 0)
+                                          {
+                                              Viewport = Viewport with { X = args.CurrentValue };
+                                          }
+                                      };
 
         ViewportChanged += (sender, args) =>
-                           {
-                               if (Viewport.Width < GetContentSize ().Width)
-                               {
-                                   Padding.Thickness = Padding.Thickness with { Bottom = 1 };
-                               }
-                               else
-                               {
-                                   Padding.Thickness = Padding.Thickness with { Bottom = 0 };
-                               }
-
-                               hScrollBar.Size = COLUMN_WIDTH * 15;
-                               hScrollBar.Position = Viewport.X;
-
-                               vScrollBar.Size = GetContentSize ().Height;
-                               vScrollBar.Position = Viewport.Y;
-                           };
+                        {
+                            if (Viewport.Width < GetContentSize ().Width)
+                            {
+                                Padding.Thickness = Padding.Thickness with { Bottom = 1 };
+                                hScrollBar.Visible = true;
+                            }
+                            else
+                            {
+                                Padding.Thickness = Padding.Thickness with { Bottom = 0 };
+                                hScrollBar.Visible = false;
+                            }
+
+                            hScrollBar.Size = COLUMN_WIDTH * 15;
+                            hScrollBar.Position = Viewport.X;
+
+                            vScrollBar.Size = GetContentSize ().Height;
+                            vScrollBar.Position = Viewport.Y;
+                        };
     }
 
     private void Handle_MouseEvent (object sender, MouseEventArgs e)
@@ -1014,7 +1022,7 @@
                                                         document.RootElement,
                                                         new
                                                             JsonSerializerOptions
-                                                        { WriteIndented = true }
+                                                            { WriteIndented = true }
                                                        );
             }
 
@@ -1027,16 +1035,16 @@
             var dlg = new Dialog { Title = title, Buttons = [copyGlyph, copyCP, cancel] };
 
             copyGlyph.Accepting += (s, a) =>
+                                   {
+                                       CopyGlyph ();
+                                       dlg.RequestStop ();
+                                   };
+
+            copyCP.Accepting += (s, a) =>
                                 {
-                                    CopyGlyph ();
+                                    CopyCodePoint ();
                                     dlg.RequestStop ();
                                 };
-
-            copyCP.Accepting += (s, a) =>
-                             {
-                                 CopyCodePoint ();
-                                 dlg.RequestStop ();
-                             };
             cancel.Accepting += (s, a) => dlg.RequestStop ();
 
             var rune = (Rune)SelectedCodePoint;
