#define OTHER_CONTROLS

using System;
using System.Collections.Generic;
using System.ComponentModel;
using System.Globalization;
using System.Linq;
using System.Net.Http;
using System.Reflection;
using System.Text;
using System.Text.Json;
using System.Text.Unicode;
using System.Threading.Tasks;
using Terminal.Gui;
using static Terminal.Gui.SpinnerStyle;

namespace UICatalog.Scenarios;

/// <summary>
///     This Scenario demonstrates building a custom control (a class deriving from View) that: - Provides a
///     "Character Map" application (like Windows' charmap.exe). - Helps test unicode character rendering in Terminal.Gui -
///     Illustrates how to do infinite scrolling
/// </summary>
[ScenarioMetadata ("Character Map", "Unicode viewer demonstrating infinite content, scrolling, and Unicode.")]
[ScenarioCategory ("Text and Formatting")]
[ScenarioCategory ("Drawing")]
[ScenarioCategory ("Controls")]
[ScenarioCategory ("Layout")]
[ScenarioCategory ("Scrolling")]
public class CharacterMap : Scenario
{
    public Label _errorLabel;
    private TableView _categoryList;
    private CharMap _charMap;

    // Don't create a Window, just return the top-level view
    public override void Main ()
    {
        Application.Init ();

        var top = new Window
        {
            BorderStyle = LineStyle.None
        };

        _charMap = new ()
        {
            X = 0,
            Y = 0,
            Width = Dim.Fill (),
            Height = Dim.Fill ()
        };
        top.Add (_charMap);

#if OTHER_CONTROLS
        _charMap.Y = 1;

        var jumpLabel = new Label
        {
            X = Pos.Right (_charMap) + 1,
            Y = Pos.Y (_charMap),
            HotKeySpecifier = (Rune)'_',
            Text = "_Jump To Code Point:"
        };
        top.Add (jumpLabel);

        var jumpEdit = new TextField
        {
            X = Pos.Right (jumpLabel) + 1, Y = Pos.Y (_charMap), Width = 10, Caption = "e.g. 01BE3"
        };
        top.Add (jumpEdit);

        _errorLabel = new ()
        {
            X = Pos.Right (jumpEdit) + 1, Y = Pos.Y (_charMap), ColorScheme = Colors.ColorSchemes ["error"], Text = "err"
        };
        top.Add (_errorLabel);

        jumpEdit.Accepting += JumpEditOnAccept;

        _categoryList = new () { X = Pos.Right (_charMap), Y = Pos.Bottom (jumpLabel), Height = Dim.Fill () };
        _categoryList.FullRowSelect = true;

        //jumpList.Style.ShowHeaders = false;
        //jumpList.Style.ShowHorizontalHeaderOverline = false;
        //jumpList.Style.ShowHorizontalHeaderUnderline = false;
        _categoryList.Style.ShowHorizontalBottomline = true;

        //jumpList.Style.ShowVerticalCellLines = false;
        //jumpList.Style.ShowVerticalHeaderLines = false;
        _categoryList.Style.AlwaysShowHeaders = true;

        var isDescending = false;

        _categoryList.Table = CreateCategoryTable (0, isDescending);

        // if user clicks the mouse in TableView
        _categoryList.MouseClick += (s, e) =>
                                    {
                                        _categoryList.ScreenToCell (e.Position, out int? clickedCol);

                                        if (clickedCol != null && e.Flags.HasFlag (MouseFlags.Button1Clicked))
                                        {
                                            EnumerableTableSource<UnicodeRange> table = (EnumerableTableSource<UnicodeRange>)_categoryList.Table;
                                            string prevSelection = table.Data.ElementAt (_categoryList.SelectedRow).Category;
                                            isDescending = !isDescending;

                                            _categoryList.Table = CreateCategoryTable (clickedCol.Value, isDescending);

                                            table = (EnumerableTableSource<UnicodeRange>)_categoryList.Table;

                                            _categoryList.SelectedRow = table.Data
                                                                             .Select ((item, index) => new { item, index })
                                                                             .FirstOrDefault (x => x.item.Category == prevSelection)
                                                                             ?.index
                                                                        ?? -1;
                                        }
                                    };

        int longestName = UnicodeRange.Ranges.Max (r => r.Category.GetColumns ());

        _categoryList.Style.ColumnStyles.Add (
                                              0,
                                              new () { MaxWidth = longestName, MinWidth = longestName, MinAcceptableWidth = longestName }
                                             );
        _categoryList.Style.ColumnStyles.Add (1, new () { MaxWidth = 1, MinWidth = 6 });
        _categoryList.Style.ColumnStyles.Add (2, new () { MaxWidth = 1, MinWidth = 6 });

        _categoryList.Width = _categoryList.Style.ColumnStyles.Sum (c => c.Value.MinWidth) + 4;

        _categoryList.SelectedCellChanged += (s, args) =>
                                             {
                                                 EnumerableTableSource<UnicodeRange> table = (EnumerableTableSource<UnicodeRange>)_categoryList.Table;
                                                 _charMap.StartCodePoint = table.Data.ToArray () [args.NewRow].Start;
                                             };

        top.Add (_categoryList);

        // TODO: Replace this with Dim.Auto when that's ready
        _categoryList.Initialized += _categoryList_Initialized;

        var menu = new MenuBar
        {
            Menus =
            [
                new (
                     "_File",
                     new MenuItem []
                     {
                         new (
                              "_Quit",
                              $"{Application.QuitKey}",
                              () => Application.RequestStop ()
                             )
                     }
                    ),
                new (
                     "_Options",
                     new [] { CreateMenuShowWidth () }
                    )
            ]
        };
        top.Add (menu);
#endif // OTHER_CONTROLS

        _charMap.SelectedCodePoint = 0;
        _charMap.SetFocus ();

        Application.Run (top);
        top.Dispose ();
        Application.Shutdown ();

        return;

        void JumpEditOnAccept (object sender, CommandEventArgs e)
        {
            if (jumpEdit.Text.Length == 0)
            {
                return;
            }

            uint result = 0;

            if (jumpEdit.Text.StartsWith ("U+", StringComparison.OrdinalIgnoreCase) || jumpEdit.Text.StartsWith ("\\u"))
            {
                try
                {
                    result = uint.Parse (jumpEdit.Text [2..], NumberStyles.HexNumber);
                }
                catch (FormatException)
                {
                    _errorLabel.Text = "Invalid hex value";

                    return;
                }
            }
            else if (jumpEdit.Text.StartsWith ("0", StringComparison.OrdinalIgnoreCase) || jumpEdit.Text.StartsWith ("\\u"))
            {
                try
                {
                    result = uint.Parse (jumpEdit.Text, NumberStyles.HexNumber);
                }
                catch (FormatException)
                {
                    _errorLabel.Text = "Invalid hex value";

                    return;
                }
            }
            else
            {
                try
                {
                    result = uint.Parse (jumpEdit.Text, NumberStyles.Integer);
                }
                catch (FormatException)
                {
                    _errorLabel.Text = "Invalid value";

                    return;
                }
            }

            if (result > RuneExtensions.MaxUnicodeCodePoint)
            {
                _errorLabel.Text = "Beyond maximum codepoint";

                return;
            }

            _errorLabel.Text = $"U+{result:x5}";

            EnumerableTableSource<UnicodeRange> table = (EnumerableTableSource<UnicodeRange>)_categoryList.Table;

            _categoryList.SelectedRow = table.Data
                                             .Select ((item, index) => new { item, index })
                                             .FirstOrDefault (x => x.item.Start <= result && x.item.End >= result)
                                             ?.index
                                        ?? -1;
            _categoryList.EnsureSelectedCellIsVisible ();

            // Ensure the typed glyph is selected 
            _charMap.SelectedCodePoint = (int)result;

            // Cancel the event to prevent ENTER from being handled elsewhere
            e.Cancel = true;
        }
    }

    private void _categoryList_Initialized (object sender, EventArgs e) { _charMap.Width = Dim.Fill () - _categoryList.Width; }

    private EnumerableTableSource<UnicodeRange> CreateCategoryTable (int sortByColumn, bool descending)
    {
        Func<UnicodeRange, object> orderBy;
        var categorySort = string.Empty;
        var startSort = string.Empty;
        var endSort = string.Empty;

        string sortIndicator = descending ? CM.Glyphs.DownArrow.ToString () : CM.Glyphs.UpArrow.ToString ();

        switch (sortByColumn)
        {
            case 0:
                orderBy = r => r.Category;
                categorySort = sortIndicator;

                break;
            case 1:
                orderBy = r => r.Start;
                startSort = sortIndicator;

                break;
            case 2:
                orderBy = r => r.End;
                endSort = sortIndicator;

                break;
            default:
                throw new ArgumentException ("Invalid column number.");
        }

        IOrderedEnumerable<UnicodeRange> sortedRanges = descending
                                                            ? UnicodeRange.Ranges.OrderByDescending (orderBy)
                                                            : UnicodeRange.Ranges.OrderBy (orderBy);

        return new (
                    sortedRanges,
                    new ()
                    {
                        { $"Category{categorySort}", s => s.Category },
                        { $"Start{startSort}", s => $"{s.Start:x5}" },
                        { $"End{endSort}", s => $"{s.End:x5}" }
                    }
                   );
    }

    private MenuItem CreateMenuShowWidth ()
    {
        var item = new MenuItem { Title = "_Show Glyph Width" };
        item.CheckType |= MenuItemCheckStyle.Checked;
        item.Checked = _charMap?.ShowGlyphWidths;
        item.Action += () => { _charMap.ShowGlyphWidths = (bool)(item.Checked = !item.Checked); };

        return item;
    }
}

internal class CharMap : View
{
    private const int COLUMN_WIDTH = 3;

    private ContextMenu _contextMenu = new ();
    private int _rowHeight = 1;
    private int _selected;
    private int _start;

    public CharMap ()
    {
        ColorScheme = Colors.ColorSchemes ["Dialog"];
        CanFocus = true;
        CursorVisibility = CursorVisibility.Default;

        SetContentSize (new (RowWidth, (_maxCodePoint / 16 + 1) * _rowHeight));

        AddCommand (
                    Command.ScrollUp,
                    () =>
                    {
                        if (SelectedCodePoint >= 16)
                        {
                            SelectedCodePoint -= 16;
                        }

                        ScrollVertical (-_rowHeight);

                        return true;
                    }
                   );

        AddCommand (
                    Command.ScrollDown,
                    () =>
                    {
                        if (SelectedCodePoint <= _maxCodePoint - 16)
                        {
                            SelectedCodePoint += 16;
                        }

                        if (Cursor.Y >= Viewport.Height)
                        {
                            ScrollVertical (_rowHeight);
                        }

                        return true;
                    }
                   );

        AddCommand (
                    Command.ScrollLeft,
                    () =>
                    {
                        if (SelectedCodePoint > 0)
                        {
                            SelectedCodePoint--;
                        }

                        if (Cursor.X > RowLabelWidth + 1)
                        {
                            ScrollHorizontal (-COLUMN_WIDTH);
                        }

                        if (Cursor.X >= Viewport.Width)
                        {
                            ScrollHorizontal (Cursor.X - Viewport.Width + 1);
                        }

                        return true;
                    }
                   );

        AddCommand (
                    Command.ScrollRight,
                    () =>
                    {
                        if (SelectedCodePoint < _maxCodePoint)
                        {
                            SelectedCodePoint++;
                        }

                        if (Cursor.X >= Viewport.Width)
                        {
                            ScrollHorizontal (COLUMN_WIDTH);
                        }

                        return true;
                    }
                   );

        AddCommand (
                    Command.PageUp,
                    () =>
                    {
                        int page = (Viewport.Height - 1 / _rowHeight) * 16;
                        SelectedCodePoint -= Math.Min (page, SelectedCodePoint);
                        Viewport = Viewport with { Y = SelectedCodePoint / 16 * _rowHeight };

                        return true;
                    }
                   );

        AddCommand (
                    Command.PageDown,
                    () =>
                    {
                        int page = (Viewport.Height - 1 / _rowHeight) * 16;
                        SelectedCodePoint += Math.Min (page, _maxCodePoint - SelectedCodePoint);
                        Viewport = Viewport with { Y = SelectedCodePoint / 16 * _rowHeight };

                        return true;
                    }
                   );

        AddCommand (
                    Command.Start,
                    () =>
                    {
                        SelectedCodePoint = 0;

                        return true;
                    }
                   );

        AddCommand (
                    Command.End,
                    () =>
                    {
                        SelectedCodePoint = _maxCodePoint;
                        Viewport = Viewport with { Y = SelectedCodePoint / 16 * _rowHeight };

                        return true;
                    }
                   );

        AddCommand (
                    Command.Accept,
                    () =>
                    {
                        ShowDetails ();

                        return true;
                    }
                   );

        KeyBindings.Add (Key.CursorUp, Command.ScrollUp);
        KeyBindings.Add (Key.CursorDown, Command.ScrollDown);
        KeyBindings.Add (Key.CursorLeft, Command.ScrollLeft);
        KeyBindings.Add (Key.CursorRight, Command.ScrollRight);
        KeyBindings.Add (Key.PageUp, Command.PageUp);
        KeyBindings.Add (Key.PageDown, Command.PageDown);
        KeyBindings.Add (Key.Home, Command.Start);
        KeyBindings.Add (Key.End, Command.End);

        MouseClick += Handle_MouseClick;
        MouseEvent += Handle_MouseEvent;

        // Add scrollbars
        Padding.Thickness = new (0, 0, 1, 0);

        ScrollBar hScrollBar = new ()
        {
<<<<<<< HEAD
            AutoHide = false,
            X = RowLabelWidth + 1,
            Y = Pos.AnchorEnd (),
            Width = Dim.Fill (1),
            Size = COLUMN_WIDTH * 15,
            Orientation = Orientation.Horizontal
        };
=======
            X = Pos.AnchorEnd (1),
            Y = 0,
            Height = 1,
            Width = 1,
            NoPadding = true,
            NoDecorations = true,
            Title = CM.Glyphs.UpArrow.ToString (),
            WantContinuousButtonPressed = true,
            ShadowStyle = ShadowStyle.None,
            CanFocus = false
        };
        up.Accepting += (sender, args) => { args.Cancel = ScrollVertical (-1) == true; };
>>>>>>> 2f7d80a0

        ScrollBar vScrollBar = new ()
        {
<<<<<<< HEAD
            AutoHide = false,
            X = Pos.AnchorEnd (),
            Y = 1, // Header
            Height = Dim.Fill (Dim.Func (() => Padding.Thickness.Bottom)),
            Orientation = Orientation.Vertical,
            Size = GetContentSize ().Height,
        };
        vScrollBar.PositionChanged += (sender, args) => { Viewport = Viewport with { Y = args.CurrentValue }; };

        Padding.Add (vScrollBar, hScrollBar);
        hScrollBar.PositionChanged += (sender, args) => { Viewport = Viewport with { X = args.CurrentValue }; };

        ViewportChanged += (sender, args) =>
                           {
                               if (Viewport.Width < GetContentSize ().Width)
                               {
                                   Padding.Thickness = Padding.Thickness with { Bottom = 1 };
                               }
                               else
                               {
                                   Padding.Thickness = Padding.Thickness with { Bottom = 0 };
                               }
=======
            X = Pos.AnchorEnd (1),
            Y = Pos.AnchorEnd (2),
            Height = 1,
            Width = 1,
            NoPadding = true,
            NoDecorations = true,
            Title = CM.Glyphs.DownArrow.ToString (),
            WantContinuousButtonPressed = true,
            ShadowStyle = ShadowStyle.None,
            CanFocus = false
        };
        down.Accepting += (sender, args) => { ScrollVertical (1); };

        var left = new Button
        {
            X = 0,
            Y = Pos.AnchorEnd (1),
            Height = 1,
            Width = 1,
            NoPadding = true,
            NoDecorations = true,
            Title = CM.Glyphs.LeftArrow.ToString (),
            WantContinuousButtonPressed = true,
            ShadowStyle = ShadowStyle.None,
            CanFocus = false
        };
        left.Accepting += (sender, args) => { ScrollHorizontal (-1); };

        var right = new Button
        {
            X = Pos.AnchorEnd (2),
            Y = Pos.AnchorEnd (1),
            Height = 1,
            Width = 1,
            NoPadding = true,
            NoDecorations = true,
            Title = CM.Glyphs.RightArrow.ToString (),
            WantContinuousButtonPressed = true,
            ShadowStyle = ShadowStyle.None,
            CanFocus = false
        };
        right.Accepting += (sender, args) => { ScrollHorizontal (1); };
>>>>>>> 2f7d80a0

                               hScrollBar.Size = COLUMN_WIDTH * 15;
                               hScrollBar.Position = Viewport.X;

                               vScrollBar.Size = GetContentSize ().Height;
                               vScrollBar.Position = Viewport.Y;
                           };
    }

    private void Handle_MouseEvent (object sender, MouseEventArgs e)
    {
        if (e.Flags == MouseFlags.WheeledDown)
        {
            ScrollVertical (1);
            e.Handled = true;

            return;
        }

        if (e.Flags == MouseFlags.WheeledUp)
        {
            ScrollVertical (-1);
            e.Handled = true;

            return;
        }

        if (e.Flags == MouseFlags.WheeledRight)
        {
            ScrollHorizontal (1);
            e.Handled = true;

            return;
        }

        if (e.Flags == MouseFlags.WheeledLeft)
        {
            ScrollHorizontal (-1);
            e.Handled = true;
        }
    }

    /// <summary>Gets the coordinates of the Cursor based on the SelectedCodePoint in screen coordinates</summary>
    public Point Cursor
    {
        get
        {
            int row = SelectedCodePoint / 16 * _rowHeight - Viewport.Y + 1;

            int col = SelectedCodePoint % 16 * COLUMN_WIDTH - Viewport.X + RowLabelWidth + 1; // + 1 for padding between label and first column

            return new (col, row);
        }
        set => throw new NotImplementedException ();
    }

    public static int _maxCodePoint = UnicodeRange.Ranges.Max (r => r.End);

    /// <summary>
    ///     Specifies the starting offset for the character map. The default is 0x2500 which is the Box Drawing
    ///     characters.
    /// </summary>
    public int SelectedCodePoint
    {
        get => _selected;
        set
        {
            if (_selected == value)
            {
                return;
            }

            _selected = value;

            if (IsInitialized)
            {
                int row = SelectedCodePoint / 16 * _rowHeight;
                int col = SelectedCodePoint % 16 * COLUMN_WIDTH;

                if (row - Viewport.Y < 0)
                {
                    // Moving up.
                    Viewport = Viewport with { Y = row };
                }
                else if (row - Viewport.Y >= Viewport.Height)
                {
                    // Moving down.
                    Viewport = Viewport with { Y = row - Viewport.Height };
                }

                int width = Viewport.Width / COLUMN_WIDTH * COLUMN_WIDTH - RowLabelWidth;

                if (col - Viewport.X < 0)
                {
                    // Moving left.
                    Viewport = Viewport with { X = col };
                }
                else if (col - Viewport.X >= width)
                {
                    // Moving right.
                    Viewport = Viewport with { X = col - width };
                }
            }

            SetNeedsDisplay ();
            SelectedCodePointChanged?.Invoke (this, new (SelectedCodePoint, null));
        }
    }

    public bool ShowGlyphWidths
    {
        get => _rowHeight == 2;
        set
        {
            _rowHeight = value ? 2 : 1;
            SetNeedsDisplay ();
        }
    }

    /// <summary>
    ///     Specifies the starting offset for the character map. The default is 0x2500 which is the Box Drawing
    ///     characters.
    /// </summary>
    public int StartCodePoint
    {
        get => _start;
        set
        {
            _start = value;
            SelectedCodePoint = value;
            Viewport = Viewport with { Y = SelectedCodePoint / 16 * _rowHeight };
            SetNeedsDisplay ();
        }
    }

    private static int RowLabelWidth => $"U+{_maxCodePoint:x5}".Length + 1;
    private static int RowWidth => RowLabelWidth + COLUMN_WIDTH * 16;
    public event EventHandler<ListViewItemEventArgs> Hover;

    public override void OnDrawContent (Rectangle viewport)
    {
        if (viewport.Height == 0 || viewport.Width == 0)
        {
            return;
        }

        Clear ();

        int cursorCol = Cursor.X + Viewport.X - RowLabelWidth - 1;
        int cursorRow = Cursor.Y + Viewport.Y - 1;

        Driver.SetAttribute (GetHotNormalColor ());
        Move (0, 0);
        Driver.AddStr (new (' ', RowLabelWidth + 1));

        int firstColumnX = RowLabelWidth - Viewport.X;

        // Header
        for (var hexDigit = 0; hexDigit < 16; hexDigit++)
        {
            int x = firstColumnX + hexDigit * COLUMN_WIDTH;

            if (x > RowLabelWidth - 2)
            {
                Move (x, 0);
                Driver.SetAttribute (GetHotNormalColor ());
                Driver.AddStr (" ");
                Driver.SetAttribute (HasFocus && cursorCol + firstColumnX == x ? ColorScheme.HotFocus : GetHotNormalColor ());
                Driver.AddStr ($"{hexDigit:x}");
                Driver.SetAttribute (GetHotNormalColor ());
                Driver.AddStr (" ");
            }
        }

        // Even though the Clip is set to prevent us from drawing on the row potentially occupied by the horizontal
        // scroll bar, we do the smart thing and not actually draw that row if not necessary.
        for (var y = 1; y < Viewport.Height; y++)
        {
            // What row is this?
            int row = (y + Viewport.Y - 1) / _rowHeight;

            int val = row * 16;

            if (val > _maxCodePoint)
            {
                break;
            }

            Move (firstColumnX + COLUMN_WIDTH, y);
            Driver.SetAttribute (GetNormalColor ());

            for (var col = 0; col < 16; col++)
            {
                int x = firstColumnX + COLUMN_WIDTH * col + 1;

                if (x < 0 || x > Viewport.Width - 1)
                {
                    continue;
                }

                Move (x, y);

                // If we're at the cursor position, and we don't have focus, invert the colors.
                if (row == cursorRow && x == cursorCol && !HasFocus)
                {
                    Driver.SetAttribute (GetFocusColor ());
                }

                int scalar = val + col;
                var rune = (Rune)'?';

                if (Rune.IsValid (scalar))
                {
                    rune = new (scalar);
                }

                int width = rune.GetColumns ();

                if (!ShowGlyphWidths || (y + Viewport.Y) % _rowHeight > 0)
                {
                    // Draw the rune
                    if (width > 0)
                    {
                        Driver.AddRune (rune);
                    }
                    else
                    {
                        if (rune.IsCombiningMark ())
                        {
                            // This is a hack to work around the fact that combining marks
                            // a) can't be rendered on their own
                            // b) that don't normalize are not properly supported in 
                            //    any known terminal (esp Windows/AtlasEngine). 
                            // See Issue #2616
                            var sb = new StringBuilder ();
                            sb.Append ('a');
                            sb.Append (rune);

                            // Try normalizing after combining with 'a'. If it normalizes, at least 
                            // it'll show on the 'a'. If not, just show the replacement char.
                            string normal = sb.ToString ().Normalize (NormalizationForm.FormC);

                            if (normal.Length == 1)
                            {
                                Driver.AddRune (normal [0]);
                            }
                            else
                            {
                                Driver.AddRune (Rune.ReplacementChar);
                            }
                        }
                    }
                }
                else
                {
                    // Draw the width of the rune
                    Driver.SetAttribute (ColorScheme.HotNormal);
                    Driver.AddStr ($"{width}");
                }

                // If we're at the cursor position, and we don't have focus, revert the colors to normal
                if (row == cursorRow && x == cursorCol && !HasFocus)
                {
                    Driver.SetAttribute (GetNormalColor ());
                }
            }

            // Draw row label (U+XXXX_)
            Move (0, y);

            Driver.SetAttribute (HasFocus && y + Viewport.Y - 1 == cursorRow ? ColorScheme.HotFocus : ColorScheme.HotNormal);

            if (!ShowGlyphWidths || (y + Viewport.Y) % _rowHeight > 0)
            {
                Driver.AddStr ($"U+{val / 16:x5}_ ");
            }
            else
            {
                Driver.AddStr (new (' ', RowLabelWidth));
            }
        }
    }

    public override Point? PositionCursor ()
    {
        if (HasFocus
            && Cursor.X >= RowLabelWidth
            && Cursor.X < Viewport.Width
            && Cursor.Y > 0
            && Cursor.Y < Viewport.Height)
        {
            Move (Cursor.X, Cursor.Y);
        }
        else
        {
            return null;
        }

        return Cursor;
    }

    public event EventHandler<ListViewItemEventArgs> SelectedCodePointChanged;

    public static string ToCamelCase (string str)
    {
        if (string.IsNullOrEmpty (str))
        {
            return str;
        }

        TextInfo textInfo = new CultureInfo ("en-US", false).TextInfo;

        str = textInfo.ToLower (str);
        str = textInfo.ToTitleCase (str);

        return str;
    }

    private void CopyCodePoint () { Clipboard.Contents = $"U+{SelectedCodePoint:x5}"; }
    private void CopyGlyph () { Clipboard.Contents = $"{new Rune (SelectedCodePoint)}"; }

    private void Handle_MouseClick (object sender, MouseEventArgs me)
    {
        if (me.Flags != MouseFlags.ReportMousePosition && me.Flags != MouseFlags.Button1Clicked && me.Flags != MouseFlags.Button1DoubleClicked)
        {
            return;
        }

        if (me.Position.Y == 0)
        {
            me.Position = me.Position with { Y = Cursor.Y };
        }

        if (me.Position.X < RowLabelWidth || me.Position.X > RowLabelWidth + 16 * COLUMN_WIDTH - 1)
        {
            me.Position = me.Position with { X = Cursor.X };
        }

        int row = (me.Position.Y - 1 - -Viewport.Y) / _rowHeight; // -1 for header
        int col = (me.Position.X - RowLabelWidth - -Viewport.X) / COLUMN_WIDTH;

        if (col > 15)
        {
            col = 15;
        }

        int val = row * 16 + col;

        if (val > _maxCodePoint)
        {
            return;
        }

        if (me.Flags == MouseFlags.ReportMousePosition)
        {
            Hover?.Invoke (this, new (val, null));
        }

        if (!HasFocus && CanFocus)
        {
            SetFocus ();
        }

        me.Handled = true;

        if (me.Flags == MouseFlags.Button1Clicked)
        {
            SelectedCodePoint = val;

            return;
        }

        if (me.Flags == MouseFlags.Button1DoubleClicked)
        {
            SelectedCodePoint = val;
            ShowDetails ();

            return;
        }

        if (me.Flags == _contextMenu.MouseFlags)
        {
            SelectedCodePoint = val;

            _contextMenu = new ()
            {
                Position = new (me.Position.X + 1, me.Position.Y + 1)
            };

            MenuBarItem menuItems = new (
                                         new MenuItem []
                                         {
                                             new (
                                                  "_Copy Glyph",
                                                  "",
                                                  CopyGlyph,
                                                  null,
                                                  null,
                                                  (KeyCode)Key.C.WithCtrl
                                                 ),
                                             new (
                                                  "Copy Code _Point",
                                                  "",
                                                  CopyCodePoint,
                                                  null,
                                                  null,
                                                  (KeyCode)Key.C.WithCtrl
                                                              .WithShift
                                                 )
                                         }
                                        );
            _contextMenu.Show (menuItems);
        }
    }

    private void ShowDetails ()
    {
        var client = new UcdApiClient ();
        var decResponse = string.Empty;
        var getCodePointError = string.Empty;

        var waitIndicator = new Dialog
        {
            Title = "Getting Code Point Information",
            X = Pos.Center (),
            Y = Pos.Center (),
            Height = 7,
            Width = 50,
            Buttons = [new () { Text = "Cancel" }]
        };

        var errorLabel = new Label
        {
            Text = UcdApiClient.BaseUrl,
            X = 0,
            Y = 1,
            Width = Dim.Fill (),
            Height = Dim.Fill (1),
            TextAlignment = Alignment.Center
        };
        var spinner = new SpinnerView { X = Pos.Center (), Y = Pos.Center (), Style = new Aesthetic () };
        spinner.AutoSpin = true;
        waitIndicator.Add (errorLabel);
        waitIndicator.Add (spinner);

        waitIndicator.Ready += async (s, a) =>
                               {
                                   try
                                   {
                                       decResponse = await client.GetCodepointDec (SelectedCodePoint);
                                       Application.Invoke (() => waitIndicator.RequestStop ());
                                   }
                                   catch (HttpRequestException e)
                                   {
                                       getCodePointError = errorLabel.Text = e.Message;
                                       Application.Invoke (() => waitIndicator.RequestStop ());
                                   }
                               };
        Application.Run (waitIndicator);
        waitIndicator.Dispose ();

        if (!string.IsNullOrEmpty (decResponse))
        {
            var name = string.Empty;

            using (JsonDocument document = JsonDocument.Parse (decResponse))
            {
                JsonElement root = document.RootElement;

                // Get a property by name and output its value
                if (root.TryGetProperty ("name", out JsonElement nameElement))
                {
                    name = nameElement.GetString ();
                }

                //// Navigate to a nested property and output its value
                //if (root.TryGetProperty ("property3", out JsonElement property3Element)
                //&& property3Element.TryGetProperty ("nestedProperty", out JsonElement nestedPropertyElement)) {
                //	Console.WriteLine (nestedPropertyElement.GetString ());
                //}
                decResponse = JsonSerializer.Serialize (
                                                        document.RootElement,
                                                        new
                                                            JsonSerializerOptions
                                                        { WriteIndented = true }
                                                       );
            }

            var title = $"{ToCamelCase (name)} - {new Rune (SelectedCodePoint)} U+{SelectedCodePoint:x5}";

            var copyGlyph = new Button { Text = "Copy _Glyph" };
            var copyCP = new Button { Text = "Copy Code _Point" };
            var cancel = new Button { Text = "Cancel" };

            var dlg = new Dialog { Title = title, Buttons = [copyGlyph, copyCP, cancel] };

            copyGlyph.Accepting += (s, a) =>
                                {
                                    CopyGlyph ();
                                    dlg.RequestStop ();
                                };

            copyCP.Accepting += (s, a) =>
                             {
                                 CopyCodePoint ();
                                 dlg.RequestStop ();
                             };
            cancel.Accepting += (s, a) => dlg.RequestStop ();

            var rune = (Rune)SelectedCodePoint;
            var label = new Label { Text = "IsAscii: ", X = 0, Y = 0 };
            dlg.Add (label);

            label = new () { Text = $"{rune.IsAscii}", X = Pos.Right (label), Y = Pos.Top (label) };
            dlg.Add (label);

            label = new () { Text = ", Bmp: ", X = Pos.Right (label), Y = Pos.Top (label) };
            dlg.Add (label);

            label = new () { Text = $"{rune.IsBmp}", X = Pos.Right (label), Y = Pos.Top (label) };
            dlg.Add (label);

            label = new () { Text = ", CombiningMark: ", X = Pos.Right (label), Y = Pos.Top (label) };
            dlg.Add (label);

            label = new () { Text = $"{rune.IsCombiningMark ()}", X = Pos.Right (label), Y = Pos.Top (label) };
            dlg.Add (label);

            label = new () { Text = ", SurrogatePair: ", X = Pos.Right (label), Y = Pos.Top (label) };
            dlg.Add (label);

            label = new () { Text = $"{rune.IsSurrogatePair ()}", X = Pos.Right (label), Y = Pos.Top (label) };
            dlg.Add (label);

            label = new () { Text = ", Plane: ", X = Pos.Right (label), Y = Pos.Top (label) };
            dlg.Add (label);

            label = new () { Text = $"{rune.Plane}", X = Pos.Right (label), Y = Pos.Top (label) };
            dlg.Add (label);

            label = new () { Text = "Columns: ", X = 0, Y = Pos.Bottom (label) };
            dlg.Add (label);

            label = new () { Text = $"{rune.GetColumns ()}", X = Pos.Right (label), Y = Pos.Top (label) };
            dlg.Add (label);

            label = new () { Text = ", Utf16SequenceLength: ", X = Pos.Right (label), Y = Pos.Top (label) };
            dlg.Add (label);

            label = new () { Text = $"{rune.Utf16SequenceLength}", X = Pos.Right (label), Y = Pos.Top (label) };
            dlg.Add (label);

            label = new ()
            {
                Text =
                    $"Code Point Information from {UcdApiClient.BaseUrl}codepoint/dec/{SelectedCodePoint}:",
                X = 0,
                Y = Pos.Bottom (label)
            };
            dlg.Add (label);

            var json = new TextView
            {
                X = 0,
                Y = Pos.Bottom (label),
                Width = Dim.Fill (),
                Height = Dim.Fill (2),
                ReadOnly = true,
                Text = decResponse
            };

            dlg.Add (json);

            Application.Run (dlg);
            dlg.Dispose ();
        }
        else
        {
            MessageBox.ErrorQuery (
                                   "Code Point API",
                                   $"{UcdApiClient.BaseUrl}codepoint/dec/{SelectedCodePoint} did not return a result for\r\n {new Rune (SelectedCodePoint)} U+{SelectedCodePoint:x5}.",
                                   "Ok"
                                  );
        }

        // BUGBUG: This is a workaround for some weird ScrollView related mouse grab bug
        Application.GrabMouse (this);
    }
}

public class UcdApiClient
{
    public const string BaseUrl = "https://ucdapi.org/unicode/latest/";
    private static readonly HttpClient _httpClient = new ();

    public async Task<string> GetChars (string chars)
    {
        HttpResponseMessage response = await _httpClient.GetAsync ($"{BaseUrl}chars/{Uri.EscapeDataString (chars)}");
        response.EnsureSuccessStatusCode ();

        return await response.Content.ReadAsStringAsync ();
    }

    public async Task<string> GetCharsName (string chars)
    {
        HttpResponseMessage response =
            await _httpClient.GetAsync ($"{BaseUrl}chars/{Uri.EscapeDataString (chars)}/name");
        response.EnsureSuccessStatusCode ();

        return await response.Content.ReadAsStringAsync ();
    }

    public async Task<string> GetCodepointDec (int dec)
    {
        HttpResponseMessage response = await _httpClient.GetAsync ($"{BaseUrl}codepoint/dec/{dec}");
        response.EnsureSuccessStatusCode ();

        return await response.Content.ReadAsStringAsync ();
    }

    public async Task<string> GetCodepointHex (string hex)
    {
        HttpResponseMessage response = await _httpClient.GetAsync ($"{BaseUrl}codepoint/hex/{hex}");
        response.EnsureSuccessStatusCode ();

        return await response.Content.ReadAsStringAsync ();
    }
}

internal class UnicodeRange
{
    public static List<UnicodeRange> Ranges = GetRanges ();

    public string Category;
    public int End;
    public int Start;

    public UnicodeRange (int start, int end, string category)
    {
        Start = start;
        End = end;
        Category = category;
    }

    public static List<UnicodeRange> GetRanges ()
    {
        IEnumerable<UnicodeRange> ranges =
            from r in typeof (UnicodeRanges).GetProperties (BindingFlags.Static | BindingFlags.Public)
            let urange = r.GetValue (null) as System.Text.Unicode.UnicodeRange
            let name = string.IsNullOrEmpty (r.Name)
                           ? $"U+{urange.FirstCodePoint:x5}-U+{urange.FirstCodePoint + urange.Length:x5}"
                           : r.Name
            where name != "None" && name != "All"
            select new UnicodeRange (urange.FirstCodePoint, urange.FirstCodePoint + urange.Length, name);

        // .NET 8.0 only supports BMP in UnicodeRanges: https://learn.microsoft.com/en-us/dotnet/api/system.text.unicode.unicoderanges?view=net-8.0
        List<UnicodeRange> nonBmpRanges = new ()
        {
            new (
                 0x1F130,
                 0x1F149,
                 "Squared Latin Capital Letters"
                ),
            new (
                 0x12400,
                 0x1240f,
                 "Cuneiform Numbers and Punctuation"
                ),
            new (0x10000, 0x1007F, "Linear B Syllabary"),
            new (0x10080, 0x100FF, "Linear B Ideograms"),
            new (0x10100, 0x1013F, "Aegean Numbers"),
            new (0x10300, 0x1032F, "Old Italic"),
            new (0x10330, 0x1034F, "Gothic"),
            new (0x10380, 0x1039F, "Ugaritic"),
            new (0x10400, 0x1044F, "Deseret"),
            new (0x10450, 0x1047F, "Shavian"),
            new (0x10480, 0x104AF, "Osmanya"),
            new (0x10800, 0x1083F, "Cypriot Syllabary"),
            new (
                 0x1D000,
                 0x1D0FF,
                 "Byzantine Musical Symbols"
                ),
            new (0x1D100, 0x1D1FF, "Musical Symbols"),
            new (0x1D300, 0x1D35F, "Tai Xuan Jing Symbols"),
            new (
                 0x1D400,
                 0x1D7FF,
                 "Mathematical Alphanumeric Symbols"
                ),
            new (0x1F600, 0x1F532, "Emojis Symbols"),
            new (
                 0x20000,
                 0x2A6DF,
                 "CJK Unified Ideographs Extension B"
                ),
            new (
                 0x2F800,
                 0x2FA1F,
                 "CJK Compatibility Ideographs Supplement"
                ),
            new (0xE0000, 0xE007F, "Tags")
        };

        return ranges.Concat (nonBmpRanges).OrderBy (r => r.Category).ToList ();
    }
}<|MERGE_RESOLUTION|>--- conflicted
+++ resolved
@@ -468,7 +468,6 @@
 
         ScrollBar hScrollBar = new ()
         {
-<<<<<<< HEAD
             AutoHide = false,
             X = RowLabelWidth + 1,
             Y = Pos.AnchorEnd (),
@@ -476,24 +475,9 @@
             Size = COLUMN_WIDTH * 15,
             Orientation = Orientation.Horizontal
         };
-=======
-            X = Pos.AnchorEnd (1),
-            Y = 0,
-            Height = 1,
-            Width = 1,
-            NoPadding = true,
-            NoDecorations = true,
-            Title = CM.Glyphs.UpArrow.ToString (),
-            WantContinuousButtonPressed = true,
-            ShadowStyle = ShadowStyle.None,
-            CanFocus = false
-        };
-        up.Accepting += (sender, args) => { args.Cancel = ScrollVertical (-1) == true; };
->>>>>>> 2f7d80a0
 
         ScrollBar vScrollBar = new ()
         {
-<<<<<<< HEAD
             AutoHide = false,
             X = Pos.AnchorEnd (),
             Y = 1, // Header
@@ -516,50 +500,6 @@
                                {
                                    Padding.Thickness = Padding.Thickness with { Bottom = 0 };
                                }
-=======
-            X = Pos.AnchorEnd (1),
-            Y = Pos.AnchorEnd (2),
-            Height = 1,
-            Width = 1,
-            NoPadding = true,
-            NoDecorations = true,
-            Title = CM.Glyphs.DownArrow.ToString (),
-            WantContinuousButtonPressed = true,
-            ShadowStyle = ShadowStyle.None,
-            CanFocus = false
-        };
-        down.Accepting += (sender, args) => { ScrollVertical (1); };
-
-        var left = new Button
-        {
-            X = 0,
-            Y = Pos.AnchorEnd (1),
-            Height = 1,
-            Width = 1,
-            NoPadding = true,
-            NoDecorations = true,
-            Title = CM.Glyphs.LeftArrow.ToString (),
-            WantContinuousButtonPressed = true,
-            ShadowStyle = ShadowStyle.None,
-            CanFocus = false
-        };
-        left.Accepting += (sender, args) => { ScrollHorizontal (-1); };
-
-        var right = new Button
-        {
-            X = Pos.AnchorEnd (2),
-            Y = Pos.AnchorEnd (1),
-            Height = 1,
-            Width = 1,
-            NoPadding = true,
-            NoDecorations = true,
-            Title = CM.Glyphs.RightArrow.ToString (),
-            WantContinuousButtonPressed = true,
-            ShadowStyle = ShadowStyle.None,
-            CanFocus = false
-        };
-        right.Accepting += (sender, args) => { ScrollHorizontal (1); };
->>>>>>> 2f7d80a0
 
                                hScrollBar.Size = COLUMN_WIDTH * 15;
                                hScrollBar.Position = Viewport.X;
