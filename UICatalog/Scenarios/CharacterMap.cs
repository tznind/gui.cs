--- conflicted
+++ resolved
@@ -465,12 +465,6 @@
 					Driver.SetAttribute (GetFocusColor ());
 				}
 				var scalar = val + col;
-<<<<<<< HEAD
-				if (Rune.IsValid (scalar)) {
-					Driver.AddRune (new Rune (scalar));
-				} else {
-					Driver.AddRune ((Rune)'?');
-=======
 				Rune rune = (Rune)'?';
 				if (Rune.IsValid (scalar)) {
 					rune = new Rune (scalar);
@@ -483,7 +477,6 @@
 				} else {
 					Driver.SetAttribute (ColorScheme.HotNormal);
 					Driver.AddStr ($"{width}");
->>>>>>> 0df485a8
 				}
 
 				if (cursorRow + ContentOffset.Y + 1 == y && cursorCol + ContentOffset.X + firstColumnX + 1 == x && !HasFocus) {
