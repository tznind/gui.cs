--- conflicted
+++ resolved
@@ -217,15 +217,9 @@
                                {
                                    containerLabel.Text =
                                        $"Container.Frame: {
-<<<<<<< HEAD
                                            Top.Frame
                                        } .Bounds: {
-                                           Top.Bounds
-=======
-                                           Application.Top.Frame
-                                       } .Viewport: {
-                                           Application.Top.Viewport
->>>>>>> fd4fdb8b
+                                           Top.Viewport
                                        }\nView.Frame: {
                                            view.Frame
                                        } .Viewport: {
