﻿using System;
using System.Collections.Generic;
using System.ComponentModel;
using System.Text;
using JetBrains.Annotations;
using Terminal.Gui;

namespace UICatalog.Scenarios;

[ScenarioMetadata ("Buttons", "Demonstrates all sorts of Buttons.")]
[ScenarioCategory ("Controls")]
[ScenarioCategory ("Layout")]
public class Buttons : Scenario
{
    public override void Main ()
    {
        Application.Init ();

        Window main = new ()
        {
            Title = GetQuitKeyAndName ()
        };

        // Add a label & text field so we can demo IsDefault
        var editLabel = new Label { X = 0, Y = 0, Text = "TextField (to demo IsDefault):" };
        main.Add (editLabel);

        // Add a TextField using Absolute layout. 
        var edit = new TextField { X = 31, Width = 15, HotKey = Key.Y.WithAlt };
        main.Add (edit);

        // This is the default button (IsDefault = true); if user presses ENTER in the TextField
        // the scenario will quit
        var defaultButton = new Button { X = Pos.Center (), Y = Pos.AnchorEnd (), IsDefault = true, Text = "_Quit" };
        defaultButton.Accept += (s, e) => Application.RequestStop ();
        main.Add (defaultButton);

        var swapButton = new Button
        {
            X = 50,
            Width = 45,
            Height = 3,
            Text = "S_wap Default (Size = 45, 3)",
            ColorScheme = Colors.ColorSchemes ["Error"]
        };

        swapButton.Accept += (s, e) =>
                             {
                                 defaultButton.IsDefault = !defaultButton.IsDefault;
                                 swapButton.IsDefault = !swapButton.IsDefault;
                             };
        main.Add (swapButton);

        static void DoMessage (Button button, string txt)
        {
            button.Accept += (s, e) =>
                             {
                                 string btnText = button.Text;
                                 MessageBox.Query ("Message", $"Did you click {txt}?", "Yes", "No");
                             };
        }

        var colorButtonsLabel = new Label { X = 0, Y = Pos.Bottom (swapButton) + 1, Text = "Color Buttons: " };
        main.Add (colorButtonsLabel);

        View prev = colorButtonsLabel;

        foreach (KeyValuePair<string, ColorScheme> colorScheme in Colors.ColorSchemes)
        {
            var colorButton = new Button
            {
                X = Pos.Right (prev),
                Y = Pos.Y (colorButtonsLabel),
                Text = $"_{colorScheme.Key}",
                ColorScheme = colorScheme.Value,
            };
            DoMessage (colorButton, colorButton.Text);
            main.Add (colorButton);
            prev = colorButton;
        }

        Button button;

        main.Add (
                  button = new ()
                  {
                      X = 2,
                      Y = Pos.Bottom (colorButtonsLabel) + 1,
                      Text =
                          "A super l_öng Button that will probably expose a bug in clipping or wrapping of text. Will it?"
                  }
                 );
        DoMessage (button, button.Text);

        // Note the 'N' in 'Newline' will be the hotkey
        main.Add (
                  button = new () { X = 2, Y = Pos.Bottom (button) + 1, Height = 2, Text = "a Newline\nin the button" }
                 );
        button.Accept += (s, e) => MessageBox.Query ("Message", "Question?", "Yes", "No");

        var textChanger = new Button { X = 2, Y = Pos.Bottom (button) + 1, Text = "Te_xt Changer" };
        main.Add (textChanger);
        textChanger.Accept += (s, e) => textChanger.Text += "!";

        main.Add (
                  button = new ()
                  {
                      X = Pos.Right (textChanger) + 2,
                      Y = Pos.Y (textChanger),
                      Text = "Lets see if this will move as \"Text Changer\" grows"
                  }
                 );

        var removeButton = new Button
        {
            X = 2, Y = Pos.Bottom (button) + 1,
            ColorScheme = Colors.ColorSchemes ["Error"], Text = "Remove this button"
        };
        main.Add (removeButton);

        // This in interesting test case because `moveBtn` and below are laid out relative to this one!
        removeButton.Accept += (s, e) =>
                               {
                                   removeButton.Visible = false;
                               };

        var computedFrame = new FrameView
        {
            X = 0,
            Y = Pos.Bottom (removeButton) + 1,
            Width = Dim.Percent (50),
            Height = 6,
            Title = "Computed Layout"
        };
        main.Add (computedFrame);

        // Demonstrates how changing the View.Frame property can move Views
        var moveBtn = new Button
        {
            X = 0,
            Y = Pos.Center () - 1,
            Width = 30,
            ColorScheme = Colors.ColorSchemes ["Error"],
            Text = "Move This \u263b Button v_ia Pos"
        };

        moveBtn.Accept += (s, e) =>
                          {
                              moveBtn.X = moveBtn.Frame.X + 5;
                          };
        computedFrame.Add (moveBtn);

        // Demonstrates how changing the View.Frame property can SIZE Views (#583)
        var sizeBtn = new Button
        {
            Y = Pos.Center () + 1,
            X = 0,
            Width = 30,
            Text = "Grow This \u263a Button _via Pos",
            ColorScheme = Colors.ColorSchemes ["Error"],
        };

        sizeBtn.Accept += (s, e) =>
                          {
                              sizeBtn.Width = sizeBtn.Frame.Width + 5;
                          };
        computedFrame.Add (sizeBtn);

        var absoluteFrame = new FrameView
        {
            X = Pos.Right (computedFrame),
            Y = Pos.Bottom (removeButton) + 1,
            Width = Dim.Fill (),
            Height = 6,
            Title = "Absolute Layout"
        };
        main.Add (absoluteFrame);

        // Demonstrates how changing the View.Frame property can move Views
        var moveBtnA = new Button { ColorScheme = Colors.ColorSchemes ["Error"], Text = "Move This Button via Frame" };

        moveBtnA.Accept += (s, e) =>
                           {
                               moveBtnA.Frame = new (
                                                     moveBtnA.Frame.X + 5,
                                                     moveBtnA.Frame.Y,
                                                     moveBtnA.Frame.Width,
                                                     moveBtnA.Frame.Height
                                                    );
                           };
        absoluteFrame.Add (moveBtnA);

        // Demonstrates how changing the View.Frame property can SIZE Views (#583)
        var sizeBtnA = new Button
        {
            Y = 2, ColorScheme = Colors.ColorSchemes ["Error"], Text = " ~  s  gui.cs   master ↑_10 = Сохранить"
        };

        sizeBtnA.Accept += (s, e) =>
                           {
                               sizeBtnA.Frame = new (
                                                     sizeBtnA.Frame.X,
                                                     sizeBtnA.Frame.Y,
                                                     sizeBtnA.Frame.Width + 5,
                                                     sizeBtnA.Frame.Height
                                                    );
                           };
        absoluteFrame.Add (sizeBtnA);

        var label = new Label
        {
            X = 2, Y = Pos.Bottom (computedFrame) + 1, 
            Text = "Text Alignment (changes the four buttons above): "
        };
        main.Add (label);

        var radioGroup = new RadioGroup
        {
            X = 4,
            Y = Pos.Bottom (label) + 1,
            SelectedItem = 2,
            RadioLabels = new [] { "Start", "End", "Center", "Fill" }
        };
        main.Add (radioGroup);

        // Demo changing hotkey
        string MoveHotkey (string txt)
        {
            // Remove the '_'
            List<Rune> runes = txt.ToRuneList ();

            int i = runes.IndexOf ((Rune)'_');
            var start = "";

            if (i > -1)
            {
                start = StringExtensions.ToString (runes.GetRange (0, i));
            }

            txt = start + StringExtensions.ToString (runes.GetRange (i + 1, runes.Count - (i + 1)));

            runes = txt.ToRuneList ();

            // Move over one or go to start
            i++;

            if (i >= runes.Count)
            {
                i = 0;
            }

            // Slip in the '_'
            start = StringExtensions.ToString (runes.GetRange (0, i));

            return start + '_' + StringExtensions.ToString (runes.GetRange (i, runes.Count - i));
        }

        var mhkb = "Click to Change th_is Button's Hotkey";

        var moveHotKeyBtn = new Button
        {
            X = 2,
            Y = Pos.Bottom (radioGroup) + 1,
            Width = Dim.Width (computedFrame) - 2,
            ColorScheme = Colors.ColorSchemes ["TopLevel"],
            Text = mhkb
        };
        moveHotKeyBtn.Accept += (s, e) => { moveHotKeyBtn.Text = MoveHotkey (moveHotKeyBtn.Text); };
        main.Add (moveHotKeyBtn);

        var muhkb = " ~  s  gui.cs   master ↑10 = Сохранить";

        var moveUnicodeHotKeyBtn = new Button
        {
            X = Pos.Left (absoluteFrame) + 1,
            Y = Pos.Bottom (radioGroup) + 1,
            Width = Dim.Width (absoluteFrame) - 2,
            ColorScheme = Colors.ColorSchemes ["TopLevel"],
            Text = muhkb
        };
        moveUnicodeHotKeyBtn.Accept += (s, e) => { moveUnicodeHotKeyBtn.Text = MoveHotkey (moveUnicodeHotKeyBtn.Text); };
        main.Add (moveUnicodeHotKeyBtn);

        radioGroup.SelectedItemChanged += (s, args) =>
                                          {
                                              switch (args.SelectedItem)
                                              {
                                                  case 0:
                                                      moveBtn.TextAlignment = Alignment.Start;
                                                      sizeBtn.TextAlignment = Alignment.Start;
                                                      moveBtnA.TextAlignment = Alignment.Start;
                                                      sizeBtnA.TextAlignment = Alignment.Start;
                                                      moveHotKeyBtn.TextAlignment = Alignment.Start;
                                                      moveUnicodeHotKeyBtn.TextAlignment = Alignment.Start;

                                                      break;
                                                  case 1:
                                                      moveBtn.TextAlignment = Alignment.End;
                                                      sizeBtn.TextAlignment = Alignment.End;
                                                      moveBtnA.TextAlignment = Alignment.End;
                                                      sizeBtnA.TextAlignment = Alignment.End;
                                                      moveHotKeyBtn.TextAlignment = Alignment.End;
                                                      moveUnicodeHotKeyBtn.TextAlignment = Alignment.End;

                                                      break;
                                                  case 2:
                                                      moveBtn.TextAlignment = Alignment.Center;
                                                      sizeBtn.TextAlignment = Alignment.Center;
                                                      moveBtnA.TextAlignment = Alignment.Center;
                                                      sizeBtnA.TextAlignment = Alignment.Center;
                                                      moveHotKeyBtn.TextAlignment = Alignment.Center;
                                                      moveUnicodeHotKeyBtn.TextAlignment = Alignment.Center;

                                                      break;
                                                  case 3:
                                                      moveBtn.TextAlignment = Alignment.Fill;
                                                      sizeBtn.TextAlignment = Alignment.Fill;
                                                      moveBtnA.TextAlignment = Alignment.Fill;
                                                      sizeBtnA.TextAlignment = Alignment.Fill;
                                                      moveHotKeyBtn.TextAlignment = Alignment.Fill;
                                                      moveUnicodeHotKeyBtn.TextAlignment = Alignment.Fill;

                                                      break;
                                              }
                                          };

        label = new ()
        {
            X = 0,
            Y = Pos.Bottom (moveUnicodeHotKeyBtn) + 1,
            Title = "_Numeric Up/Down (press-and-hold):",
        };

        var numericUpDown = new NumericUpDown<int>
        {
            Value = 69,
            X = Pos.Right (label) + 1,
            Y = Pos.Top (label),
            Width = 5,
            Height = 1
        };
        numericUpDown.ValueChanged += NumericUpDown_ValueChanged;

        void NumericUpDown_ValueChanged (object sender, EventArgs<int> e) { }

        main.Add (label, numericUpDown);

        label = new ()
        {
            X = 0,
            Y = Pos.Bottom (numericUpDown) + 1,
            Title = "_No Repeat:"
        };
        var noRepeatAcceptCount = 0;

        var noRepeatButton = new Button
        {
            X = Pos.Right (label) + 1,
            Y = Pos.Top (label),
            Title = $"Accept Cou_nt: {noRepeatAcceptCount}",
            WantContinuousButtonPressed = false
        };
        noRepeatButton.Accept += (s, e) => { noRepeatButton.Title = $"Accept Cou_nt: {++noRepeatAcceptCount}"; };
        main.Add (label, noRepeatButton);

        label = new ()
        {
            X = 0,
            Y = Pos.Bottom (label) + 1,
            Title = "_Repeat (press-and-hold):"
        };
        var acceptCount = 0;

        var repeatButton = new Button
        {
            X = Pos.Right (label) + 1,
            Y = Pos.Top (label),
            Title = $"Accept Co_unt: {acceptCount}",
            WantContinuousButtonPressed = true
        };
        repeatButton.Accept += (s, e) => { repeatButton.Title = $"Accept Co_unt: {++acceptCount}"; };

        var enableCB = new CheckBox
        {
            X = Pos.Right (repeatButton) + 1,
            Y = Pos.Top (repeatButton),
            Title = "Enabled",
            State = CheckState.Checked
        };
        enableCB.Toggle += (s, e) => { repeatButton.Enabled = !repeatButton.Enabled; };
        main.Add (label, repeatButton, enableCB);

        main.Ready += (s, e) => radioGroup.Refresh ();
        Application.Run (main);
        main.Dispose ();
        Application.Shutdown ();
    }
<<<<<<< HEAD
=======

    /// <summary>
    /// Enables the user to increase or decrease a value by clicking on the up or down buttons.
    /// </summary>
    /// <remarks>
    ///     Supports the following types: <see cref="int"/>, <see cref="long"/>, <see cref="float"/>, <see cref="double"/>, <see cref="decimal"/>.
    ///     Supports only one digit of precision.
    /// </remarks>
    public class NumericUpDown<T> : View
    {
        private readonly Button _down;
        // TODO: Use a TextField instead of a Label
        private readonly View _number;
        private readonly Button _up;

        public NumericUpDown ()
        {
            Type type = typeof (T);
            if (!(type == typeof (int) || type == typeof (long) || type == typeof (float) || type == typeof (double) || type == typeof (decimal)))
            {
                throw new InvalidOperationException ("T must be a numeric type that supports addition and subtraction.");
            }

            Width = Dim.Auto (DimAutoStyle.Content); //Dim.Function (() => Digits + 2); // button + 3 for number + button
            Height = Dim.Auto (DimAutoStyle.Content);

            _down = new ()
            {
                Height = 1,
                Width = 1,
                NoPadding = true,
                NoDecorations = true,
                Title = $"{CM.Glyphs.DownArrow}",
                WantContinuousButtonPressed = true,
                CanFocus = false,
                ShadowStyle = ShadowStyle.None,
            };

            _number = new ()
            {
                Text = Value.ToString (),
                X = Pos.Right (_down),
                Y = Pos.Top (_down),
                Width = Dim.Func (() => Digits),
                Height = 1,
                TextAlignment = Alignment.Center,
                CanFocus = true
            };

            _up = new ()
            {
                X = Pos.AnchorEnd (),
                Y = Pos.Top (_number),
                Height = 1,
                Width = 1,
                NoPadding = true,
                NoDecorations = true,
                Title = $"{CM.Glyphs.UpArrow}",
                WantContinuousButtonPressed = true,
                CanFocus = false,
                ShadowStyle = ShadowStyle.None,
            };

            CanFocus = true;

            _down.Accept += OnDownButtonOnAccept;
            _up.Accept += OnUpButtonOnAccept;

            Add (_down, _number, _up);


            AddCommand (Command.ScrollUp, () =>
                                          {
                                              Value = (dynamic)Value + 1;
                                              _number.Text = Value.ToString ();

                                              return true;
                                          });
            AddCommand (Command.ScrollDown, () =>
                                            {
                                                Value = (dynamic)Value - 1;
                                                _number.Text = Value.ToString ();

                                                return true;
                                            });

            KeyBindings.Add (Key.CursorUp, Command.ScrollUp);
            KeyBindings.Add (Key.CursorDown, Command.ScrollDown);

            return;

            void OnDownButtonOnAccept (object s, HandledEventArgs e)
            {
                InvokeCommand (Command.ScrollDown);
            }

            void OnUpButtonOnAccept (object s, HandledEventArgs e)
            {
                InvokeCommand (Command.ScrollUp);
            }
        }

        private void _up_Enter (object sender, FocusEventArgs e)
        {
            throw new NotImplementedException ();
        }

        private T _value;

        /// <summary>
        /// The value that will be incremented or decremented.
        /// </summary>
        public T Value
        {
            get => _value;
            set
            {
                if (_value.Equals (value))
                {
                    return;
                }

                T oldValue = value;
                CancelEventArgs<T> args = new (ref _value, ref value);
                ValueChanging?.Invoke (this, args);

                if (args.Cancel)
                {
                    return;
                }

                _value = value;
                _number.Text = _value.ToString ()!;
                ValueChanged?.Invoke (this, new (in _value));
            }
        }

        /// <summary>
        /// Fired when the value is about to change. Set <see cref="CancelEventArgs{T}.Cancel"/> to true to prevent the change.
        /// </summary>
        [CanBeNull]
        public event EventHandler<CancelEventArgs<T>> ValueChanging;

        /// <summary>
        /// Fired when the value has changed.
        /// </summary>
        [CanBeNull]
        public event EventHandler<EventArgs<T>> ValueChanged;

        /// <summary>
        /// The number of digits to display. The <see cref="View.Viewport"/> will be resized to fit this number of characters plus the buttons. The default is 3.
        /// </summary>
        public int Digits { get; set; } = 3;
    }
>>>>>>> 55167911
}
<|MERGE_RESOLUTION|>--- conflicted
+++ resolved
@@ -336,8 +336,6 @@
             Value = 69,
             X = Pos.Right (label) + 1,
             Y = Pos.Top (label),
-            Width = 5,
-            Height = 1
         };
         numericUpDown.ValueChanged += NumericUpDown_ValueChanged;
 
@@ -390,166 +388,23 @@
         enableCB.Toggle += (s, e) => { repeatButton.Enabled = !repeatButton.Enabled; };
         main.Add (label, repeatButton, enableCB);
 
-        main.Ready += (s, e) => radioGroup.Refresh ();
+        //var decNumericUpDown = new NumericUpDown<decimal>
+        //{
+        //    Value = 42.11m,
+        //    Increment = 11.31m,
+        //    Format = "{0:0%}",
+        //    X = 0,
+        //    Y = Pos.Bottom (enableCB) + 1,
+        //};
+
+        //main.Add (decNumericUpDown);
+
+        main.Ready += (s, e) =>
+                      {
+                          radioGroup.Refresh ();
+                      };
         Application.Run (main);
         main.Dispose ();
         Application.Shutdown ();
     }
-<<<<<<< HEAD
-=======
-
-    /// <summary>
-    /// Enables the user to increase or decrease a value by clicking on the up or down buttons.
-    /// </summary>
-    /// <remarks>
-    ///     Supports the following types: <see cref="int"/>, <see cref="long"/>, <see cref="float"/>, <see cref="double"/>, <see cref="decimal"/>.
-    ///     Supports only one digit of precision.
-    /// </remarks>
-    public class NumericUpDown<T> : View
-    {
-        private readonly Button _down;
-        // TODO: Use a TextField instead of a Label
-        private readonly View _number;
-        private readonly Button _up;
-
-        public NumericUpDown ()
-        {
-            Type type = typeof (T);
-            if (!(type == typeof (int) || type == typeof (long) || type == typeof (float) || type == typeof (double) || type == typeof (decimal)))
-            {
-                throw new InvalidOperationException ("T must be a numeric type that supports addition and subtraction.");
-            }
-
-            Width = Dim.Auto (DimAutoStyle.Content); //Dim.Function (() => Digits + 2); // button + 3 for number + button
-            Height = Dim.Auto (DimAutoStyle.Content);
-
-            _down = new ()
-            {
-                Height = 1,
-                Width = 1,
-                NoPadding = true,
-                NoDecorations = true,
-                Title = $"{CM.Glyphs.DownArrow}",
-                WantContinuousButtonPressed = true,
-                CanFocus = false,
-                ShadowStyle = ShadowStyle.None,
-            };
-
-            _number = new ()
-            {
-                Text = Value.ToString (),
-                X = Pos.Right (_down),
-                Y = Pos.Top (_down),
-                Width = Dim.Func (() => Digits),
-                Height = 1,
-                TextAlignment = Alignment.Center,
-                CanFocus = true
-            };
-
-            _up = new ()
-            {
-                X = Pos.AnchorEnd (),
-                Y = Pos.Top (_number),
-                Height = 1,
-                Width = 1,
-                NoPadding = true,
-                NoDecorations = true,
-                Title = $"{CM.Glyphs.UpArrow}",
-                WantContinuousButtonPressed = true,
-                CanFocus = false,
-                ShadowStyle = ShadowStyle.None,
-            };
-
-            CanFocus = true;
-
-            _down.Accept += OnDownButtonOnAccept;
-            _up.Accept += OnUpButtonOnAccept;
-
-            Add (_down, _number, _up);
-
-
-            AddCommand (Command.ScrollUp, () =>
-                                          {
-                                              Value = (dynamic)Value + 1;
-                                              _number.Text = Value.ToString ();
-
-                                              return true;
-                                          });
-            AddCommand (Command.ScrollDown, () =>
-                                            {
-                                                Value = (dynamic)Value - 1;
-                                                _number.Text = Value.ToString ();
-
-                                                return true;
-                                            });
-
-            KeyBindings.Add (Key.CursorUp, Command.ScrollUp);
-            KeyBindings.Add (Key.CursorDown, Command.ScrollDown);
-
-            return;
-
-            void OnDownButtonOnAccept (object s, HandledEventArgs e)
-            {
-                InvokeCommand (Command.ScrollDown);
-            }
-
-            void OnUpButtonOnAccept (object s, HandledEventArgs e)
-            {
-                InvokeCommand (Command.ScrollUp);
-            }
-        }
-
-        private void _up_Enter (object sender, FocusEventArgs e)
-        {
-            throw new NotImplementedException ();
-        }
-
-        private T _value;
-
-        /// <summary>
-        /// The value that will be incremented or decremented.
-        /// </summary>
-        public T Value
-        {
-            get => _value;
-            set
-            {
-                if (_value.Equals (value))
-                {
-                    return;
-                }
-
-                T oldValue = value;
-                CancelEventArgs<T> args = new (ref _value, ref value);
-                ValueChanging?.Invoke (this, args);
-
-                if (args.Cancel)
-                {
-                    return;
-                }
-
-                _value = value;
-                _number.Text = _value.ToString ()!;
-                ValueChanged?.Invoke (this, new (in _value));
-            }
-        }
-
-        /// <summary>
-        /// Fired when the value is about to change. Set <see cref="CancelEventArgs{T}.Cancel"/> to true to prevent the change.
-        /// </summary>
-        [CanBeNull]
-        public event EventHandler<CancelEventArgs<T>> ValueChanging;
-
-        /// <summary>
-        /// Fired when the value has changed.
-        /// </summary>
-        [CanBeNull]
-        public event EventHandler<EventArgs<T>> ValueChanged;
-
-        /// <summary>
-        /// The number of digits to display. The <see cref="View.Viewport"/> will be resized to fit this number of characters plus the buttons. The default is 3.
-        /// </summary>
-        public int Digits { get; set; } = 3;
-    }
->>>>>>> 55167911
 }
