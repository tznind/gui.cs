﻿using System;
using System.Collections.Generic;
using System.ComponentModel;
using System.Text;
using JetBrains.Annotations;
using Terminal.Gui;

namespace UICatalog.Scenarios;

[ScenarioMetadata ("Buttons", "Demonstrates all sorts of Buttons.")]
[ScenarioCategory ("Controls")]
[ScenarioCategory ("Layout")]
public class Buttons : Scenario
{
    public override void Main ()
    {
        Application.Init ();

        Window main = new ()
        {
            Title = GetQuitKeyAndName ()
        };

        // Add a label & text field so we can demo IsDefault
        var editLabel = new Label { X = 0, Y = 0, Text = "TextField (to demo IsDefault):" };
        main.Add (editLabel);

        // Add a TextField using Absolute layout. 
        var edit = new TextField { X = 31, Width = 15, HotKey = Key.Y.WithAlt };
        main.Add (edit);

        // This is the default button (IsDefault = true); if user presses ENTER in the TextField
        // the scenario will quit
        var defaultButton = new Button { X = Pos.Center (), Y = Pos.AnchorEnd (), IsDefault = true, Text = "_Quit" };
        defaultButton.Accept += (s, e) => Application.RequestStop ();
        main.Add (defaultButton);

        var swapButton = new Button
        {
            X = 50,
            Width = 45,
            Height = 3,
            Text = "S_wap Default (Size = 45, 3)",
            ColorScheme = Colors.ColorSchemes ["Error"]
        };

        swapButton.Accept += (s, e) =>
                             {
                                 defaultButton.IsDefault = !defaultButton.IsDefault;
                                 swapButton.IsDefault = !swapButton.IsDefault;
                             };
        main.Add (swapButton);

        static void DoMessage (Button button, string txt)
        {
            button.Accept += (s, e) =>
                             {
                                 string btnText = button.Text;
                                 MessageBox.Query ("Message", $"Did you click {txt}?", "Yes", "No");
                             };
        }

        var colorButtonsLabel = new Label { X = 0, Y = Pos.Bottom (swapButton) + 1, Text = "Color Buttons: " };
        main.Add (colorButtonsLabel);

        View prev = colorButtonsLabel;

        foreach (KeyValuePair<string, ColorScheme> colorScheme in Colors.ColorSchemes)
        {
            var colorButton = new Button
            {
                X = Pos.Right (prev),
                Y = Pos.Y (colorButtonsLabel),
                Text = $"_{colorScheme.Key}",
                ColorScheme = colorScheme.Value,
            };
            DoMessage (colorButton, colorButton.Text);
            main.Add (colorButton);
            prev = colorButton;
        }

        Button button;

        main.Add (
                  button = new ()
                  {
                      X = 2,
                      Y = Pos.Bottom (colorButtonsLabel) + 1,
                      Text =
                          "A super l_öng Button that will probably expose a bug in clipping or wrapping of text. Will it?"
                  }
                 );
        DoMessage (button, button.Text);

        // Note the 'N' in 'Newline' will be the hotkey
        main.Add (
                  button = new () { X = 2, Y = Pos.Bottom (button) + 1, Height = 2, Text = "a Newline\nin the button" }
                 );
        button.Accept += (s, e) => MessageBox.Query ("Message", "Question?", "Yes", "No");

        var textChanger = new Button { X = 2, Y = Pos.Bottom (button) + 1, Text = "Te_xt Changer" };
        main.Add (textChanger);
        textChanger.Accept += (s, e) => textChanger.Text += "!";

        main.Add (
                  button = new ()
                  {
                      X = Pos.Right (textChanger) + 2,
                      Y = Pos.Y (textChanger),
                      Text = "Lets see if this will move as \"Text Changer\" grows"
                  }
                 );

        var removeButton = new Button
        {
            X = 2, Y = Pos.Bottom (button) + 1,
            ColorScheme = Colors.ColorSchemes ["Error"], Text = "Remove this button"
        };
        main.Add (removeButton);

        // This in interesting test case because `moveBtn` and below are laid out relative to this one!
        removeButton.Accept += (s, e) =>
                               {
                                   removeButton.Visible = false;
                               };

        var computedFrame = new FrameView
        {
            X = 0,
            Y = Pos.Bottom (removeButton) + 1,
            Width = Dim.Percent (50),
            Height = 6,
            Title = "Computed Layout"
        };
        main.Add (computedFrame);

        // Demonstrates how changing the View.Frame property can move Views
        var moveBtn = new Button
        {
            X = 0,
            Y = Pos.Center () - 1,
            Width = 30,
            ColorScheme = Colors.ColorSchemes ["Error"],
            Text = "Move This \u263b Button v_ia Pos"
        };

        moveBtn.Accept += (s, e) =>
                          {
                              moveBtn.X = moveBtn.Frame.X + 5;
                          };
        computedFrame.Add (moveBtn);

        // Demonstrates how changing the View.Frame property can SIZE Views (#583)
        var sizeBtn = new Button
        {
            Y = Pos.Center () + 1,
            X = 0,
            Width = 30,
            Text = "Grow This \u263a Button _via Pos",
            ColorScheme = Colors.ColorSchemes ["Error"],
        };

        sizeBtn.Accept += (s, e) =>
                          {
                              sizeBtn.Width = sizeBtn.Frame.Width + 5;
                          };
        computedFrame.Add (sizeBtn);

        var absoluteFrame = new FrameView
        {
            X = Pos.Right (computedFrame),
            Y = Pos.Bottom (removeButton) + 1,
            Width = Dim.Fill (),
            Height = 6,
            Title = "Absolute Layout"
        };
        main.Add (absoluteFrame);

        // Demonstrates how changing the View.Frame property can move Views
        var moveBtnA = new Button { ColorScheme = Colors.ColorSchemes ["Error"], Text = "Move This Button via Frame" };

        moveBtnA.Accept += (s, e) =>
                           {
                               moveBtnA.Frame = new (
                                                     moveBtnA.Frame.X + 5,
                                                     moveBtnA.Frame.Y,
                                                     moveBtnA.Frame.Width,
                                                     moveBtnA.Frame.Height
                                                    );
                           };
        absoluteFrame.Add (moveBtnA);

        // Demonstrates how changing the View.Frame property can SIZE Views (#583)
        var sizeBtnA = new Button
        {
            Y = 2, ColorScheme = Colors.ColorSchemes ["Error"], Text = " ~  s  gui.cs   master ↑_10 = Сохранить"
        };

        sizeBtnA.Accept += (s, e) =>
                           {
                               sizeBtnA.Frame = new (
                                                     sizeBtnA.Frame.X,
                                                     sizeBtnA.Frame.Y,
                                                     sizeBtnA.Frame.Width + 5,
                                                     sizeBtnA.Frame.Height
                                                    );
                           };
        absoluteFrame.Add (sizeBtnA);

        var label = new Label
        {
            X = 2, Y = Pos.Bottom (computedFrame) + 1, 
            Text = "Text Alignment (changes the four buttons above): "
        };
        main.Add (label);

        var radioGroup = new RadioGroup
        {
            X = 4,
            Y = Pos.Bottom (label) + 1,
            SelectedItem = 2,
            RadioLabels = new [] { "Start", "End", "Center", "Fill" }
        };
        main.Add (radioGroup);

        // Demo changing hotkey
        string MoveHotkey (string txt)
        {
            // Remove the '_'
            List<Rune> runes = txt.ToRuneList ();

            int i = runes.IndexOf ((Rune)'_');
            var start = "";

            if (i > -1)
            {
                start = StringExtensions.ToString (runes.GetRange (0, i));
            }

            txt = start + StringExtensions.ToString (runes.GetRange (i + 1, runes.Count - (i + 1)));

            runes = txt.ToRuneList ();

            // Move over one or go to start
            i++;

            if (i >= runes.Count)
            {
                i = 0;
            }

            // Slip in the '_'
            start = StringExtensions.ToString (runes.GetRange (0, i));

            return start + '_' + StringExtensions.ToString (runes.GetRange (i, runes.Count - i));
        }

        var mhkb = "Click to Change th_is Button's Hotkey";

        var moveHotKeyBtn = new Button
        {
            X = 2,
            Y = Pos.Bottom (radioGroup) + 1,
            Width = Dim.Width (computedFrame) - 2,
            ColorScheme = Colors.ColorSchemes ["TopLevel"],
            Text = mhkb
        };
        moveHotKeyBtn.Accept += (s, e) => { moveHotKeyBtn.Text = MoveHotkey (moveHotKeyBtn.Text); };
        main.Add (moveHotKeyBtn);

        var muhkb = " ~  s  gui.cs   master ↑10 = Сохранить";

        var moveUnicodeHotKeyBtn = new Button
        {
            X = Pos.Left (absoluteFrame) + 1,
            Y = Pos.Bottom (radioGroup) + 1,
            Width = Dim.Width (absoluteFrame) - 2,
            ColorScheme = Colors.ColorSchemes ["TopLevel"],
            Text = muhkb
        };
        moveUnicodeHotKeyBtn.Accept += (s, e) => { moveUnicodeHotKeyBtn.Text = MoveHotkey (moveUnicodeHotKeyBtn.Text); };
        main.Add (moveUnicodeHotKeyBtn);

        radioGroup.SelectedItemChanged += (s, args) =>
                                          {
                                              switch (args.SelectedItem)
                                              {
                                                  case 0:
                                                      moveBtn.TextAlignment = Alignment.Start;
                                                      sizeBtn.TextAlignment = Alignment.Start;
                                                      moveBtnA.TextAlignment = Alignment.Start;
                                                      sizeBtnA.TextAlignment = Alignment.Start;
                                                      moveHotKeyBtn.TextAlignment = Alignment.Start;
                                                      moveUnicodeHotKeyBtn.TextAlignment = Alignment.Start;

                                                      break;
                                                  case 1:
                                                      moveBtn.TextAlignment = Alignment.End;
                                                      sizeBtn.TextAlignment = Alignment.End;
                                                      moveBtnA.TextAlignment = Alignment.End;
                                                      sizeBtnA.TextAlignment = Alignment.End;
                                                      moveHotKeyBtn.TextAlignment = Alignment.End;
                                                      moveUnicodeHotKeyBtn.TextAlignment = Alignment.End;

                                                      break;
                                                  case 2:
                                                      moveBtn.TextAlignment = Alignment.Center;
                                                      sizeBtn.TextAlignment = Alignment.Center;
                                                      moveBtnA.TextAlignment = Alignment.Center;
                                                      sizeBtnA.TextAlignment = Alignment.Center;
                                                      moveHotKeyBtn.TextAlignment = Alignment.Center;
                                                      moveUnicodeHotKeyBtn.TextAlignment = Alignment.Center;

                                                      break;
                                                  case 3:
                                                      moveBtn.TextAlignment = Alignment.Fill;
                                                      sizeBtn.TextAlignment = Alignment.Fill;
                                                      moveBtnA.TextAlignment = Alignment.Fill;
                                                      sizeBtnA.TextAlignment = Alignment.Fill;
                                                      moveHotKeyBtn.TextAlignment = Alignment.Fill;
                                                      moveUnicodeHotKeyBtn.TextAlignment = Alignment.Fill;

                                                      break;
                                              }
                                          };

        label = new ()
        {
            X = 0,
            Y = Pos.Bottom (moveUnicodeHotKeyBtn) + 1,
            Title = "_Numeric Up/Down (press-and-hold):",
        };

        var numericUpDown = new NumericUpDown<int>
        {
            Value = 69,
            X = Pos.Right (label) + 1,
            Y = Pos.Top (label),
        };
        numericUpDown.ValueChanged += NumericUpDown_ValueChanged;

        void NumericUpDown_ValueChanged (object sender, EventArgs<int> e) { }

        main.Add (label, numericUpDown);

        label = new ()
        {
            X = 0,
            Y = Pos.Bottom (numericUpDown) + 1,
            Title = "_No Repeat:"
        };
        var noRepeatAcceptCount = 0;

        var noRepeatButton = new Button
        {
            X = Pos.Right (label) + 1,
            Y = Pos.Top (label),
            Title = $"Accept Cou_nt: {noRepeatAcceptCount}",
            WantContinuousButtonPressed = false
        };
        noRepeatButton.Accept += (s, e) => { noRepeatButton.Title = $"Accept Cou_nt: {++noRepeatAcceptCount}"; };
        main.Add (label, noRepeatButton);

        label = new ()
        {
            X = 0,
            Y = Pos.Bottom (label) + 1,
            Title = "_Repeat (press-and-hold):"
        };
        var acceptCount = 0;

        var repeatButton = new Button
        {
            X = Pos.Right (label) + 1,
            Y = Pos.Top (label),
            Title = $"Accept Co_unt: {acceptCount}",
            WantContinuousButtonPressed = true
        };
        repeatButton.Accept += (s, e) => { repeatButton.Title = $"Accept Co_unt: {++acceptCount}"; };

        var enableCB = new CheckBox
        {
            X = Pos.Right (repeatButton) + 1,
            Y = Pos.Top (repeatButton),
            Title = "Enabled",
            CheckedState = CheckState.Checked
        };
        enableCB.CheckedStateChanging += (s, e) => { repeatButton.Enabled = !repeatButton.Enabled; };
        main.Add (label, repeatButton, enableCB);

        var decNumericUpDown = new NumericUpDown<int>
        {
<<<<<<< HEAD
            Type type = typeof (T);
            if (!(type == typeof (int) || type == typeof (long) || type == typeof (float) || type == typeof (double) || type == typeof (decimal)))
            {
                throw new InvalidOperationException ("T must be a numeric type that supports addition and subtraction.");
            }

            Width = Dim.Auto (DimAutoStyle.Content); //Dim.Function (() => Digits + 2); // button + 3 for number + button
            Height = Dim.Auto (DimAutoStyle.Content);

            _down = new ()
            {
                Height = 1,
                Width = 1,
                NoPadding = true,
                NoDecorations = true,
                Title = $"{CM.Glyphs.DownArrow}",
                WantContinuousButtonPressed = true,
                CanFocus = false,
                ShadowStyle = ShadowStyle.None,
            };

            _number = new ()
            {
                Text = Value.ToString (),
                X = Pos.Right (_down),
                Y = Pos.Top (_down),
                Width = Dim.Func (() => _number is null ? Digits : Math.Max (Digits, _number.Text.Length)),
                Height = 1,
                TextAlignment = Alignment.Center,
                CanFocus = true
            };

            _up = new ()
            {
                X = Pos.AnchorEnd (),
                Y = Pos.Top (_number),
                Height = 1,
                Width = 1,
                NoPadding = true,
                NoDecorations = true,
                Title = $"{CM.Glyphs.UpArrow}",
                WantContinuousButtonPressed = true,
                CanFocus = false,
                ShadowStyle = ShadowStyle.None,
            };

            CanFocus = true;

            _down.Accept += OnDownButtonOnAccept;
            _up.Accept += OnUpButtonOnAccept;

            Add (_down, _number, _up);


            AddCommand (Command.ScrollUp, () =>
                                          {
                                              Value = (dynamic)Value + 1;
                                              _number.Text = Value.ToString ();

                                              return true;
                                          });
            AddCommand (Command.ScrollDown, () =>
                                            {
                                                Value = (dynamic)Value - 1;
                                                _number.Text = Value.ToString ();

                                                return true;
                                            });

            KeyBindings.Add (Key.CursorUp, Command.ScrollUp);
            KeyBindings.Add (Key.CursorDown, Command.ScrollDown);

            return;

            void OnDownButtonOnAccept (object s, HandledEventArgs e)
            {
                InvokeCommand (Command.ScrollDown);
            }

            void OnUpButtonOnAccept (object s, HandledEventArgs e)
            {
                InvokeCommand (Command.ScrollUp);
            }
        }

        private void _up_Enter (object sender, FocusEventArgs e)
        {
            throw new NotImplementedException ();
        }

        private T _value;
=======
            Value = 911,
            Increment = 1,
            Format = "{0:X}",
            X = 0,
            Y = Pos.Bottom (enableCB) + 1,
        };
>>>>>>> a661fcec

        main.Add (decNumericUpDown);

        main.Ready += (s, e) =>
                      {
                          radioGroup.Refresh ();
                      };
        Application.Run (main);
        main.Dispose ();
        Application.Shutdown ();
    }
}
<|MERGE_RESOLUTION|>--- conflicted
+++ resolved
@@ -390,106 +390,12 @@
 
         var decNumericUpDown = new NumericUpDown<int>
         {
-<<<<<<< HEAD
-            Type type = typeof (T);
-            if (!(type == typeof (int) || type == typeof (long) || type == typeof (float) || type == typeof (double) || type == typeof (decimal)))
-            {
-                throw new InvalidOperationException ("T must be a numeric type that supports addition and subtraction.");
-            }
-
-            Width = Dim.Auto (DimAutoStyle.Content); //Dim.Function (() => Digits + 2); // button + 3 for number + button
-            Height = Dim.Auto (DimAutoStyle.Content);
-
-            _down = new ()
-            {
-                Height = 1,
-                Width = 1,
-                NoPadding = true,
-                NoDecorations = true,
-                Title = $"{CM.Glyphs.DownArrow}",
-                WantContinuousButtonPressed = true,
-                CanFocus = false,
-                ShadowStyle = ShadowStyle.None,
-            };
-
-            _number = new ()
-            {
-                Text = Value.ToString (),
-                X = Pos.Right (_down),
-                Y = Pos.Top (_down),
-                Width = Dim.Func (() => _number is null ? Digits : Math.Max (Digits, _number.Text.Length)),
-                Height = 1,
-                TextAlignment = Alignment.Center,
-                CanFocus = true
-            };
-
-            _up = new ()
-            {
-                X = Pos.AnchorEnd (),
-                Y = Pos.Top (_number),
-                Height = 1,
-                Width = 1,
-                NoPadding = true,
-                NoDecorations = true,
-                Title = $"{CM.Glyphs.UpArrow}",
-                WantContinuousButtonPressed = true,
-                CanFocus = false,
-                ShadowStyle = ShadowStyle.None,
-            };
-
-            CanFocus = true;
-
-            _down.Accept += OnDownButtonOnAccept;
-            _up.Accept += OnUpButtonOnAccept;
-
-            Add (_down, _number, _up);
-
-
-            AddCommand (Command.ScrollUp, () =>
-                                          {
-                                              Value = (dynamic)Value + 1;
-                                              _number.Text = Value.ToString ();
-
-                                              return true;
-                                          });
-            AddCommand (Command.ScrollDown, () =>
-                                            {
-                                                Value = (dynamic)Value - 1;
-                                                _number.Text = Value.ToString ();
-
-                                                return true;
-                                            });
-
-            KeyBindings.Add (Key.CursorUp, Command.ScrollUp);
-            KeyBindings.Add (Key.CursorDown, Command.ScrollDown);
-
-            return;
-
-            void OnDownButtonOnAccept (object s, HandledEventArgs e)
-            {
-                InvokeCommand (Command.ScrollDown);
-            }
-
-            void OnUpButtonOnAccept (object s, HandledEventArgs e)
-            {
-                InvokeCommand (Command.ScrollUp);
-            }
-        }
-
-        private void _up_Enter (object sender, FocusEventArgs e)
-        {
-            throw new NotImplementedException ();
-        }
-
-        private T _value;
-=======
             Value = 911,
             Increment = 1,
             Format = "{0:X}",
             X = 0,
             Y = Pos.Bottom (enableCB) + 1,
         };
->>>>>>> a661fcec
 
         main.Add (decNumericUpDown);
 
