--- conflicted
+++ resolved
@@ -222,11 +222,7 @@
 			var moveUnicodeHotKeyBtn = new Button (muhkb) {
 				X = Pos.Left (absoluteFrame) + 1,
 				Y = Pos.Bottom (radioGroup) + 1,
-<<<<<<< HEAD
-				Width = muhkb.RuneCount + 30,
-=======
 				Width = Dim.Width (absoluteFrame) - 2, // BUGBUG: Not always the width isn't calculated correctly.
->>>>>>> b26e755e
 				ColorScheme = Colors.TopLevel,
 			};
 			moveUnicodeHotKeyBtn.Clicked = () => {
