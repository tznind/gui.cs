--- conflicted
+++ resolved
@@ -88,7 +88,6 @@
 				Height = Dim.Fill (),
 			};
 
-<<<<<<< HEAD
 			var lblSearch = new Label("Search");
 			var tfSearch = new TextField(){
 				Width = 20,
@@ -108,16 +107,10 @@
 				}
 			};
 
-			treeView.AddObjects (AppDomain.CurrentDomain.GetAssemblies ());
-			treeView.AspectGetter = GetRepresentation;
-			treeView.TreeBuilder = new DelegateTreeBuilder<object> (ChildGetter, CanExpand);
-			treeView.SelectionChanged += TreeView_SelectionChanged;
-=======
 			_treeView.AddObjects (AppDomain.CurrentDomain.GetAssemblies ());
 			_treeView.AspectGetter = GetRepresentation;
 			_treeView.TreeBuilder = new DelegateTreeBuilder<object> (ChildGetter, CanExpand);
 			_treeView.SelectionChanged += TreeView_SelectionChanged;
->>>>>>> 5d1fe433
 
 			Win.Add (_treeView);
 
