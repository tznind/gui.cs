﻿using System;
using System.Collections.Generic;
using System.Linq;
using Terminal.Gui;

namespace UICatalog.Scenarios;

[ScenarioMetadata ("Dialogs", "Demonstrates how to the Dialog class")]
[ScenarioCategory ("Dialogs")]
public class Dialogs : Scenario
{
    private static readonly int CODE_POINT = '你'; // We know this is a wide char

    public override void Setup ()
    {
        var frame = new FrameView { X = Pos.Center (), Y = 1, Width = Dim.Percent (75), Title = "Dialog Options" };

        var numButtonsLabel = new Label
        {
            X = 0,
            TextAlignment = TextAlignment.Right,
            Text = "_Number of Buttons:"
        };

        var label = new Label
        {
            X = 0,
            Y = 0,
            Width = Dim.Width (numButtonsLabel),
            Height = 1,
            TextAlignment = TextAlignment.Right,
            Text = "_Width:"
        };
        frame.Add (label);

        var widthEdit = new TextField
        {
            X = Pos.Right (numButtonsLabel) + 1,
            Y = Pos.Top (label),
            Width = 5,
            Height = 1,
            Text = "0"
        };
        frame.Add (widthEdit);

        label = new()
        {
            X = 0,
            Y = Pos.Bottom (label),
            Width = Dim.Width (numButtonsLabel),
            Height = 1,
            TextAlignment = TextAlignment.Right,
            Text = "_Height:"
        };
        frame.Add (label);

        var heightEdit = new TextField
        {
            X = Pos.Right (numButtonsLabel) + 1,
            Y = Pos.Top (label),
            Width = 5,
            Height = 1,
            Text = "0"
        };
        frame.Add (heightEdit);

        frame.Add (
                   new Label { X = Pos.Right (widthEdit) + 2, Y = Pos.Top (widthEdit), Text = "If height & width are both 0," }
                  );

        frame.Add (
                   new Label
                   {
                       X = Pos.Right (heightEdit) + 2,
                       Y = Pos.Top (heightEdit),
                       Text = "the Dialog will size to 80% of container."
                   }
                  );

        label = new()
        {
            X = 0,
            Y = Pos.Bottom (label),
            Width = Dim.Width (numButtonsLabel),
            Height = 1,
            TextAlignment = TextAlignment.Right,
            Text = "_Title:"
        };
        frame.Add (label);

        var titleEdit = new TextField
        {
            X = Pos.Right (label) + 1,
            Y = Pos.Top (label),
            Width = Dim.Fill (),
            Height = 1,
            Text = "Title"
        };
        frame.Add (titleEdit);

        numButtonsLabel.Y = Pos.Bottom (label);
        frame.Add (numButtonsLabel);

        var numButtonsEdit = new TextField
        {
            X = Pos.Right (numButtonsLabel) + 1,
            Y = Pos.Top (numButtonsLabel),
            Width = 5,
            Height = 1,
            Text = "3"
        };
        frame.Add (numButtonsEdit);

        var glyphsNotWords = new CheckBox
        {
            X = Pos.Right (numButtonsLabel) + 1,
            Y = Pos.Bottom (numButtonsLabel),
            TextAlignment = TextAlignment.Right,
            Text = $"_Add {char.ConvertFromUtf32 (CODE_POINT)} to button text to stress wide char support",
            Checked = false
        };
        frame.Add (glyphsNotWords);

        label = new()
        {
            X = 0,
            Y = Pos.Bottom (glyphsNotWords),
            Width = Dim.Width (numButtonsLabel),
            Height = 1,
            TextAlignment = TextAlignment.Right,
            Text = "Button St_yle:"
        };
        frame.Add (label);

<<<<<<< HEAD
=======
        static IEnumerable<string> GetUniqueEnumNames<T> () where T : Enum
        {
            var values = new HashSet<int> ();
            foreach (var name in Enum.GetNames (typeof (T)))
            {
                var value = (int)Enum.Parse (typeof (T), name);
                if (values.Add (value))
                {
                    yield return name;
                }
            }
        }

>>>>>>> 7fc4f5a5
        var styleRadioGroup = new RadioGroup
        {
            X = Pos.Right (label) + 1,
            Y = Pos.Top (label),
            RadioLabels = GetUniqueEnumNames<Justification> ().ToArray (),
        };
        frame.Add (styleRadioGroup);

        frame.ValidatePosDim = true;

        void Top_LayoutComplete (object sender, EventArgs args)
        {
            frame.Height =
                widthEdit.Frame.Height
                + heightEdit.Frame.Height
                + titleEdit.Frame.Height
                + numButtonsEdit.Frame.Height
                + glyphsNotWords.Frame.Height
                + styleRadioGroup.Frame.Height
                + frame.GetAdornmentsThickness ().Vertical;
        }

        Top.LayoutComplete += Top_LayoutComplete;

        Win.Add (frame);

        label = new()
        {
            X = Pos.Center (), Y = Pos.Bottom (frame) + 4, TextAlignment = TextAlignment.Right, Text = "Button Pressed:"
        };
        Win.Add (label);

        var buttonPressedLabel = new Label
        {
            X = Pos.Center (), Y = Pos.Bottom (frame) + 5, ColorScheme = Colors.ColorSchemes ["Error"], Text = " "
        };

        // glyphsNotWords
        // false:var btnText = new [] { "Zero", "One", "Two", "Three", "Four", "Five", "Six", "Seven", "Eight", "Nine" };
        // true: var btnText = new [] { "0", "\u2780", "➁", "\u2783", "\u2784", "\u2785", "\u2786", "\u2787", "\u2788", "\u2789" };
        // \u2781 is ➁ dingbats \ufb70 is	

        var showDialogButton = new Button
        {
            X = Pos.Center (), Y = Pos.Bottom (frame) + 2, IsDefault = true, Text = "_Show Dialog"
        };

        showDialogButton.Accept += (s, e) =>
                                   {
                                       Dialog dlg = CreateDemoDialog (
                                                                      widthEdit,
                                                                      heightEdit,
                                                                      titleEdit,
                                                                      numButtonsEdit,
                                                                      glyphsNotWords,
                                                                      styleRadioGroup,
                                                                      buttonPressedLabel
                                                                     );
                                       Application.Run (dlg);
                                       dlg.Dispose ();
                                   };

        Win.Add (showDialogButton);

        Win.Add (buttonPressedLabel);
    }

    private Dialog CreateDemoDialog (
        TextField widthEdit,
        TextField heightEdit,
        TextField titleEdit,
        TextField numButtonsEdit,
        CheckBox glyphsNotWords,
        RadioGroup styleRadioGroup,
        Label buttonPressedLabel
    )
    {
        Dialog dialog = null;

        try
        {
            var width = 0;
            int.TryParse (widthEdit.Text, out width);
            var height = 0;
            int.TryParse (heightEdit.Text, out height);
            var numButtons = 3;
            int.TryParse (numButtonsEdit.Text, out numButtons);

            List<Button> buttons = new ();
            int clicked = -1;

            for (var i = 0; i < numButtons; i++)
            {
                int buttonId = i;
                Button button = null;

                if (glyphsNotWords.Checked == true)
                {
                    buttonId = i;

                    button = new()
                    {
                        Text = NumberToWords.Convert (buttonId) + " " + char.ConvertFromUtf32 (buttonId + CODE_POINT),
                        IsDefault = buttonId == 0
                    };
                }
                else
                {
<<<<<<< HEAD
                    button = new() { Text = NumberToWords.Convert (buttonId), IsDefault = buttonId == 0 };
=======
                    button = new Button
                    {
                        Text = NumberToWords.Convert (buttonId), IsDefault = buttonId == 0
                    };
>>>>>>> 7fc4f5a5
                }

                button.Accept += (s, e) =>
                                 {
                                     clicked = buttonId;
                                     Application.RequestStop ();
                                 };
                buttons.Add (button);
            }

            //if (buttons.Count > 1) {
            //	buttons [1].Text = "Accept";
            //	buttons [1].IsDefault = true;
            //	buttons [0].Visible = false;
            //	buttons [0].Text = "_Back";
            //	buttons [0].IsDefault = false;
            //}

            // This tests dynamically adding buttons; ensuring the dialog resizes if needed and 
            // the buttons are laid out correctly
            dialog = new()
            {
                Title = titleEdit.Text,
                ButtonAlignment = (Justification)styleRadioGroup.SelectedItem,
                Buttons = buttons.ToArray ()
            };

            if (height != 0 || width != 0)
            {
                dialog.Height = height;
                dialog.Width = width;
            }

            var add = new Button { X = Pos.Center (), Y = Pos.Center (), Text = "_Add a button" };

            add.Accept += (s, e) =>
                          {
                              int buttonId = buttons.Count;
                              Button button;

                              if (glyphsNotWords.Checked == true)
                              {
                                  button = new()
                                  {
                                      Text = NumberToWords.Convert (buttonId) + " " + char.ConvertFromUtf32 (buttonId + CODE_POINT),
                                      IsDefault = buttonId == 0
                                  };
                              }
                              else
                              {
                                  button = new() { Text = NumberToWords.Convert (buttonId), IsDefault = buttonId == 0 };
                              }

                              button.Accept += (s, e) =>
                                               {
                                                   clicked = buttonId;
                                                   Application.RequestStop ();
                                               };
                              buttons.Add (button);
                              dialog.AddButton (button);

                              if (buttons.Count > 1)
                              {
                                  button.TabIndex = buttons [buttons.Count - 2].TabIndex + 1;
                              }
                          };
            dialog.Add (add);

            var addChar = new Button
            {
                X = Pos.Center (),
                Y = Pos.Center () + 1,
                Text = $"A_dd a {char.ConvertFromUtf32 (CODE_POINT)} to each button"
            };

            addChar.Accept += (s, e) =>
                              {
                                  foreach (Button button in buttons)
                                  {
                                      button.Text += char.ConvertFromUtf32 (CODE_POINT);
                                  }

                                  dialog.LayoutSubviews ();
                              };
            dialog.Closed += (s, e) => { buttonPressedLabel.Text = $"{clicked}"; };
            dialog.Add (addChar);
        }
        catch (FormatException)
        {
            buttonPressedLabel.Text = "Invalid Options";
        }

        return dialog;
    }
}<|MERGE_RESOLUTION|>--- conflicted
+++ resolved
@@ -132,8 +132,6 @@
         };
         frame.Add (label);
 
-<<<<<<< HEAD
-=======
         static IEnumerable<string> GetUniqueEnumNames<T> () where T : Enum
         {
             var values = new HashSet<int> ();
@@ -147,7 +145,6 @@
             }
         }
 
->>>>>>> 7fc4f5a5
         var styleRadioGroup = new RadioGroup
         {
             X = Pos.Right (label) + 1,
@@ -256,14 +253,10 @@
                 }
                 else
                 {
-<<<<<<< HEAD
-                    button = new() { Text = NumberToWords.Convert (buttonId), IsDefault = buttonId == 0 };
-=======
                     button = new Button
                     {
                         Text = NumberToWords.Convert (buttonId), IsDefault = buttonId == 0
                     };
->>>>>>> 7fc4f5a5
                 }
 
                 button.Accept += (s, e) =>
