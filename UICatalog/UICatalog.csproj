--- conflicted
+++ resolved
@@ -1,51 +1,48 @@
-﻿<Project Sdk="Microsoft.NET.Sdk">
-  <PropertyGroup>
-    <OutputType>Exe</OutputType>
-    <TargetFramework>net8.0</TargetFramework>
-    <StartupObject>UICatalog.UICatalogApp</StartupObject>
-    <!-- Version numbers are automatically updated by gitversion when a release is released -->
-    <!-- In the source tree the version will always be 2.0 for all projects. -->
-    <!-- Do not modify these. -->
-    <AssemblyVersion>2.0</AssemblyVersion>
-    <FileVersion>2.0</FileVersion>
-    <Version>2.0</Version>
-    <InformationalVersion>2.0</InformationalVersion>
-    <DockerDefaultTargetOS>Linux</DockerDefaultTargetOS>
-  </PropertyGroup>
-  <PropertyGroup Condition="'$(Configuration)|$(Platform)'=='Release|AnyCPU'">
-    <DefineConstants>TRACE</DefineConstants>
-  </PropertyGroup>
-  <PropertyGroup Condition="'$(Configuration)|$(Platform)'=='Debug|AnyCPU'">
-    <DefineConstants>TRACE;DEBUG_IDISPOSABLE</DefineConstants>
-  </PropertyGroup>
-  <ItemGroup>
-    <None Remove="Resources\config.json" />
-  </ItemGroup>
-  <ItemGroup>
-    <EmbeddedResource Include="Resources\config.json" />
-  </ItemGroup>
-  <ItemGroup>
-  <None Update="./Scenarios/Spinning_globe_dark_small.gif" CopyToOutputDirectory="PreserveNewest" />
-  </ItemGroup>
-  <ItemGroup>
-    <PackageReference Include="Microsoft.VisualStudio.Azure.Containers.Tools.Targets" Version="1.19.6" />
-    <PackageReference Include="SixLabors.ImageSharp" Version="3.1.2" />
-    <PackageReference Include="CsvHelper" Version="31.0.0" />
-    <PackageReference Include="Microsoft.DotNet.PlatformAbstractions" Version="3.1.6" />
-    <PackageReference Include="System.CommandLine" Version="2.0.0-beta4.22272.1" />
-  </ItemGroup>
-  <ItemGroup>
-    <ProjectReference Include="..\Terminal.Gui\Terminal.Gui.csproj" />
-  </ItemGroup>
-  <ItemGroup>
-    <Using Include="System.Drawing.Rectangle" Alias="Rectangle" />
-    <Using Include="System.Drawing.RectangleF" Alias="RectangleF" />
-    <Using Include="System.Drawing.Point" Alias="Point" />
-    <Using Include="System.Drawing.PointF" Alias="PointF" />
-<<<<<<< HEAD
-=======
-    <Using Include="System.Drawing.Size" Alias="Size" />
-    <Using Include="System.Drawing.SizeF" Alias="SizeF" />
->>>>>>> a5987945
-  </ItemGroup>
+﻿<Project Sdk="Microsoft.NET.Sdk">
+  <PropertyGroup>
+    <OutputType>Exe</OutputType>
+    <TargetFramework>net8.0</TargetFramework>
+    <StartupObject>UICatalog.UICatalogApp</StartupObject>
+    <!-- Version numbers are automatically updated by gitversion when a release is released -->
+    <!-- In the source tree the version will always be 2.0 for all projects. -->
+    <!-- Do not modify these. -->
+    <AssemblyVersion>2.0</AssemblyVersion>
+    <FileVersion>2.0</FileVersion>
+    <Version>2.0</Version>
+    <InformationalVersion>2.0</InformationalVersion>
+    <DockerDefaultTargetOS>Linux</DockerDefaultTargetOS>
+  </PropertyGroup>
+  <PropertyGroup Condition="'$(Configuration)|$(Platform)'=='Release|AnyCPU'">
+    <DefineConstants>TRACE</DefineConstants>
+  </PropertyGroup>
+  <PropertyGroup Condition="'$(Configuration)|$(Platform)'=='Debug|AnyCPU'">
+    <DefineConstants>TRACE;DEBUG_IDISPOSABLE</DefineConstants>
+  </PropertyGroup>
+  <ItemGroup>
+    <None Remove="Resources\config.json" />
+  </ItemGroup>
+  <ItemGroup>
+    <EmbeddedResource Include="Resources\config.json" />
+  </ItemGroup>
+  <ItemGroup>
+  <None Update="./Scenarios/Spinning_globe_dark_small.gif" CopyToOutputDirectory="PreserveNewest" />
+  </ItemGroup>
+  <ItemGroup>
+    <PackageReference Include="Microsoft.VisualStudio.Azure.Containers.Tools.Targets" Version="1.19.6" />
+    <PackageReference Include="SixLabors.ImageSharp" Version="3.1.2" />
+    <PackageReference Include="CsvHelper" Version="31.0.0" />
+    <PackageReference Include="Microsoft.DotNet.PlatformAbstractions" Version="3.1.6" />
+    <PackageReference Include="System.CommandLine" Version="2.0.0-beta4.22272.1" />
+  </ItemGroup>
+  <ItemGroup>
+    <ProjectReference Include="..\Terminal.Gui\Terminal.Gui.csproj" />
+  </ItemGroup>
+  <ItemGroup>
+    <Using Include="System.Drawing.Rectangle" Alias="Rectangle" />
+    <Using Include="System.Drawing.RectangleF" Alias="RectangleF" />
+    <Using Include="System.Drawing.Point" Alias="Point" />
+    <Using Include="System.Drawing.PointF" Alias="PointF" />
+    <Using Include="System.Drawing.Size" Alias="Size" />
+    <Using Include="System.Drawing.SizeF" Alias="SizeF" />
+  </ItemGroup>
 </Project>