--- conflicted
+++ resolved
@@ -133,11 +133,6 @@
 		private static void Setup ()
 		{
 			StringBuilder aboutMessage = new StringBuilder ();
-<<<<<<< HEAD
-			aboutMessage.AppendLine ("UI Catalog is a comprehensive sample library for Terminal.Gui\n");
-			aboutMessage.AppendLine ($"Version: {typeof(UICatalogApp).Assembly.GetName ().Version}");
-			aboutMessage.Append ($"Using Terminal.Gui Version: {typeof (Terminal.Gui.Application).Assembly.GetName ().Version}\n");
-=======
 			aboutMessage.AppendLine ("UI Catalog is a comprehensive sample library for Terminal.Gui");
 			aboutMessage.AppendLine ("");
 			aboutMessage.AppendLine ($"Version: {typeof(UICatalogApp).Assembly.GetName ().Version}");
@@ -150,16 +145,12 @@
 				_sysConsoleMenu.Title = $"[{(_useSystemConsole ? 'x' : ' ')}] _Use System Console";
 			}
 			_sysConsoleMenu = new MenuItem ($"[{(_useSystemConsole ? 'x' : ' ')}] _Use System Console", "", () => HandleSysConsoleMenuChange ());
->>>>>>> 95de2ca9
 
 			_menu = new MenuBar (new MenuBarItem [] {
 				new MenuBarItem ("_File", new MenuItem [] {
 					new MenuItem ("_Quit", "", () => Application.RequestStop() )
 				}),
-<<<<<<< HEAD
-=======
 				new MenuBarItem ("_Settings", new MenuItem [] { _sysConsoleMenu }),
->>>>>>> 95de2ca9
 				new MenuBarItem ("_About...", "About this app", () =>  MessageBox.Query ("About UI Catalog", aboutMessage.ToString(), "Ok")),
 			});
 
