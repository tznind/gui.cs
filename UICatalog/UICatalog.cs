--- conflicted
+++ resolved
@@ -193,7 +193,7 @@
 			// a Scenario was selected. Otherwise, the user wants to exit UI Catalog.
 			Application.Init ();
 			
-			Application.EnableConsoleScrolling = _enableConsoleScrolling;
+			//Application.EnableConsoleScrolling = _enableConsoleScrolling;
 			
 			Application.Run<UICatalogTopLevel> ();
 			Application.Shutdown ();
@@ -216,10 +216,6 @@
 
 		static bool _useSystemConsole = false;
 		static ConsoleDriver.DiagnosticFlags _diagnosticFlags;
-<<<<<<< HEAD
-=======
-		static bool _enableConsoleScrolling = false;
->>>>>>> 1d2dc40c
 		static bool _isFirstRunning = true;
 		static string _topLevelColorScheme;
 
@@ -354,17 +350,8 @@
  
 			void LoadedHandler ()
 			{
-<<<<<<< HEAD
 				ConfigChanged ();
 
-=======
-				if (_colorScheme == null) {
-					ColorScheme = _colorScheme = Colors.Base;
-				}
-
-				miIsMouseDisabled.Checked = Application.IsMouseDisabled;
-				miEnableConsoleScrolling.Checked = Application.EnableConsoleScrolling;
->>>>>>> 1d2dc40c
 				DriverName.Title = $"Driver: {Driver.GetType ().Name}";
 				OS.Title = $"OS: {Microsoft.DotNet.PlatformAbstractions.RuntimeEnvironment.OperatingSystem} {Microsoft.DotNet.PlatformAbstractions.RuntimeEnvironment.OperatingSystemVersion}";
 
@@ -419,22 +406,13 @@
 
 			List<MenuItem []> CreateDiagnosticMenuItems ()
 			{
-<<<<<<< HEAD
 				List<MenuItem []> menuItems = new List<MenuItem []> {
 					CreateDiagnosticFlagsMenuItems (),
 					new MenuItem [] { null },
-					CreateHeightAsBufferMenuItems (),
+					CreateEnableConsoleScrollingMenuItems (),
 					CreateDisabledEnabledMouseItems (),
 					CreateKeybindingsMenuItems ()
 				};
-=======
-				List<MenuItem []> menuItems = new List<MenuItem []> ();
-				menuItems.Add (CreateDiagnosticFlagsMenuItems ());
-				menuItems.Add (new MenuItem [] { null });
-				menuItems.Add (CreateEnableConsoleScrollingMenuItems ());
-				menuItems.Add (CreateDisabledEnabledMouseItems ());
-				menuItems.Add (CreateKeybindingsMenuItems ());
->>>>>>> 1d2dc40c
 				return menuItems;
 			}
 
@@ -475,24 +453,13 @@
 			MenuItem [] CreateEnableConsoleScrollingMenuItems ()
 			{
 				List<MenuItem> menuItems = new List<MenuItem> ();
-<<<<<<< HEAD
-				miHeightAsBuffer = new MenuItem {
-					Title = "_Height As Buffer"
-				};
-				miHeightAsBuffer.Shortcut = Key.CtrlMask | Key.AltMask | (Key)miHeightAsBuffer.Title.ToString ().Substring (1, 1) [0];
-				miHeightAsBuffer.CheckType |= MenuItemCheckStyle.Checked;
-				miHeightAsBuffer.Action += () => {
-					miHeightAsBuffer.Checked = !miHeightAsBuffer.Checked;
-					Application.HeightAsBuffer = (bool)miHeightAsBuffer.Checked;
-=======
 				miEnableConsoleScrolling = new MenuItem ();
 				miEnableConsoleScrolling.Title = "_Enable Console Scrolling";
 				miEnableConsoleScrolling.Shortcut = Key.CtrlMask | Key.AltMask | (Key)miEnableConsoleScrolling.Title.ToString ().Substring (1, 1) [0];
 				miEnableConsoleScrolling.CheckType |= MenuItemCheckStyle.Checked;
 				miEnableConsoleScrolling.Action += () => {
 					miEnableConsoleScrolling.Checked = !miEnableConsoleScrolling.Checked;
-					Application.EnableConsoleScrolling = miEnableConsoleScrolling.Checked;
->>>>>>> 1d2dc40c
+					Application.EnableConsoleScrolling = (bool)miEnableConsoleScrolling.Checked;
 				};
 				menuItems.Add (miEnableConsoleScrolling);
 
@@ -669,7 +636,7 @@
 				StatusBar.Items [0].Title = $"~{Application.QuitKey} to quit";
 
 				miIsMouseDisabled.Checked = Application.IsMouseDisabled;
-				miHeightAsBuffer.Checked = Application.HeightAsBuffer;
+				miEnableConsoleScrolling.Checked = Application.EnableConsoleScrolling;
 
 				var height = (UICatalogApp.ShowStatusBar ? 1 : 0);// + (MenuBar.Visible ? 1 : 0);
 				ContentPane.Height = Dim.Fill (height);
