using NStack;
using System;
using System.Collections.Generic;
using System.Diagnostics;
using System.Globalization;
using System.Linq;
using System.Runtime.InteropServices;
using System.Text;
using Terminal.Gui;
using System.IO;
using System.Reflection;
using System.Threading;
using Terminal.Gui.Configuration;
using static Terminal.Gui.Configuration.ConfigurationManager;
using System.Text.Json.Serialization;

/// <summary>
/// UI Catalog is a comprehensive sample library for Terminal.Gui. It provides a simple UI for adding to the catalog of scenarios.
/// </summary>
/// <remarks>
/// <para>
///	UI Catalog attempts to satisfy the following goals:
/// </para>
/// <para>
/// <list type="number">
///	<item>
///		<description>
///		Be an easy to use showcase for Terminal.Gui concepts and features.
///		</description>
///	</item>
///	<item>
///		<description>
///		Provide sample code that illustrates how to properly implement said concepts & features.
///		</description>
///	</item>
///	<item>
///		<description>
///		Make it easy for contributors to add additional samples in a structured way.
///		</description>
///	</item>
/// </list>
/// </para>	
/// <para>
///	See the project README for more details (https://github.com/gui-cs/Terminal.Gui/tree/master/UICatalog/README.md).
/// </para>	
/// </remarks>
namespace UICatalog {
	/// <summary>
	/// UI Catalog is a comprehensive sample app and scenario library for <see cref="Terminal.Gui"/>
	/// </summary>
	class UICatalogApp {
		//[SerializableConfigurationProperty (Scope = typeof (AppScope), OmitClassName = true), JsonPropertyName ("UICatalog.StatusBar")]
		//public static bool ShowStatusBar { get; set; } = true;

		[SerializableConfigurationProperty (Scope = typeof (AppScope), OmitClassName = true), JsonPropertyName("UICatalog.StatusBar")]
		public static bool ShowStatusBar { get; set; } = true;

		static readonly FileSystemWatcher _currentDirWatcher = new FileSystemWatcher ();
		static readonly FileSystemWatcher _homeDirWatcher = new FileSystemWatcher ();

		static void Main (string [] args)
		{
			Console.OutputEncoding = Encoding.Default;

			if (Debugger.IsAttached) {
				CultureInfo.DefaultThreadCurrentUICulture = CultureInfo.GetCultureInfo ("en-US");
			}

			_scenarios = Scenario.GetScenarios ();
			_categories = Scenario.GetAllCategories ();
			_nameColumnWidth = _scenarios.OrderByDescending (s => s.GetName ().Length).FirstOrDefault ().GetName ().Length;

			if (args.Length > 0 && args.Contains ("-usc")) {
				_useSystemConsole = true;
				args = args.Where (val => val != "-usc").ToArray ();
			}

			StartConfigFileWatcher ();

			// If a Scenario name has been provided on the commandline
			// run it and exit when done.
			if (args.Length > 0) {
				var item = _scenarios.FindIndex (s => s.GetName ().Equals (args [0], StringComparison.OrdinalIgnoreCase));
				_selectedScenario = (Scenario)Activator.CreateInstance (_scenarios [item].GetType ());
				Application.UseSystemConsole = _useSystemConsole;
				Application.Init ();
				_selectedScenario.Init (Colors.ColorSchemes [_topLevelColorScheme == null ? "Base" : _topLevelColorScheme]);
				_selectedScenario.Setup ();
				_selectedScenario.Run ();
				_selectedScenario.Dispose ();
				_selectedScenario = null;
				Application.Shutdown ();
				VerifyObjectsWereDisposed ();
				return;
			}

			_aboutMessage = new StringBuilder ();
			_aboutMessage.AppendLine (@"A comprehensive sample library for");
			_aboutMessage.AppendLine (@"");
			_aboutMessage.AppendLine (@"  _______                  _             _   _____       _  ");
			_aboutMessage.AppendLine (@" |__   __|                (_)           | | / ____|     (_) ");
			_aboutMessage.AppendLine (@"    | | ___ _ __ _ __ ___  _ _ __   __ _| || |  __ _   _ _  ");
			_aboutMessage.AppendLine (@"    | |/ _ \ '__| '_ ` _ \| | '_ \ / _` | || | |_ | | | | | ");
			_aboutMessage.AppendLine (@"    | |  __/ |  | | | | | | | | | | (_| | || |__| | |_| | | ");
			_aboutMessage.AppendLine (@"    |_|\___|_|  |_| |_| |_|_|_| |_|\__,_|_(_)_____|\__,_|_| ");
			_aboutMessage.AppendLine (@"");
			_aboutMessage.AppendLine (@"v2 - Work in Progress");
			_aboutMessage.AppendLine (@"");
			_aboutMessage.AppendLine (@"https://github.com/gui-cs/Terminal.Gui");

			Scenario scenario;
			while ((scenario = RunUICatalogTopLevel ()) != null) {
				VerifyObjectsWereDisposed ();
				scenario.Init (Colors.ColorSchemes [_topLevelColorScheme]);
				scenario.Setup ();
				scenario.Run ();
				scenario.Dispose ();

				// This call to Application.Shutdown brackets the Application.Init call
				// made by Scenario.Init() above
				Application.Shutdown ();

				VerifyObjectsWereDisposed ();
			}

			StopConfigFileWatcher ();
			VerifyObjectsWereDisposed ();
		}

		private static void StopConfigFileWatcher() {
			_currentDirWatcher.EnableRaisingEvents = false;
			_currentDirWatcher.Changed -= ConfigFileChanged;
			_currentDirWatcher.Created -= ConfigFileChanged;

			_homeDirWatcher.EnableRaisingEvents = false;
			_homeDirWatcher.Changed -= ConfigFileChanged;
			_homeDirWatcher.Created -= ConfigFileChanged;
		}

		private static void StartConfigFileWatcher()
		{
			// Setup a file system watcher for `./.tui/`
			_currentDirWatcher.NotifyFilter = NotifyFilters.LastWrite;
			var f = new FileInfo (Assembly.GetExecutingAssembly ().Location);
			var tuiDir = Path.Combine (f.Directory.FullName, ".tui");

			if (!Directory.Exists (tuiDir)) {
				Directory.CreateDirectory (tuiDir);
			}
			_currentDirWatcher.Path = tuiDir;
			_currentDirWatcher.Filter = "*config.json";

			// Setup a file system watcher for `~/.tui/`
			_homeDirWatcher.NotifyFilter = NotifyFilters.LastWrite;
			f = new FileInfo (Environment.GetFolderPath (Environment.SpecialFolder.UserProfile));
			tuiDir = Path.Combine (f.FullName, ".tui");

			if (!Directory.Exists (tuiDir)) {
				Directory.CreateDirectory (tuiDir);
			}
			_homeDirWatcher.Path = tuiDir;
			_homeDirWatcher.Filter = "*config.json";

			_currentDirWatcher.Changed += ConfigFileChanged;
			//_currentDirWatcher.Created += ConfigFileChanged;
			_currentDirWatcher.EnableRaisingEvents = true;

			_homeDirWatcher.Changed += ConfigFileChanged;
			//_homeDirWatcher.Created += ConfigFileChanged;
			_homeDirWatcher.EnableRaisingEvents = true;
		}

		private static void ConfigFileChanged (object sender, FileSystemEventArgs e)
		{
			if (Application.Top == null) {
				return;
			}

			// TOOD: THis is a hack. Figure out how to ensure that the file is fully written before reading it.
			Thread.Sleep (500);
			ConfigurationManager.Load ();
			ConfigurationManager.Apply ();
		}

		/// <summary>
		/// Shows the UI Catalog selection UI. When the user selects a Scenario to run, the
		/// UI Catalog main app UI is killed and the Scenario is run as though it were Application.Top. 
		/// When the Scenario exits, this function exits.
		/// </summary>
		/// <returns></returns>
		static Scenario RunUICatalogTopLevel ()
		{
			Application.UseSystemConsole = _useSystemConsole;

			// Run UI Catalog UI. When it exits, if _selectedScenario is != null then
			// a Scenario was selected. Otherwise, the user wants to exit UI Catalog.
			Application.Init ();
			
<<<<<<< HEAD
			//Application.EnableConsoleScrolling = _enableConsoleScrolling;
=======
			Application.EnableConsoleScrolling = _enableConsoleScrolling;
>>>>>>> 487e03a0
			
			Application.Run<UICatalogTopLevel> ();
			Application.Shutdown ();

			return _selectedScenario;
		}

		static List<Scenario> _scenarios;
		static List<string> _categories;
		static int _nameColumnWidth;
		// When a scenario is run, the main app is killed. These items
		// are therefore cached so that when the scenario exits the
		// main app UI can be restored to previous state
		static int _cachedScenarioIndex = 0;
		static int _cachedCategoryIndex = 0;
		static StringBuilder _aboutMessage;

		// If set, holds the scenario the user selected
		static Scenario _selectedScenario = null;

		static bool _useSystemConsole = false;
		static ConsoleDriver.DiagnosticFlags _diagnosticFlags;
<<<<<<< HEAD
//		static bool _enableConsoleScrolling = false;
=======
		static bool _enableConsoleScrolling = false;
>>>>>>> 487e03a0
		static bool _isFirstRunning = true;
		static string _topLevelColorScheme;

		static MenuItem [] _themeMenuItems;
		static MenuBarItem _themeMenuBarItem;

		/// <summary>
		/// This is the main UI Catalog app view. It is run fresh when the app loads (if a Scenario has not been passed on 
		/// the command line) and each time a Scenario ends.
		/// </summary>
		public class UICatalogTopLevel : Toplevel {
			public MenuItem miIsMouseDisabled;
			public MenuItem miEnableConsoleScrolling;

			public TileView ContentPane;
			public ListView CategoryListView;
			public ListView ScenarioListView;

			public StatusItem Capslock;
			public StatusItem Numlock;
			public StatusItem Scrolllock;
			public StatusItem DriverName;
			public StatusItem OS;

			public UICatalogTopLevel ()
			{
				_themeMenuItems = CreateThemeMenuItems ();
				_themeMenuBarItem = new MenuBarItem ("_Themes", _themeMenuItems);
				MenuBar = new MenuBar (new MenuBarItem [] {
					new MenuBarItem ("_File", new MenuItem [] {
						new MenuItem ("_Quit", "Quit UI Catalog", () => RequestStop(), null, null)
					}),
					_themeMenuBarItem,
					new MenuBarItem ("Diag_nostics", CreateDiagnosticMenuItems()),
					new MenuBarItem ("_Help", new MenuItem [] {
						new MenuItem ("_gui.cs API Overview", "", () => OpenUrl ("https://gui-cs.github.io/Terminal.Gui/articles/overview.html"), null, null, Key.F1),
						new MenuItem ("gui.cs _README", "", () => OpenUrl ("https://github.com/gui-cs/Terminal.Gui"), null, null, Key.F2),
						new MenuItem ("_About...",
							"About UI Catalog", () =>  MessageBox.Query ("About UI Catalog", _aboutMessage.ToString(), "_Ok"), null, null, Key.CtrlMask | Key.A),
					}),
				});

				Capslock = new StatusItem (Key.CharMask, "Caps", null);
				Numlock = new StatusItem (Key.CharMask, "Num", null);
				Scrolllock = new StatusItem (Key.CharMask, "Scroll", null);
				DriverName = new StatusItem (Key.CharMask, "Driver:", null);
				OS = new StatusItem (Key.CharMask, "OS:", null);

				StatusBar = new StatusBar () {
					Visible = UICatalogApp.ShowStatusBar					
				};

				StatusBar.Items = new StatusItem [] {
					new StatusItem(Application.QuitKey, $"~{Application.QuitKey} to quit", () => {
						if (_selectedScenario is null){
							// This causes GetScenarioToRun to return null
							_selectedScenario = null;
							RequestStop();
						} else {
							_selectedScenario.RequestStop();
						}
					}),
					new StatusItem(Key.F10, "~F10~ Status Bar", () => {
						StatusBar.Visible = !StatusBar.Visible;
						ContentPane.Height = Dim.Fill(StatusBar.Visible ? 1 : 0);
						LayoutSubviews();
						SetChildNeedsDisplay();
					}),
					DriverName,
					OS
				};

				ContentPane = new TileView () {
					X = 0,
					Y = 1, // for menu
					Width = Dim.Fill (),
					Height = Dim.Fill (1),
					CanFocus = true,
					Shortcut = Key.CtrlMask | Key.C,
				};
				ContentPane.Border.BorderStyle = BorderStyle.Single;
				ContentPane.SetSplitterPos (0, 25);
				ContentPane.ShortcutAction = () => ContentPane.SetFocus ();
					
				CategoryListView = new ListView (_categories) {
					X = 0,
					Y = 0,
					Width = Dim.Fill (0),
					Height = Dim.Fill (0),
					AllowsMarking = false,
					CanFocus = true,
				};
				CategoryListView.OpenSelectedItem += (a) => {
					ScenarioListView.SetFocus ();
				};
				CategoryListView.SelectedItemChanged += CategoryListView_SelectedChanged;

				ContentPane.Tiles.ElementAt (0).Title = "Categories";
				ContentPane.Tiles.ElementAt (0).MinSize = 2;
				ContentPane.Tiles.ElementAt (0).ContentView.Add (CategoryListView);

				ScenarioListView = new ListView () {
					X = 0,
					Y = 0,
					Width = Dim.Fill (0),
					Height = Dim.Fill (0),
					AllowsMarking = false,
					CanFocus = true,
				};

				ScenarioListView.OpenSelectedItem += ScenarioListView_OpenSelectedItem;

				ContentPane.Tiles.ElementAt (1).Title = "Scenarios";
				ContentPane.Tiles.ElementAt (1).ContentView.Add (ScenarioListView);
				ContentPane.Tiles.ElementAt (1).MinSize = 2;

				KeyDown += KeyDownHandler;
				Add (MenuBar);
				Add (ContentPane);

				Add (StatusBar);

				Loaded += LoadedHandler;
				Unloaded += UnloadedHandler;

				// Restore previous selections
				CategoryListView.SelectedItem = _cachedCategoryIndex;
				ScenarioListView.SelectedItem = _cachedScenarioIndex;

				ConfigurationManager.Applied += ConfigAppliedHandler;
			}
 
			void LoadedHandler ()
			{
				ConfigChanged ();

				miIsMouseDisabled.Checked = Application.IsMouseDisabled;
				miEnableConsoleScrolling.Checked = Application.EnableConsoleScrolling;
				DriverName.Title = $"Driver: {Driver.GetType ().Name}";
				OS.Title = $"OS: {Microsoft.DotNet.PlatformAbstractions.RuntimeEnvironment.OperatingSystem} {Microsoft.DotNet.PlatformAbstractions.RuntimeEnvironment.OperatingSystemVersion}";

				if (_selectedScenario != null) {
					_selectedScenario = null;
					_isFirstRunning = false;
				}
				if (!_isFirstRunning) {
					ScenarioListView.SetFocus ();
				}

				StatusBar.VisibleChanged += () => {
					UICatalogApp.ShowStatusBar = StatusBar.Visible;

					var height = (StatusBar.Visible ? 1 : 0);// + (MenuBar.Visible ? 1 : 0);
					ContentPane.Height = Dim.Fill (height);
					LayoutSubviews ();
					SetChildNeedsDisplay ();
				};

				Loaded -= LoadedHandler;
			}

			private void UnloadedHandler ()
			{
				ConfigurationManager.Applied -= ConfigAppliedHandler;
				Unloaded -= UnloadedHandler;
			}
			
			void ConfigAppliedHandler (ConfigurationManagerEventArgs a)
			{
				ConfigChanged ();
			}

			/// <summary>
			/// Launches the selected scenario, setting the global _selectedScenario
			/// </summary>
			/// <param name="e"></param>
			void ScenarioListView_OpenSelectedItem (EventArgs e)
			{
				if (_selectedScenario is null) {
					// Save selected item state
					_cachedCategoryIndex = CategoryListView.SelectedItem;
					_cachedScenarioIndex = ScenarioListView.SelectedItem;
					// Create new instance of scenario (even though Scenarios contains instances)
					_selectedScenario = (Scenario)Activator.CreateInstance (ScenarioListView.Source.ToList () [ScenarioListView.SelectedItem].GetType ());

					// Tell the main app to stop
					Application.RequestStop ();
				}
			}

			List<MenuItem []> CreateDiagnosticMenuItems ()
			{
				List<MenuItem []> menuItems = new List<MenuItem []> ();
				menuItems.Add (CreateDiagnosticFlagsMenuItems ());
				menuItems.Add (new MenuItem [] { null });
				menuItems.Add (CreateEnableConsoleScrollingMenuItems ());
				menuItems.Add (CreateDisabledEnabledMouseItems ());
				menuItems.Add (CreateKeybindingsMenuItems ());
				return menuItems;
			}

			MenuItem [] CreateDisabledEnabledMouseItems ()
			{
				List<MenuItem> menuItems = new List<MenuItem> ();
				miIsMouseDisabled = new MenuItem {
					Title = "_Disable Mouse"
				};
				miIsMouseDisabled.Shortcut = Key.CtrlMask | Key.AltMask | (Key)miIsMouseDisabled.Title.ToString ().Substring (1, 1) [0];
				miIsMouseDisabled.CheckType |= MenuItemCheckStyle.Checked;
				miIsMouseDisabled.Action += () => {
					miIsMouseDisabled.Checked = Application.IsMouseDisabled = (bool)!miIsMouseDisabled.Checked;
				};
				menuItems.Add (miIsMouseDisabled);

				return menuItems.ToArray ();
			}

			MenuItem [] CreateKeybindingsMenuItems ()
			{
				List<MenuItem> menuItems = new List<MenuItem> ();
				var item = new MenuItem {
					Title = "_Key Bindings",
					Help = "Change which keys do what"
				};
				item.Action += () => {
					var dlg = new KeyBindingsDialog ();
					Application.Run (dlg);
				};

				menuItems.Add (null);
				menuItems.Add (item);

				return menuItems.ToArray ();
			}

			MenuItem [] CreateEnableConsoleScrollingMenuItems ()
			{
				List<MenuItem> menuItems = new List<MenuItem> ();
				miEnableConsoleScrolling = new MenuItem ();
				miEnableConsoleScrolling.Title = "_Enable Console Scrolling";
				miEnableConsoleScrolling.Shortcut = Key.CtrlMask | Key.AltMask | (Key)miEnableConsoleScrolling.Title.ToString ().Substring (1, 1) [0];
				miEnableConsoleScrolling.CheckType |= MenuItemCheckStyle.Checked;
				miEnableConsoleScrolling.Action += () => {
					miEnableConsoleScrolling.Checked = !miEnableConsoleScrolling.Checked;
					Application.EnableConsoleScrolling = (bool)miEnableConsoleScrolling.Checked;
				};
				menuItems.Add (miEnableConsoleScrolling);

				return menuItems.ToArray ();
			}

			MenuItem [] CreateDiagnosticFlagsMenuItems ()
			{
				const string OFF = "Diagnostics: _Off";
				const string FRAME_RULER = "Diagnostics: Frame _Ruler";
				const string FRAME_PADDING = "Diagnostics: _Frame Padding";
				var index = 0;

				List<MenuItem> menuItems = new List<MenuItem> ();
				foreach (Enum diag in Enum.GetValues (_diagnosticFlags.GetType ())) {
					var item = new MenuItem {
						Title = GetDiagnosticsTitle (diag),
						Shortcut = Key.AltMask + index.ToString () [0]
					};
					index++;
					item.CheckType |= MenuItemCheckStyle.Checked;
					if (GetDiagnosticsTitle (ConsoleDriver.DiagnosticFlags.Off) == item.Title) {
						item.Checked = (_diagnosticFlags & (ConsoleDriver.DiagnosticFlags.FramePadding
						| ConsoleDriver.DiagnosticFlags.FrameRuler)) == 0;
					} else {
						item.Checked = _diagnosticFlags.HasFlag (diag);
					}
					item.Action += () => {
						var t = GetDiagnosticsTitle (ConsoleDriver.DiagnosticFlags.Off);
						if (item.Title == t && item.Checked == false) {
							_diagnosticFlags &= ~(ConsoleDriver.DiagnosticFlags.FramePadding | ConsoleDriver.DiagnosticFlags.FrameRuler);
							item.Checked = true;
						} else if (item.Title == t && item.Checked == true) {
							_diagnosticFlags |= (ConsoleDriver.DiagnosticFlags.FramePadding | ConsoleDriver.DiagnosticFlags.FrameRuler);
							item.Checked = false;
						} else {
							var f = GetDiagnosticsEnumValue (item.Title);
							if (_diagnosticFlags.HasFlag (f)) {
								SetDiagnosticsFlag (f, false);
							} else {
								SetDiagnosticsFlag (f, true);
							}
						}
						foreach (var menuItem in menuItems) {
							if (menuItem.Title == t) {
								menuItem.Checked = !_diagnosticFlags.HasFlag (ConsoleDriver.DiagnosticFlags.FrameRuler)
									&& !_diagnosticFlags.HasFlag (ConsoleDriver.DiagnosticFlags.FramePadding);
							} else if (menuItem.Title != t) {
								menuItem.Checked = _diagnosticFlags.HasFlag (GetDiagnosticsEnumValue (menuItem.Title));
							}
						}
						ConsoleDriver.Diagnostics = _diagnosticFlags;
						Application.Top.SetNeedsDisplay ();
					};
					menuItems.Add (item);
				}
				return menuItems.ToArray ();

				string GetDiagnosticsTitle (Enum diag)
				{
					return Enum.GetName (_diagnosticFlags.GetType (), diag) switch {
						"Off" => OFF,
						"FrameRuler" => FRAME_RULER,
						"FramePadding" => FRAME_PADDING,
						_ => "",
					};
				}

				Enum GetDiagnosticsEnumValue (ustring title)
				{
					return title.ToString () switch {
						FRAME_RULER => ConsoleDriver.DiagnosticFlags.FrameRuler,
						FRAME_PADDING => ConsoleDriver.DiagnosticFlags.FramePadding,
						_ => null,
					};
				}

				void SetDiagnosticsFlag (Enum diag, bool add)
				{
					switch (diag) {
					case ConsoleDriver.DiagnosticFlags.FrameRuler:
						if (add) {
							_diagnosticFlags |= ConsoleDriver.DiagnosticFlags.FrameRuler;
						} else {
							_diagnosticFlags &= ~ConsoleDriver.DiagnosticFlags.FrameRuler;
						}
						break;
					case ConsoleDriver.DiagnosticFlags.FramePadding:
						if (add) {
							_diagnosticFlags |= ConsoleDriver.DiagnosticFlags.FramePadding;
						} else {
							_diagnosticFlags &= ~ConsoleDriver.DiagnosticFlags.FramePadding;
						}
						break;
					default:
						_diagnosticFlags = default;
						break;
					}
				}
			}

			public MenuItem [] CreateThemeMenuItems ()
			{
				List<MenuItem> menuItems = new List<MenuItem> ();
				foreach (var theme in ConfigurationManager.Themes) {
					var item = new MenuItem {
						Title = theme.Key,
						Shortcut = Key.AltMask + theme.Key [0]
					};
					item.CheckType |= MenuItemCheckStyle.Checked;
					item.Checked = theme.Key == ConfigurationManager.Themes.Theme;
					item.Action += () => {
						ConfigurationManager.Themes.Theme = theme.Key;
						ConfigurationManager.Apply ();
					};
					menuItems.Add (item);
				}

				var schemeMenuItems = new List<MenuItem> ();
				foreach (var sc in Colors.ColorSchemes) {
					var item = new MenuItem {
						Title = $"_{sc.Key}",
						Data = sc.Key,
						Shortcut = Key.AltMask | (Key)sc.Key [..1] [0]
					};
					item.CheckType |= MenuItemCheckStyle.Radio;
					item.Checked = sc.Key == _topLevelColorScheme;
					item.Action += () => {
						_topLevelColorScheme = (string)item.Data;
						foreach (var schemeMenuItem in schemeMenuItems) {
							schemeMenuItem.Checked = (string)schemeMenuItem.Data == _topLevelColorScheme;
						}
						ColorScheme = Colors.ColorSchemes [_topLevelColorScheme];
						Application.Top.SetNeedsDisplay ();
					};
					schemeMenuItems.Add (item);
				}
				menuItems.Add (null);
				var mbi = new MenuBarItem ("_Color Scheme for Application.Top", schemeMenuItems.ToArray ());
				menuItems.Add (mbi);

				return menuItems.ToArray ();
			}

			public void ConfigChanged ()
			{
				if (_topLevelColorScheme == null || !Colors.ColorSchemes.ContainsKey (_topLevelColorScheme)) {
					_topLevelColorScheme = "Base";
				}
				
				_themeMenuItems = ((UICatalogTopLevel)Application.Top).CreateThemeMenuItems ();
				_themeMenuBarItem.Children = _themeMenuItems;

				var checkedThemeMenu = _themeMenuItems.Where (m => (bool)m.Checked).FirstOrDefault ();
				if (checkedThemeMenu != null) {
					checkedThemeMenu.Checked = false;
				}
				checkedThemeMenu = _themeMenuItems.Where (m => m != null && m.Title == ConfigurationManager.Themes.Theme).FirstOrDefault ();
				if (checkedThemeMenu != null) {
					ConfigurationManager.Themes.Theme = checkedThemeMenu.Title.ToString ();
					checkedThemeMenu.Checked = true;
				}
				var schemeMenuItems = ((MenuBarItem)_themeMenuItems.Where (i => i is MenuBarItem).FirstOrDefault ()).Children;
				foreach (var schemeMenuItem in schemeMenuItems) {
					schemeMenuItem.Checked = (string)schemeMenuItem.Data == _topLevelColorScheme;
				}

				ColorScheme = Colors.ColorSchemes [_topLevelColorScheme];

				ContentPane.Border.BorderStyle = FrameView.DefaultBorderStyle;

				MenuBar.Menus [0].Children [0].Shortcut = Application.QuitKey;
				StatusBar.Items [0].Shortcut = Application.QuitKey;
				StatusBar.Items [0].Title = $"~{Application.QuitKey} to quit";

				miIsMouseDisabled.Checked = Application.IsMouseDisabled;
				miEnableConsoleScrolling.Checked = Application.EnableConsoleScrolling;

				var height = (UICatalogApp.ShowStatusBar ? 1 : 0);// + (MenuBar.Visible ? 1 : 0);
				ContentPane.Height = Dim.Fill (height);

				StatusBar.Visible = UICatalogApp.ShowStatusBar;

				Application.Top.SetNeedsDisplay ();
			}

			void KeyDownHandler (View.KeyEventEventArgs a)
			{
				if (a.KeyEvent.IsCapslock) {
					Capslock.Title = "Caps: On";
					StatusBar.SetNeedsDisplay ();
				} else {
					Capslock.Title = "Caps: Off";
					StatusBar.SetNeedsDisplay ();
				}

				if (a.KeyEvent.IsNumlock) {
					Numlock.Title = "Num: On";
					StatusBar.SetNeedsDisplay ();
				} else {
					Numlock.Title = "Num: Off";
					StatusBar.SetNeedsDisplay ();
				}

				if (a.KeyEvent.IsScrolllock) {
					Scrolllock.Title = "Scroll: On";
					StatusBar.SetNeedsDisplay ();
				} else {
					Scrolllock.Title = "Scroll: Off";
					StatusBar.SetNeedsDisplay ();
				}
			}

			void CategoryListView_SelectedChanged (ListViewItemEventArgs e)
			{
				var item = _categories [e.Item];
				List<Scenario> newlist;
				if (e.Item == 0) {
					// First category is "All"
					newlist = _scenarios;

				} else {
					newlist = _scenarios.Where (s => s.GetCategories ().Contains (item)).ToList ();
				}
				ScenarioListView.SetSource (newlist.ToList ());
			}
		}

		static void VerifyObjectsWereDisposed ()
		{
#if DEBUG_IDISPOSABLE
			// Validate there are no outstanding Responder-based instances 
			// after a scenario was selected to run. This proves the main UI Catalog
			// 'app' closed cleanly.
			foreach (var inst in Responder.Instances) {
				
				Debug.Assert (inst.WasDisposed);
			}
			Responder.Instances.Clear ();

			// Validate there are no outstanding Application.RunState-based instances 
			// after a scenario was selected to run. This proves the main UI Catalog
			// 'app' closed cleanly.
			foreach (var inst in Application.RunState.Instances) {
				Debug.Assert (inst.WasDisposed);
			}
			Application.RunState.Instances.Clear ();
#endif
		}

		static void OpenUrl (string url)
		{
			try {
				if (RuntimeInformation.IsOSPlatform (OSPlatform.Windows)) {
					url = url.Replace ("&", "^&");
					Process.Start (new ProcessStartInfo ("cmd", $"/c start {url}") { CreateNoWindow = true });
				} else if (RuntimeInformation.IsOSPlatform (OSPlatform.Linux)) {
					using var process = new Process {
						StartInfo = new ProcessStartInfo {
							FileName = "xdg-open",
							Arguments = url,
							RedirectStandardError = true,
							RedirectStandardOutput = true,
							CreateNoWindow = true,
							UseShellExecute = false
						}
					};
					process.Start ();
				} else if (RuntimeInformation.IsOSPlatform (OSPlatform.OSX)) {
					Process.Start ("open", url);
				}
			} catch {
				throw;
			}
		}
	}
}<|MERGE_RESOLUTION|>--- conflicted
+++ resolved
@@ -196,11 +196,7 @@
 			// a Scenario was selected. Otherwise, the user wants to exit UI Catalog.
 			Application.Init ();
 			
-<<<<<<< HEAD
-			//Application.EnableConsoleScrolling = _enableConsoleScrolling;
-=======
 			Application.EnableConsoleScrolling = _enableConsoleScrolling;
->>>>>>> 487e03a0
 			
 			Application.Run<UICatalogTopLevel> ();
 			Application.Shutdown ();
@@ -223,11 +219,7 @@
 
 		static bool _useSystemConsole = false;
 		static ConsoleDriver.DiagnosticFlags _diagnosticFlags;
-<<<<<<< HEAD
-//		static bool _enableConsoleScrolling = false;
-=======
 		static bool _enableConsoleScrolling = false;
->>>>>>> 487e03a0
 		static bool _isFirstRunning = true;
 		static string _topLevelColorScheme;
 
