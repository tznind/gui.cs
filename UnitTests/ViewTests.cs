--- conflicted
+++ resolved
@@ -4064,27 +4064,6 @@
 		}
 
 		[Fact, AutoInitShutdown]
-<<<<<<< HEAD
-		public void GetNormalColor_ColorScheme ()
-		{
-			var view = new View { ColorScheme = Colors.Base };
-
-			Assert.Equal (view.ColorScheme.Normal, view.GetNormalColor ());
-
-			view.Enabled = false;
-			Assert.Equal (view.ColorScheme.Disabled, view.GetNormalColor ());
-		}
-
-		[Fact, AutoInitShutdown]
-		public void GetHotNormalColor_ColorScheme ()
-		{
-			var view = new View { ColorScheme = Colors.Base };
-
-			Assert.Equal (view.ColorScheme.HotNormal, view.GetHotNormalColor ());
-
-			view.Enabled = false;
-			Assert.Equal (view.ColorScheme.Disabled, view.GetHotNormalColor ());
-=======
 		public void SetHasFocus_Do_Not_Throws_If_OnLeave_Remove_Focused_Changing_To_Null ()
 		{
 			var view1Leave = false;
@@ -4115,7 +4094,28 @@
 			Assert.True (view1Leave);
 			Assert.True (subView1Leave);
 			Assert.False (subView1subView1Leave);
->>>>>>> ac7d6dfc
+		}
+
+		[Fact, AutoInitShutdown]
+		public void GetNormalColor_ColorScheme ()
+		{
+			var view = new View { ColorScheme = Colors.Base };
+
+			Assert.Equal (view.ColorScheme.Normal, view.GetNormalColor ());
+
+			view.Enabled = false;
+			Assert.Equal (view.ColorScheme.Disabled, view.GetNormalColor ());
+		}
+
+		[Fact, AutoInitShutdown]
+		public void GetHotNormalColor_ColorScheme ()
+		{
+			var view = new View { ColorScheme = Colors.Base };
+
+			Assert.Equal (view.ColorScheme.HotNormal, view.GetHotNormalColor ());
+
+			view.Enabled = false;
+			Assert.Equal (view.ColorScheme.Disabled, view.GetHotNormalColor ());
 		}
 	}
 }