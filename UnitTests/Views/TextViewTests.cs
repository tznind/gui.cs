﻿using System.Reflection;
using System.Text;
using System.Text.RegularExpressions;
using Xunit.Abstractions;

namespace Terminal.Gui.ViewsTests;

public class TextViewTests
{
    private static TextView _textView;
    private readonly ITestOutputHelper _output;
    public TextViewTests (ITestOutputHelper output) { _output = output; }

    [Fact]
    [TextViewTestsAutoInitShutdown]
    public void AllowsReturn_Setting_To_True_Changes_Multiline_To_True_If_It_Is_False ()
    {
        Assert.True (_textView.AllowsReturn);
        Assert.True (_textView.Multiline);
        Assert.Equal (4, _textView.TabWidth);
        Assert.True (_textView.AllowsTab);
        _textView.NewKeyDownEvent (Key.Enter);

        Assert.Equal (
                      Environment.NewLine + "TAB to jump between text fields.",
                      _textView.Text
                     );

        _textView.AllowsReturn = false;
        Assert.False (_textView.AllowsReturn);
        Assert.False (_textView.Multiline);
        Assert.Equal (0, _textView.TabWidth);
        Assert.False (_textView.AllowsTab);
        _textView.NewKeyDownEvent (Key.Enter);

        Assert.Equal (
                      Environment.NewLine + "TAB to jump between text fields.",
                      _textView.Text
                     );
    }

    [Fact]
    [TextViewTestsAutoInitShutdown]
    public void AllowsTab_Setting_To_True_Changes_TabWidth_To_Default_If_It_Is_Zero ()
    {
        _textView.TabWidth = 0;
        Assert.Equal (0, _textView.TabWidth);
        Assert.True (_textView.AllowsTab);
        Assert.True (_textView.AllowsReturn);
        Assert.True (_textView.Multiline);
        _textView.AllowsTab = true;
        Assert.True (_textView.AllowsTab);
        Assert.Equal (4, _textView.TabWidth);
        Assert.True (_textView.AllowsReturn);
        Assert.True (_textView.Multiline);
    }

    [Fact]
    [TextViewTestsAutoInitShutdown]
    public void BackTab_Test_Follow_By_Tab ()
    {
        Application.Top.Add (_textView);

        Application.Iteration += (s, a) =>
                                 {
                                     int width = _textView.Bounds.Width - 1;
                                     Assert.Equal (30, width + 1);
                                     Assert.Equal (10, _textView.Height);
                                     _textView.Text = "";

                                     for (var i = 0; i < 100; i++)
                                     {
                                         _textView.Text += "\t";
                                     }

                                     var col = 100;
                                     int tabWidth = _textView.TabWidth;
                                     int leftCol = _textView.LeftColumn;
                                     _textView.MoveEnd ();
                                     Assert.Equal (new Point (col, 0), _textView.CursorPosition);
                                     leftCol = GetLeftCol (leftCol);
                                     Assert.Equal (leftCol, _textView.LeftColumn);

                                     while (col > 0)
                                     {
                                         col--;
                                         _textView.NewKeyDownEvent (Key.Tab.WithShift);
                                         Assert.Equal (new Point (col, 0), _textView.CursorPosition);
                                         leftCol = GetLeftCol (leftCol);
                                         Assert.Equal (leftCol, _textView.LeftColumn);
                                     }

                                     while (col < 100)
                                     {
                                         col++;
                                         _textView.NewKeyDownEvent (Key.Tab);
                                         Assert.Equal (new Point (col, 0), _textView.CursorPosition);
                                         leftCol = GetLeftCol (leftCol);
                                         Assert.Equal (leftCol, _textView.LeftColumn);
                                     }

                                     Application.Top.Remove (_textView);
                                     Application.RequestStop ();
                                 };

        Application.Run ();
    }

    [Fact]
    [TextViewTestsAutoInitShutdown]
    public void BottomOffset_Sets_To_Zero_Adjust_TopRow ()
    {
        var text = "";

        for (var i = 0; i < 12; i++)
        {
            text += $"This is the line {i}\n";
        }

        var tv = new TextView { Width = 10, Height = 10, BottomOffset = 1 };
        tv.Text = text;

        tv.NewKeyDownEvent (Key.End.WithCtrl);

        Assert.Equal (4, tv.TopRow);
        Assert.Equal (1, tv.BottomOffset);

        tv.BottomOffset = 0;
        Assert.Equal (3, tv.TopRow);
        Assert.Equal (0, tv.BottomOffset);

        tv.BottomOffset = 2;
        Assert.Equal (5, tv.TopRow);
        Assert.Equal (2, tv.BottomOffset);

        tv.BottomOffset = 0;
        Assert.Equal (3, tv.TopRow);
        Assert.Equal (0, tv.BottomOffset);
    }

    [Fact]
    [TextViewTestsAutoInitShutdown]
    public void CanFocus_False_Wont_Focus_With_Mouse ()
    {
        Toplevel top = Application.Top;
        var tv = new TextView { Width = Dim.Fill (), CanFocus = false, ReadOnly = true, Text = "some text" };

        var fv = new FrameView
        {
            Width = Dim.Fill (), Height = Dim.Fill (), CanFocus = false, Title = "I shouldn't get focus"
        };
        fv.Add (tv);
        top.Add (fv);

        Application.Begin (top);

        Assert.False (tv.CanFocus);
        Assert.False (tv.HasFocus);
        Assert.False (fv.CanFocus);
        Assert.False (fv.HasFocus);

        tv.MouseEvent (new MouseEvent { X = 1, Y = 0, Flags = MouseFlags.Button1DoubleClicked });

        Assert.Empty (tv.SelectedText);
        Assert.False (tv.CanFocus);
        Assert.False (tv.HasFocus);
        Assert.False (fv.CanFocus);
        Assert.False (fv.HasFocus);

        Assert.Throws<InvalidOperationException> (() => tv.CanFocus = true);
        fv.CanFocus = true;
        tv.CanFocus = true;
        tv.MouseEvent (new MouseEvent { X = 1, Y = 0, Flags = MouseFlags.Button1DoubleClicked });

        Assert.Equal ("some ", tv.SelectedText);
        Assert.True (tv.CanFocus);
        Assert.True (tv.HasFocus);
        Assert.True (fv.CanFocus);
        Assert.True (fv.HasFocus);

        fv.CanFocus = false;
        tv.MouseEvent (new MouseEvent { X = 1, Y = 0, Flags = MouseFlags.Button1DoubleClicked });

        Assert.Equal ("some ", tv.SelectedText); // Setting CanFocus to false don't change the SelectedText
        Assert.False (tv.CanFocus);
        Assert.False (tv.HasFocus);
        Assert.False (fv.CanFocus);
        Assert.False (fv.HasFocus);
    }

    [Fact]
    [TextViewTestsAutoInitShutdown]
    public void Changing_Selection_Or_CursorPosition_Update_SelectedLength_And_SelectedText ()
    {
        _textView.SelectionStartColumn = 2;
        _textView.SelectionStartRow = 0;
        Assert.Equal (0, _textView.CursorPosition.X);
        Assert.Equal (0, _textView.CursorPosition.Y);
        Assert.Equal (2, _textView.SelectedLength);
        Assert.Equal ("TA", _textView.SelectedText);
        _textView.CursorPosition = new Point (20, 0);
        Assert.Equal (2, _textView.SelectionStartColumn);
        Assert.Equal (0, _textView.SelectionStartRow);
        Assert.Equal (18, _textView.SelectedLength);
        Assert.Equal ("B to jump between ", _textView.SelectedText);
    }

    [Fact]
    public void CloseFile_Throws_If_FilePath_Is_Null ()
    {
        var tv = new TextView ();
        Assert.Throws<ArgumentNullException> (() => tv.CloseFile ());
    }

    [Fact]
    public void ContentsChanged_Event_Fires_ClearHistoryChanges ()
    {
        var eventcount = 0;

        var text = "This is the first line.\nThis is the second line.\nThis is the third line.";
        var tv = new TextView { Width = 50, Height = 10, Text = text };
        tv.ContentsChanged += (s, e) => { eventcount++; };

        Assert.True (tv.NewKeyDownEvent (Key.Enter));

        Assert.Equal (
                      $"{
                          Environment.NewLine
                      }This is the first line.{
                          Environment.NewLine
                      }This is the second line.{
                          Environment.NewLine
                      }This is the third line.",
                      tv.Text
                     );
        Assert.Equal (4, tv.Lines);

        var expectedEventCount = 1; // for ENTER key
        Assert.Equal (expectedEventCount, eventcount);

        tv.ClearHistoryChanges ();
        expectedEventCount = 2;
        Assert.Equal (expectedEventCount, eventcount);
    }

    [Fact]
    public void ContentsChanged_Event_Fires_LoadStream_By_Calling_HistoryText_Clear ()
    {
        var eventcount = 0;

        var tv = new TextView { Width = 50, Height = 10 };
        tv.ContentsChanged += (s, e) => { eventcount++; };

        var text = "This is the first line.\r\nThis is the second line.\r\n";
        tv.Load (new MemoryStream (Encoding.ASCII.GetBytes (text)));

        Assert.Equal (
                      $"This is the first line.{Environment.NewLine}This is the second line.{Environment.NewLine}",
                      tv.Text
                     );

        Assert.Equal (1, eventcount);
    }

    [Fact]
    [AutoInitShutdown]
    public void ContentsChanged_Event_Fires_On_Init ()
    {
        Application.Iteration += (s, a) => { Application.RequestStop (); };

        var expectedRow = 0;
        var expectedCol = 0;
        var eventcount = 0;

        var tv = new TextView { Width = 50, Height = 10 };

        tv.ContentsChanged += (s, e) =>
                              {
                                  eventcount++;
                                  Assert.Equal (expectedRow, e.Row);
                                  Assert.Equal (expectedCol, e.Col);
                              };

        Application.Top.Add (tv);
        Application.Begin (Application.Top);
        Assert.Equal (1, eventcount);
    }

    [Fact]
    [AutoInitShutdown]
    public void ContentsChanged_Event_Fires_On_InsertText ()
    {
        var eventcount = 0;

        var tv = new TextView { Width = 50, Height = 10 };
        tv.CursorPosition = new Point (0, 0);

        tv.ContentsChanged += (s, e) => { eventcount++; };

        Assert.Equal (0, eventcount);

        tv.InsertText ("a");
        Assert.Equal (1, eventcount);

        tv.CursorPosition = new Point (0, 0);
        tv.InsertText ("bcd");
        Assert.Equal (4, eventcount);

        tv.InsertText ("e");
        Assert.Equal (5, eventcount);

        tv.InsertText ("\n");
        Assert.Equal (6, eventcount);

        tv.InsertText ("1234");
        Assert.Equal (10, eventcount);
    }

    [Fact]
    public void ContentsChanged_Event_Fires_On_LoadFile_By_Calling_HistoryText_Clear ()
    {
        var eventcount = 0;

        var tv = new TextView { Width = 50, Height = 10 };
        tv.BeginInit ();
        tv.EndInit ();

        tv.ContentsChanged += (s, e) => { eventcount++; };

        var fileName = "textview.txt";
        File.WriteAllText (fileName, "This is the first line.\r\nThis is the second line.\r\n");

        tv.Load (fileName);
        Assert.Equal (1, eventcount);

        Assert.Equal (
                      $"This is the first line.{Environment.NewLine}This is the second line.{Environment.NewLine}",
                      tv.Text
                     );
    }

    [Fact]
    [AutoInitShutdown]
    public void ContentsChanged_Event_Fires_On_Set_Text ()
    {
        Application.Iteration += (s, a) => { Application.RequestStop (); };
        var eventcount = 0;

        var expectedRow = 0;
        var expectedCol = 0;

        var tv = new TextView
        {
            Width = 50,
            Height = 10,

            // you'd think col would be 3, but it's 0 because TextView sets
            // row/col = 0 when you set Text
            Text = "abc"
        };

        tv.ContentsChanged += (s, e) =>
                              {
                                  eventcount++;
                                  Assert.Equal (expectedRow, e.Row);
                                  Assert.Equal (expectedCol, e.Col);
                              };

        Assert.Equal ("abc", tv.Text);

        Application.Top.Add (tv);
        RunState rs = Application.Begin (Application.Top);
        Assert.Equal (1, eventcount); // for Initialize

        expectedCol = 0;
        tv.Text = "defg";
        Assert.Equal (2, eventcount); // for set Text = "defg"
    }

    [Fact]
    [AutoInitShutdown]
    public void ContentsChanged_Event_Fires_On_Typing ()
    {
        Application.Iteration += (s, a) => { Application.RequestStop (); };
        var eventcount = 0;

        var expectedRow = 0;
        var expectedCol = 0;

        var tv = new TextView { Width = 50, Height = 10 };

        tv.ContentsChanged += (s, e) =>
                              {
                                  eventcount++;
                                  Assert.Equal (expectedRow, e.Row);
                                  Assert.Equal (expectedCol, e.Col);
                              };

        Application.Top.Add (tv);
        RunState rs = Application.Begin (Application.Top);
        Assert.Equal (1, eventcount); // for Initialize

        expectedCol = 0;
        tv.Text = "ay";
        Assert.Equal (2, eventcount);

        expectedCol = 1;
        tv.NewKeyDownEvent (Key.Y.WithShift);
        Assert.Equal (3, eventcount);
        Assert.Equal ("Yay", tv.Text);
    }

    [Fact]
    [TextViewTestsAutoInitShutdown]
    public void ContentsChanged_Event_Fires_On_Undo_Redo ()
    {
        var eventcount = 0;
        var expectedEventCount = 0;

        _textView.ContentsChanged += (s, e) => { eventcount++; };

        expectedEventCount++;
        _textView.Text = "This is the first line.\nThis is the second line.\nThis is the third line.";
        Assert.Equal (expectedEventCount, eventcount);

        expectedEventCount++;
        Assert.True (_textView.NewKeyDownEvent (Key.Enter));
        Assert.Equal (expectedEventCount, eventcount);

        // Undo
        expectedEventCount++;
        Assert.True (_textView.NewKeyDownEvent (Key.Z.WithCtrl));
        Assert.Equal (expectedEventCount, eventcount);

        // Redo
        expectedEventCount++;
        Assert.True (_textView.NewKeyDownEvent (Key.R.WithCtrl));
        Assert.Equal (expectedEventCount, eventcount);

        // Undo
        expectedEventCount++;
        Assert.True (_textView.NewKeyDownEvent (Key.Z.WithCtrl));
        Assert.Equal (expectedEventCount, eventcount);

        // Redo
        expectedEventCount++;
        Assert.True (_textView.NewKeyDownEvent (Key.R.WithCtrl));
        Assert.Equal (expectedEventCount, eventcount);
    }

    [Fact]
    [TextViewTestsAutoInitShutdown]
    public void ContentsChanged_Event_Fires_Using_Copy_Or_Cut_Tests ()
    {
        var eventcount = 0;

        _textView.ContentsChanged += (s, e) => { eventcount++; };

        var expectedEventCount = 1;

        // reset
        _textView.Text = TextViewTestsAutoInitShutdown.Txt;
        Assert.Equal (expectedEventCount, eventcount);

        expectedEventCount += 3;
        Copy_Or_Cut_And_Paste_With_No_Selection ();
        Assert.Equal (expectedEventCount, eventcount);

        // reset
        expectedEventCount += 1;
        _textView.Text = TextViewTestsAutoInitShutdown.Txt;
        Assert.Equal (expectedEventCount, eventcount);

        expectedEventCount += 3;
        Copy_Or_Cut_And_Paste_With_Selection ();
        Assert.Equal (expectedEventCount, eventcount);

        // reset
        expectedEventCount += 1;
        _textView.Text = TextViewTestsAutoInitShutdown.Txt;
        Assert.Equal (expectedEventCount, eventcount);

        expectedEventCount += 1;
        Copy_Or_Cut_Not_Null_If_Has_Selection ();
        Assert.Equal (expectedEventCount, eventcount);

        // reset
        expectedEventCount += 1;
        _textView.Text = TextViewTestsAutoInitShutdown.Txt;
        Assert.Equal (expectedEventCount, eventcount);

        expectedEventCount += 1;
        Copy_Or_Cut_Null_If_No_Selection ();
        Assert.Equal (expectedEventCount, eventcount);

        // reset
        expectedEventCount += 1;
        _textView.Text = TextViewTestsAutoInitShutdown.Txt;
        Assert.Equal (expectedEventCount, eventcount);

        expectedEventCount += 4;
        Copy_Without_Selection ();
        Assert.Equal (expectedEventCount, eventcount);

        // reset
        expectedEventCount += 1;
        _textView.Text = TextViewTestsAutoInitShutdown.Txt;
        Assert.Equal (expectedEventCount, eventcount);

        expectedEventCount += 4;
        Copy_Without_Selection ();
        Assert.Equal (expectedEventCount, eventcount);
    }

    [Fact]
    [TextViewTestsAutoInitShutdown]
    public void ContentsChanged_Event_Fires_Using_Kill_Delete_Tests ()
    {
        var eventcount = 0;

        _textView.ContentsChanged += (s, e) => { eventcount++; };

        var expectedEventCount = 1;
        Kill_Delete_WordForward ();
        Assert.Equal (expectedEventCount, eventcount); // for Initialize

        expectedEventCount += 1;
        Kill_Delete_WordBackward ();
        Assert.Equal (expectedEventCount, eventcount);

        expectedEventCount += 2;
        Kill_To_End_Delete_Forwards_Copy_To_The_Clipboard_And_Paste ();
        Assert.Equal (expectedEventCount, eventcount);

        expectedEventCount += 2;
        Kill_To_Start_Delete_Backwards_Copy_To_The_Clipboard_And_Paste ();
        Assert.Equal (expectedEventCount, eventcount);
    }

    [Fact]
    [AutoInitShutdown]
    public void ContentsChanged_Event_NoFires_On_CursorPosition ()
    {
        var eventcount = 0;

        var tv = new TextView { Width = 50, Height = 10 };

        tv.ContentsChanged += (s, e) => { eventcount++; };
        Assert.Equal (0, eventcount);

        tv.CursorPosition = new Point (0, 0);

        Assert.Equal (0, eventcount);
    }

    [Fact]
    [TextViewTestsAutoInitShutdown]
    public void Copy_Or_Cut_And_Paste_With_No_Selection ()
    {
        _textView.SelectionStartColumn = 20;
        _textView.SelectionStartRow = 0;
        _textView.CursorPosition = new Point (24, 0);
        _textView.NewKeyDownEvent (Key.C.WithCtrl); // Copy
        Assert.Equal ("text", _textView.SelectedText);
        Assert.Equal ("TAB to jump between text fields.", _textView.Text);
        _textView.SelectionStartColumn = 0;
        _textView.SelectionStartRow = 0;
        Assert.Equal (new Point (24, 0), _textView.CursorPosition);
        Assert.True (_textView.Selecting);
        _textView.Selecting = false;
        _textView.NewKeyDownEvent (Key.Y.WithCtrl); // Paste
        Assert.Equal (new Point (28, 0), _textView.CursorPosition);
        Assert.False (_textView.Selecting);
        Assert.Equal ("TAB to jump between texttext fields.", _textView.Text);
        _textView.SelectionStartColumn = 24;
        _textView.SelectionStartRow = 0;
        _textView.NewKeyDownEvent (Key.W.WithCtrl); // Cut
        Assert.Equal (new Point (24, 0), _textView.CursorPosition);
        Assert.False (_textView.Selecting);
        Assert.Equal ("", _textView.SelectedText);
        Assert.Equal ("TAB to jump between text fields.", _textView.Text);
        _textView.SelectionStartColumn = 0;
        _textView.SelectionStartRow = 0;
        _textView.Selecting = false;
        _textView.NewKeyDownEvent (Key.Y.WithCtrl); // Paste
        Assert.Equal (new Point (28, 0), _textView.CursorPosition);
        Assert.False (_textView.Selecting);
        Assert.Equal ("TAB to jump between texttext fields.", _textView.Text);
    }

    [Fact]
    [TextViewTestsAutoInitShutdown]
    public void Copy_Or_Cut_And_Paste_With_Selection ()
    {
        _textView.SelectionStartColumn = 20;
        _textView.SelectionStartRow = 0;
        _textView.CursorPosition = new Point (24, 0);
        _textView.NewKeyDownEvent (Key.C.WithCtrl); // Copy
        Assert.Equal ("text", _textView.SelectedText);
        Assert.Equal ("TAB to jump between text fields.", _textView.Text);
        _textView.NewKeyDownEvent (Key.Y.WithCtrl); // Paste
        Assert.Equal ("TAB to jump between text fields.", _textView.Text);
        _textView.SelectionStartColumn = 20;
        _textView.SelectionStartRow = 0;
        _textView.NewKeyDownEvent (Key.W.WithCtrl); // Cut
        _textView.NewKeyDownEvent (Key.Y.WithCtrl); // Paste
        Assert.Equal ("TAB to jump between text fields.", _textView.Text);
    }

    [Fact]
    [TextViewTestsAutoInitShutdown]
    public void Copy_Or_Cut_Not_Null_If_Has_Selection ()
    {
        _textView.SelectionStartColumn = 20;
        _textView.SelectionStartRow = 0;
        _textView.CursorPosition = new Point (24, 0);
        _textView.NewKeyDownEvent (Key.C.WithCtrl); // Copy
        Assert.Equal ("text", _textView.SelectedText);
        _textView.NewKeyDownEvent (Key.W.WithCtrl); // Cut
        Assert.Equal ("", _textView.SelectedText);
    }

    [Fact]
    [TextViewTestsAutoInitShutdown]
    public void Copy_Or_Cut_Null_If_No_Selection ()
    {
        _textView.SelectionStartColumn = 0;
        _textView.SelectionStartRow = 0;
        _textView.NewKeyDownEvent (Key.C.WithCtrl); // Copy
        Assert.Equal ("", _textView.SelectedText);
        _textView.NewKeyDownEvent (Key.W.WithCtrl); // Cut
        Assert.Equal ("", _textView.SelectedText);
    }

    [Fact]
    [TextViewTestsAutoInitShutdown]
    public void Copy_Paste_Surrogate_Pairs ()
    {
        _textView.Text = "TextView with some more test text. Unicode shouldn't 𝔹Aℝ𝔽!";
        _textView.SelectAll ();
        _textView.Cut ();

        Assert.Equal (
                      "TextView with some more test text. Unicode shouldn't 𝔹Aℝ𝔽!",
                      Application.Driver.Clipboard.GetClipboardData ()
                     );
        Assert.Equal (string.Empty, _textView.Text);
        _textView.Paste ();
        Assert.Equal ("TextView with some more test text. Unicode shouldn't 𝔹Aℝ𝔽!", _textView.Text);
    }

    [Fact]
    [TextViewTestsAutoInitShutdown]
    public void Copy_Without_Selection ()
    {
        _textView.Text = "This is the first line.\nThis is the second line.\n";
        _textView.CursorPosition = new Point (0, _textView.Lines - 1);
        _textView.NewKeyDownEvent (Key.C.WithCtrl); // Copy
        _textView.NewKeyDownEvent (Key.Y.WithCtrl); // Paste

        Assert.Equal (
                      $"This is the first line.{
                          Environment.NewLine
                      }This is the second line.{
                          Environment.NewLine
                      }{
                          Environment.NewLine
                      }",
                      _textView.Text
                     );
        _textView.CursorPosition = new Point (3, 1);
        _textView.NewKeyDownEvent (Key.C.WithCtrl); // Copy
        _textView.NewKeyDownEvent (Key.Y.WithCtrl); // Paste

        Assert.Equal (
                      $"This is the first line.{
                          Environment.NewLine
                      }This is the second line.{
                          Environment.NewLine
                      }This is the second line.{
                          Environment.NewLine
                      }{
                          Environment.NewLine
                      }",
                      _textView.Text
                     );
        Assert.Equal (new Point (3, 2), _textView.CursorPosition);
        _textView.NewKeyDownEvent (Key.Y.WithCtrl); // Paste

        Assert.Equal (
                      $"This is the first line.{
                          Environment.NewLine
                      }This is the second line.{
                          Environment.NewLine
                      }This is the second line.{
                          Environment.NewLine
                      }This is the second line.{
                          Environment.NewLine
                      }{
                          Environment.NewLine
                      }",
                      _textView.Text
                     );
        Assert.Equal (new Point (3, 3), _textView.CursorPosition);
    }

    [Fact]
    [TextViewTestsAutoInitShutdown]
    public void Cursor_Position_Multiline_False_Initialization ()
    {
        Assert.False (_textView.IsInitialized);
        Assert.True (_textView.Multiline);
        _textView.Multiline = false;
        Assert.Equal (32, _textView.CursorPosition.X);
        Assert.Equal (0, _textView.CursorPosition.Y);
        Assert.Equal (0, _textView.SelectedLength);
        Assert.Equal ("", _textView.SelectedText);
        Assert.Equal ("TAB to jump between text fields.", _textView.Text);
    }

    [Fact]
    [TextViewTestsAutoInitShutdown]
    public void CursorPosition_With_Value_Greater_Than_Text_Length_Changes_To_Text_Length ()
    {
        _textView.CursorPosition = new Point (33, 1);
        Assert.Equal (32, _textView.CursorPosition.X);
        Assert.Equal (0, _textView.CursorPosition.Y);
        Assert.Equal (0, _textView.SelectedLength);
        Assert.Equal ("", _textView.SelectedText);
    }

    [Fact]
    [TextViewTestsAutoInitShutdown]
    public void CursorPosition_With_Value_Less_Than_Zero_Changes_To_Zero ()
    {
        _textView.CursorPosition = new Point (-1, -1);
        Assert.Equal (0, _textView.CursorPosition.X);
        Assert.Equal (0, _textView.CursorPosition.Y);
        Assert.Equal (0, _textView.SelectedLength);
        Assert.Equal ("", _textView.SelectedText);
    }

    [Fact]
    [TextViewTestsAutoInitShutdown]
    public void Cut_Not_Allowed_If_ReadOnly_Is_True ()
    {
        _textView.ReadOnly = true;
        _textView.SelectionStartColumn = 20;
        _textView.SelectionStartRow = 0;
        _textView.CursorPosition = new Point (24, 0);
        _textView.NewKeyDownEvent (Key.C.WithCtrl); // Copy
        Assert.Equal ("text", _textView.SelectedText);

        _textView.NewKeyDownEvent (
                                   Key.W.WithCtrl
                                  ); // Selecting is set to false after Cut.
        Assert.Equal ("", _textView.SelectedText);
        _textView.ReadOnly = false;
        Assert.False (_textView.Selecting);
        _textView.Selecting = true; // Needed to set Selecting to true.
        _textView.NewKeyDownEvent (Key.C.WithCtrl); // Copy
        Assert.Equal ("text", _textView.SelectedText);
        _textView.NewKeyDownEvent (Key.W.WithCtrl); // Cut
        Assert.Equal ("", _textView.SelectedText);
    }

    [Fact]
    [AutoInitShutdown]
    public void DeleteTextBackwards_WordWrap_False_Return_Undo ()
    {
        const string text = "This is the first line.\nThis is the second line.\n";
        var tv = new TextView { Width = Dim.Fill (), Height = Dim.Fill (), Text = text };
        string envText = tv.Text;
        Application.Top.Add (tv);
        Application.Begin (Application.Top);

        Assert.False (tv.WordWrap);
        Assert.Equal (Point.Empty, tv.CursorPosition);

        TestHelpers.AssertDriverContentsWithFrameAre (
                                                      @"
This is the first line. 
This is the second line.
",
                                                      _output
                                                     );

        tv.CursorPosition = new Point (3, 0);
        Assert.Equal (new Point (3, 0), tv.CursorPosition);
        Assert.True (tv.NewKeyDownEvent (Key.Backspace));
        tv.Draw ();
        Assert.Equal (new Point (2, 0), tv.CursorPosition);

        TestHelpers.AssertDriverContentsWithFrameAre (
                                                      @"
Ths is the first line.  
This is the second line.
",
                                                      _output
                                                     );

        tv.CursorPosition = new Point (0, 1);
        Assert.Equal (new Point (0, 1), tv.CursorPosition);
        Assert.True (tv.NewKeyDownEvent (Key.Backspace));
        tv.Draw ();
        Assert.Equal (new Point (22, 0), tv.CursorPosition);

        TestHelpers.AssertDriverContentsWithFrameAre (
                                                      @"
Ths is the first line.This is the second line.
",
                                                      _output
                                                     );

        Assert.True (tv.NewKeyDownEvent (Key.Enter));
        tv.Draw ();
        Assert.Equal (new Point (0, 1), tv.CursorPosition);

        TestHelpers.AssertDriverContentsWithFrameAre (
                                                      @"
Ths is the first line.  
This is the second line.
",
                                                      _output
                                                     );

        while (tv.Text != envText)
        {
            Assert.True (tv.NewKeyDownEvent (Key.Z.WithCtrl));
        }

        Assert.Equal (envText, tv.Text);
        Assert.Equal (new Point (3, 0), tv.CursorPosition);
        Assert.False (tv.IsDirty);
    }

    [Fact]
    [AutoInitShutdown]
    public void DeleteTextBackwards_WordWrap_True_Return_Undo ()
    {
        const string text = "This is the first line.\nThis is the second line.\n";
        var tv = new TextView { Width = Dim.Fill (), Height = Dim.Fill (), Text = text, WordWrap = true };
        string envText = tv.Text;
        Application.Top.Add (tv);
        Application.Begin (Application.Top);

        Assert.True (tv.WordWrap);
        Assert.Equal (Point.Empty, tv.CursorPosition);

        TestHelpers.AssertDriverContentsWithFrameAre (
                                                      @"
This is the first line. 
This is the second line.
",
                                                      _output
                                                     );

        tv.CursorPosition = new Point (3, 0);
        Assert.Equal (new Point (3, 0), tv.CursorPosition);
        Assert.True (tv.NewKeyDownEvent (Key.Backspace));
        tv.Draw ();
        Assert.Equal (new Point (2, 0), tv.CursorPosition);

        TestHelpers.AssertDriverContentsWithFrameAre (
                                                      @"
Ths is the first line.  
This is the second line.
",
                                                      _output
                                                     );

        tv.CursorPosition = new Point (0, 1);
        Assert.Equal (new Point (0, 1), tv.CursorPosition);
        Assert.True (tv.NewKeyDownEvent (Key.Backspace));
        tv.Draw ();
        Assert.Equal (new Point (22, 0), tv.CursorPosition);

        TestHelpers.AssertDriverContentsWithFrameAre (
                                                      @"
Ths is the first line.This is the second line.
",
                                                      _output
                                                     );

        Assert.True (tv.NewKeyDownEvent (Key.Enter));
        tv.Draw ();
        Assert.Equal (new Point (0, 1), tv.CursorPosition);

        TestHelpers.AssertDriverContentsWithFrameAre (
                                                      @"
Ths is the first line.  
This is the second line.
",
                                                      _output
                                                     );

        while (tv.Text != envText)
        {
            Assert.True (tv.NewKeyDownEvent (Key.Z.WithCtrl));
        }

        Assert.Equal (envText, tv.Text);
        Assert.Equal (new Point (3, 0), tv.CursorPosition);
        Assert.False (tv.IsDirty);
    }

    [Fact]
    [AutoInitShutdown]
    public void DeleteTextForwards_WordWrap_False_Return_Undo ()
    {
        const string text = "This is the first line.\nThis is the second line.\n";
        var tv = new TextView { Width = Dim.Fill (), Height = Dim.Fill (), Text = text };
        string envText = tv.Text;
        Application.Top.Add (tv);
        Application.Begin (Application.Top);

        Assert.False (tv.WordWrap);
        Assert.Equal (Point.Empty, tv.CursorPosition);

        TestHelpers.AssertDriverContentsWithFrameAre (
                                                      @"
This is the first line. 
This is the second line.
",
                                                      _output
                                                     );

        tv.CursorPosition = new Point (2, 0);
        Assert.Equal (new Point (2, 0), tv.CursorPosition);
        Assert.True (tv.NewKeyDownEvent (Key.Delete));
        tv.Draw ();
        Assert.Equal (new Point (2, 0), tv.CursorPosition);

        TestHelpers.AssertDriverContentsWithFrameAre (
                                                      @"
Ths is the first line.  
This is the second line.
",
                                                      _output
                                                     );

        tv.CursorPosition = new Point (22, 0);
        Assert.Equal (new Point (22, 0), tv.CursorPosition);
        Assert.True (tv.NewKeyDownEvent (Key.Delete));
        tv.Draw ();
        Assert.Equal (new Point (22, 0), tv.CursorPosition);

        TestHelpers.AssertDriverContentsWithFrameAre (
                                                      @"
Ths is the first line.This is the second line.
",
                                                      _output
                                                     );

        Assert.True (tv.NewKeyDownEvent (Key.Enter));
        tv.Draw ();
        Assert.Equal (new Point (0, 1), tv.CursorPosition);

        TestHelpers.AssertDriverContentsWithFrameAre (
                                                      @"
Ths is the first line.  
This is the second line.
",
                                                      _output
                                                     );

        while (tv.Text != envText)
        {
            Assert.True (tv.NewKeyDownEvent (Key.Z.WithCtrl));
        }

        Assert.Equal (envText, tv.Text);
        Assert.Equal (new Point (2, 0), tv.CursorPosition);
        Assert.False (tv.IsDirty);
    }

    [Fact]
    [AutoInitShutdown]
    public void DeleteTextForwards_WordWrap_True_Return_Undo ()
    {
        const string text = "This is the first line.\nThis is the second line.\n";
        var tv = new TextView { Width = Dim.Fill (), Height = Dim.Fill (), Text = text, WordWrap = true };
        string envText = tv.Text;
        Application.Top.Add (tv);
        Application.Begin (Application.Top);

        Assert.True (tv.WordWrap);
        Assert.Equal (Point.Empty, tv.CursorPosition);

        TestHelpers.AssertDriverContentsWithFrameAre (
                                                      @"
This is the first line. 
This is the second line.
",
                                                      _output
                                                     );

        tv.CursorPosition = new Point (2, 0);
        Assert.Equal (new Point (2, 0), tv.CursorPosition);
        Assert.True (tv.NewKeyDownEvent (Key.Delete));
        tv.Draw ();
        Assert.Equal (new Point (2, 0), tv.CursorPosition);

        TestHelpers.AssertDriverContentsWithFrameAre (
                                                      @"
Ths is the first line.  
This is the second line.
",
                                                      _output
                                                     );

        tv.CursorPosition = new Point (22, 0);
        Assert.Equal (new Point (22, 0), tv.CursorPosition);
        Assert.True (tv.NewKeyDownEvent (Key.Delete));
        tv.Draw ();
        Assert.Equal (new Point (22, 0), tv.CursorPosition);

        TestHelpers.AssertDriverContentsWithFrameAre (
                                                      @"
Ths is the first line.This is the second line.
",
                                                      _output
                                                     );

        Assert.True (tv.NewKeyDownEvent (Key.Enter));
        tv.Draw ();
        Assert.Equal (new Point (0, 1), tv.CursorPosition);

        TestHelpers.AssertDriverContentsWithFrameAre (
                                                      @"
Ths is the first line.  
This is the second line.
",
                                                      _output
                                                     );

        while (tv.Text != envText)
        {
            Assert.True (tv.NewKeyDownEvent (Key.Z.WithCtrl));
        }

        Assert.Equal (envText, tv.Text);
        Assert.Equal (new Point (2, 0), tv.CursorPosition);
        Assert.False (tv.IsDirty);
    }

    [Fact]
    [TextViewTestsAutoInitShutdown]
    public void DesiredCursorVisibility_Horizontal_Navigation ()
    {
        var text = "";

        for (var i = 0; i < 12; i++)
        {
            text += $"{i.ToString () [^1]}";
        }

        var tv = new TextView { Width = 10, Height = 10 };
        tv.Text = text;

        Assert.Equal (0, tv.LeftColumn);
        tv.PositionCursor ();
        Assert.Equal (CursorVisibility.Default, tv.DesiredCursorVisibility);

        for (var i = 0; i < 12; i++)
        {
            tv.MouseEvent (new MouseEvent { Flags = MouseFlags.WheeledRight });
            tv.PositionCursor ();
            Assert.Equal (Math.Min (i + 1, 11), tv.LeftColumn);
            Assert.Equal (CursorVisibility.Invisible, tv.DesiredCursorVisibility);
        }

        for (var i = 11; i > 0; i--)
        {
            tv.MouseEvent (new MouseEvent { Flags = MouseFlags.WheeledLeft });
            tv.PositionCursor ();
            Assert.Equal (i - 1, tv.LeftColumn);

            if (i - 1 == 0)
            {
                Assert.Equal (CursorVisibility.Default, tv.DesiredCursorVisibility);
            }
            else
            {
                Assert.Equal (CursorVisibility.Invisible, tv.DesiredCursorVisibility);
            }
        }
    }

    [Fact]
    [TextViewTestsAutoInitShutdown]
    public void DesiredCursorVisibility_Vertical_Navigation ()
    {
        var text = "";

        for (var i = 0; i < 12; i++)
        {
            text += $"This is the line {i}\n";
        }

        var tv = new TextView { Width = 10, Height = 10 };
        tv.Text = text;

        Assert.Equal (0, tv.TopRow);
        tv.PositionCursor ();
        Assert.Equal (CursorVisibility.Default, tv.DesiredCursorVisibility);

        for (var i = 0; i < 12; i++)
        {
            tv.MouseEvent (new MouseEvent { Flags = MouseFlags.WheeledDown });
            tv.PositionCursor ();
            Assert.Equal (i + 1, tv.TopRow);
            Assert.Equal (CursorVisibility.Invisible, tv.DesiredCursorVisibility);
        }

        for (var i = 12; i > 0; i--)
        {
            tv.MouseEvent (new MouseEvent { Flags = MouseFlags.WheeledUp });
            tv.PositionCursor ();
            Assert.Equal (i - 1, tv.TopRow);

            if (i - 1 == 0)
            {
                Assert.Equal (CursorVisibility.Default, tv.DesiredCursorVisibility);
            }
            else
            {
                Assert.Equal (CursorVisibility.Invisible, tv.DesiredCursorVisibility);
            }
        }
    }

    [Fact]
    public void GetRegion_StringFromRunes_Environment_NewLine ()
    {
        var tv = new TextView { Text = $"1{Environment.NewLine}2" };

        Assert.Equal ($"1{Environment.NewLine}2", tv.Text);
        Assert.Equal ("", tv.SelectedText);

        tv.SelectAll ();
        Assert.Equal ($"1{Environment.NewLine}2", tv.Text);
        Assert.Equal ($"1{Environment.NewLine}2", tv.SelectedText);
    }

    [Fact]
    public void HistoryText_ClearHistoryChanges ()
    {
        var text = "This is the first line.\nThis is the second line.\nThis is the third line.";
        var tv = new TextView { Text = text };

        Assert.True (tv.NewKeyDownEvent (Key.Enter));

        Assert.Equal (
                      $"{
                          Environment.NewLine
                      }This is the first line.{
                          Environment.NewLine
                      }This is the second line.{
                          Environment.NewLine
                      }This is the third line.",
                      tv.Text
                     );
        Assert.Equal (4, tv.Lines);
        Assert.Equal (new Point (0, 1), tv.CursorPosition);
        Assert.True (tv.IsDirty);
        Assert.True (tv.HasHistoryChanges);

        tv.ClearHistoryChanges ();

        Assert.Equal (
                      $"{
                          Environment.NewLine
                      }This is the first line.{
                          Environment.NewLine
                      }This is the second line.{
                          Environment.NewLine
                      }This is the third line.",
                      tv.Text
                     );
        Assert.Equal (4, tv.Lines);
        Assert.Equal (new Point (0, 1), tv.CursorPosition);
        Assert.False (tv.IsDirty);
        Assert.False (tv.HasHistoryChanges);
    }

    [Fact]
    public void HistoryText_Exceptions ()
    {
        var ht = new HistoryText ();

        foreach (object ls in Enum.GetValues (typeof (HistoryText.LineStatus)))
        {
            if ((HistoryText.LineStatus)ls != HistoryText.LineStatus.Original)
            {
                Assert.Throws<ArgumentException> (
                                                  () => ht.Add (
                                                                new List<List<RuneCell>> { new () },
                                                                Point.Empty,
                                                                (HistoryText.LineStatus)ls
                                                               )
                                                 );
            }
        }

        Assert.Null (Record.Exception (() => ht.Add (new List<List<RuneCell>> { new () }, Point.Empty)));
    }

    [Fact]
    public void HistoryText_IsDirty_HasHistoryChanges ()
    {
        var tv = new TextView ();

        Assert.Equal ("", tv.Text);
        Assert.Equal (1, tv.Lines);
        Assert.Equal (Point.Empty, tv.CursorPosition);
        Assert.False (tv.IsDirty);
        Assert.False (tv.HasHistoryChanges);

        Assert.True (tv.NewKeyDownEvent (Key.D1));
        Assert.Equal ("1", tv.Text);
        Assert.Equal (1, tv.Lines);
        Assert.Equal (new Point (1, 0), tv.CursorPosition);
        Assert.True (tv.IsDirty);
        Assert.True (tv.HasHistoryChanges);

        Assert.True (tv.NewKeyDownEvent (Key.Enter));
        Assert.Equal ($"1{Environment.NewLine}", tv.Text);
        Assert.Equal (2, tv.Lines);
        Assert.Equal (new Point (0, 1), tv.CursorPosition);
        Assert.True (tv.IsDirty);
        Assert.True (tv.HasHistoryChanges);

        Assert.True (tv.NewKeyDownEvent (Key.D2));
        Assert.Equal ($"1{Environment.NewLine}2", tv.Text);
        Assert.Equal (2, tv.Lines);
        Assert.Equal (new Point (1, 1), tv.CursorPosition);
        Assert.True (tv.IsDirty);
        Assert.True (tv.HasHistoryChanges);

        Assert.True (tv.NewKeyDownEvent (Key.Backspace));
        Assert.Equal ($"1{Environment.NewLine}", tv.Text);
        Assert.Equal (2, tv.Lines);
        Assert.Equal (new Point (0, 1), tv.CursorPosition);
        Assert.True (tv.IsDirty);
        Assert.True (tv.HasHistoryChanges);

        Assert.True (tv.NewKeyDownEvent (Key.Backspace));
        Assert.Equal ("1", tv.Text);
        Assert.Equal (1, tv.Lines);
        Assert.Equal (new Point (1, 0), tv.CursorPosition);
        Assert.True (tv.IsDirty);
        Assert.True (tv.HasHistoryChanges);

        Assert.True (tv.NewKeyDownEvent (Key.Backspace));
        Assert.Equal ("", tv.Text);
        Assert.Equal (1, tv.Lines);
        Assert.Equal (new Point (0, 0), tv.CursorPosition);

        // IsDirty cannot be based on HasHistoryChanges because HasHistoryChanges is greater than 0
        // The only way is comparing from the original text
        Assert.False (tv.IsDirty);

        // Still true because HasHistoryChanges is greater than 0
        Assert.True (tv.HasHistoryChanges);
    }

    [Fact]
    public void HistoryText_Undo_Redo_Changing_On_Middle_Clear_History_Forwards ()
    {
        var tv = new TextView ();

        Assert.True (tv.NewKeyDownEvent (Key.D1));
        Assert.Equal ("1", tv.Text);
        Assert.Equal (1, tv.Lines);
        Assert.Equal (new Point (1, 0), tv.CursorPosition);

        Assert.True (tv.NewKeyDownEvent (Key.D2));
        Assert.Equal ("12", tv.Text);
        Assert.Equal (1, tv.Lines);
        Assert.Equal (new Point (2, 0), tv.CursorPosition);

        Assert.True (tv.NewKeyDownEvent (Key.D3));
        Assert.Equal ("123", tv.Text);
        Assert.Equal (1, tv.Lines);
        Assert.Equal (new Point (3, 0), tv.CursorPosition);

        // Undo
        Assert.True (tv.NewKeyDownEvent (Key.Z.WithCtrl));
        Assert.Equal ("12", tv.Text);
        Assert.Equal (1, tv.Lines);
        Assert.Equal (new Point (2, 0), tv.CursorPosition);

        Assert.True (tv.NewKeyDownEvent (Key.D4));
        Assert.Equal ("124", tv.Text);
        Assert.Equal (1, tv.Lines);
        Assert.Equal (new Point (3, 0), tv.CursorPosition);

        // Redo
        Assert.True (tv.NewKeyDownEvent (Key.R.WithCtrl));
        Assert.Equal ("124", tv.Text);
        Assert.Equal (1, tv.Lines);
        Assert.Equal (new Point (3, 0), tv.CursorPosition);
    }

    [Fact]
    [AutoInitShutdown (useFakeClipboard: true)]
    public void HistoryText_Undo_Redo_Copy_Without_Selection_Multi_Line_Paste ()
    {
        var text = "This is the first line.\nThis is the second line.\nThis is the third line.";
        var tv = new TextView { Text = text };

        tv.CursorPosition = new Point (23, 0);

        Assert.True (tv.NewKeyDownEvent (Key.C.WithCtrl));

        Assert.Equal (
                      $"This is the first line.{
                          Environment.NewLine
                      }This is the second line.{
                          Environment.NewLine
                      }This is the third line.",
                      tv.Text
                     );
        Assert.Equal ("", tv.SelectedText);
        Assert.Equal ("This is the first line.", Clipboard.Contents);
        Assert.Equal (3, tv.Lines);
        Assert.Equal (new Point (23, 0), tv.CursorPosition);

        Assert.True (tv.NewKeyDownEvent (Key.Y.WithCtrl));

        Assert.Equal (
                      $"This is the first line.{
                          Environment.NewLine
                      }This is the first line.{
                          Environment.NewLine
                      }This is the second line.{
                          Environment.NewLine
                      }This is the third line.",
                      tv.Text
                     );
        Assert.Equal (4, tv.Lines);
        Assert.Equal (new Point (23, 1), tv.CursorPosition);

        // Undo
        Assert.True (tv.NewKeyDownEvent (Key.Z.WithCtrl));

        Assert.Equal (
                      $"This is the first line.{
                          Environment.NewLine
                      }This is the second line.{
                          Environment.NewLine
                      }This is the third line.",
                      tv.Text
                     );
        Assert.Equal (3, tv.Lines);
        Assert.Equal (new Point (23, 0), tv.CursorPosition);

        // Redo
        Assert.True (tv.NewKeyDownEvent (Key.R.WithCtrl));

        Assert.Equal (
                      $"This is the first line.{
                          Environment.NewLine
                      }This is the first line.{
                          Environment.NewLine
                      }This is the second line.{
                          Environment.NewLine
                      }This is the third line.",
                      tv.Text
                     );
        Assert.Equal (4, tv.Lines);
        Assert.Equal (new Point (23, 1), tv.CursorPosition);
    }

    [Fact]
    [AutoInitShutdown]
    public void HistoryText_Undo_Redo_Cut_Multi_Line_Another_Selected_Paste ()
    {
        var text = "This is the first line.\nThis is the second line.\nThis is the third line.";
        var tv = new TextView { Text = text };

        tv.SelectionStartColumn = 12;
        tv.CursorPosition = new Point (17, 0);

        Assert.True (tv.NewKeyDownEvent (Key.W.WithCtrl));

        Assert.Equal (
                      $"This is the  line.{
                          Environment.NewLine
                      }This is the second line.{
                          Environment.NewLine
                      }This is the third line.",
                      tv.Text
                     );
        Assert.Equal ("", tv.SelectedText);
        Assert.Equal (3, tv.Lines);
        Assert.Equal (new Point (12, 0), tv.CursorPosition);

        tv.SelectionStartColumn = 12;
        tv.SelectionStartRow = 1;
        tv.CursorPosition = new Point (18, 1);

        Assert.True (tv.NewKeyDownEvent (Key.Y.WithCtrl));

        Assert.Equal (
                      $"This is the  line.{
                          Environment.NewLine
                      }This is the first line.{
                          Environment.NewLine
                      }This is the third line.",
                      tv.Text
                     );
        Assert.Equal (3, tv.Lines);
        Assert.Equal (new Point (17, 1), tv.CursorPosition);

        // Undo
        Assert.True (tv.NewKeyDownEvent (Key.Z.WithCtrl));

        Assert.Equal (
                      $"This is the  line.{
                          Environment.NewLine
                      }This is the second line.{
                          Environment.NewLine
                      }This is the third line.",
                      tv.Text
                     );
        Assert.Equal (3, tv.Lines);
        Assert.Equal (new Point (12, 1), tv.CursorPosition);

        Assert.True (tv.NewKeyDownEvent (Key.Z.WithCtrl));

        Assert.Equal (
                      $"This is the first line.{
                          Environment.NewLine
                      }This is the second line.{
                          Environment.NewLine
                      }This is the third line.",
                      tv.Text
                     );
        Assert.Equal (3, tv.Lines);
        Assert.Equal (new Point (12, 0), tv.CursorPosition);

        // Redo
        Assert.True (tv.NewKeyDownEvent (Key.R.WithCtrl));

        Assert.Equal (
                      $"This is the  line.{
                          Environment.NewLine
                      }This is the second line.{
                          Environment.NewLine
                      }This is the third line.",
                      tv.Text
                     );
        Assert.Equal (3, tv.Lines);
        Assert.Equal (new Point (12, 0), tv.CursorPosition);

        Assert.True (tv.NewKeyDownEvent (Key.R.WithCtrl));

        Assert.Equal (
                      $"This is the  line.{
                          Environment.NewLine
                      }This is the first line.{
                          Environment.NewLine
                      }This is the third line.",
                      tv.Text
                     );
        Assert.Equal (3, tv.Lines);
        Assert.Equal (new Point (17, 1), tv.CursorPosition);
    }

    [Fact]
    [AutoInitShutdown]
    public void HistoryText_Undo_Redo_Cut_Multi_Line_Selected_Paste ()
    {
        var text = "This is the first line.\nThis is the second line.\nThis is the third line.";
        var tv = new TextView { Text = text };

        tv.SelectionStartColumn = 12;
        tv.CursorPosition = new Point (17, 0);

        Assert.True (tv.NewKeyDownEvent (Key.W.WithCtrl));

        Assert.Equal (
                      $"This is the  line.{
                          Environment.NewLine
                      }This is the second line.{
                          Environment.NewLine
                      }This is the third line.",
                      tv.Text
                     );
        Assert.Equal ("", tv.SelectedText);
        Assert.Equal (3, tv.Lines);
        Assert.Equal (new Point (12, 0), tv.CursorPosition);

        tv.SelectionStartColumn = 12;
        tv.CursorPosition = new Point (11, 1);

        Assert.True (tv.NewKeyDownEvent (Key.Y.WithCtrl));
        Assert.Equal ($"This is the first second line.{Environment.NewLine}This is the third line.", tv.Text);
        Assert.Equal (2, tv.Lines);
        Assert.Equal (new Point (17, 0), tv.CursorPosition);

        // Undo
        Assert.True (tv.NewKeyDownEvent (Key.Z.WithCtrl));

        Assert.Equal (
                      $"This is the  line.{
                          Environment.NewLine
                      }This is the second line.{
                          Environment.NewLine
                      }This is the third line.",
                      tv.Text
                     );
        Assert.Equal (3, tv.Lines);
        Assert.Equal (new Point (12, 0), tv.CursorPosition);

        // Redo
        Assert.True (tv.NewKeyDownEvent (Key.R.WithCtrl));
        Assert.Equal ($"This is the first second line.{Environment.NewLine}This is the third line.", tv.Text);
        Assert.Equal (2, tv.Lines);
        Assert.Equal (new Point (17, 0), tv.CursorPosition);
    }

    [Fact]
    [AutoInitShutdown]
    public void HistoryText_Undo_Redo_Cut_Simple_Paste_Starting ()
    {
        var text = "This is the first line.\nThis is the second line.\nThis is the third line.";
        var tv = new TextView { Text = text };

        tv.SelectionStartColumn = 12;
        tv.CursorPosition = new Point (18, 1);

        Assert.True (tv.NewKeyDownEvent (Key.W.WithCtrl));
        Assert.Equal ($"This is the  line.{Environment.NewLine}This is the third line.", tv.Text);
        Assert.Equal ("", tv.SelectedText);
        Assert.Equal (2, tv.Lines);
        Assert.Equal (new Point (12, 0), tv.CursorPosition);

        tv.Selecting = false;

        Assert.True (tv.NewKeyDownEvent (Key.Y.WithCtrl));

        Assert.Equal (
                      $"This is the first line.{
                          Environment.NewLine
                      }This is the second line.{
                          Environment.NewLine
                      }This is the third line.",
                      tv.Text
                     );
        Assert.Equal (3, tv.Lines);
        Assert.Equal (new Point (18, 1), tv.CursorPosition);

        // Undo
        Assert.True (tv.NewKeyDownEvent (Key.Z.WithCtrl));
        Assert.Equal ($"This is the  line.{Environment.NewLine}This is the third line.", tv.Text);
        Assert.Equal (2, tv.Lines);
        Assert.Equal (new Point (12, 0), tv.CursorPosition);

        // Redo
        Assert.True (tv.NewKeyDownEvent (Key.R.WithCtrl));

        Assert.Equal (
                      $"This is the first line.{
                          Environment.NewLine
                      }This is the second line.{
                          Environment.NewLine
                      }This is the third line.",
                      tv.Text
                     );
        Assert.Equal (3, tv.Lines);
        Assert.Equal (new Point (18, 1), tv.CursorPosition);
    }

    [Fact]
    public void HistoryText_Undo_Redo_Disabled_On_WordWrap ()
    {
        var text = "This is the first line.\nThis is the second line.\nThis is the third line.\n";
        var tv = new TextView { Width = 80, Height = 5, Text = text };

        Assert.False (tv.WordWrap);
        tv.WordWrap = true;

        tv.SelectionStartColumn = 12;
        tv.CursorPosition = new Point (12, 2);

        Assert.True (tv.NewKeyDownEvent (Key.Enter));
        Assert.Equal ($"This is the {Environment.NewLine}third line.{Environment.NewLine}", tv.Text);
        Assert.Equal (3, tv.Lines);
        Assert.Equal (new Point (0, 1), tv.CursorPosition);

        Assert.True (tv.NewKeyDownEvent (Key.A));
        Assert.Equal ($"This is the {Environment.NewLine}athird line.{Environment.NewLine}", tv.Text);
        Assert.Equal (3, tv.Lines);
        Assert.Equal (new Point (1, 1), tv.CursorPosition);

        Assert.True (tv.NewKeyDownEvent (Key.Z.WithCtrl));
        Assert.Equal ($"This is the {Environment.NewLine}third line.{Environment.NewLine}", tv.Text);
        Assert.Equal (3, tv.Lines);
        Assert.Equal (new Point (0, 1), tv.CursorPosition);
        Assert.True (tv.IsDirty);

        Assert.True (tv.NewKeyDownEvent (Key.R.WithCtrl));
        Assert.Equal ($"This is the {Environment.NewLine}athird line.{Environment.NewLine}", tv.Text);
        Assert.Equal (3, tv.Lines);
        Assert.Equal (new Point (1, 1), tv.CursorPosition);
    }

    [Fact]
    [AutoInitShutdown]
    public void HistoryText_Undo_Redo_Empty_Copy_Without_Selection_Multi_Line_Selected_Paste ()
    {
        var text = "\nThis is the first line.\nThis is the second line.";
        var tv = new TextView { Text = text };

        Assert.True (tv.NewKeyDownEvent (Key.C.WithCtrl));

        Assert.Equal (
                      $"{Environment.NewLine}This is the first line.{Environment.NewLine}This is the second line.",
                      tv.Text
                     );
        Assert.Equal ("", tv.SelectedText);
        Assert.Equal (3, tv.Lines);
        Assert.Equal (new Point (0, 0), tv.CursorPosition);

        Assert.True (tv.NewKeyDownEvent (Key.Y.WithCtrl));

        Assert.Equal (
                      $"{
                          Environment.NewLine
                      }{
                          Environment.NewLine
                      }This is the first line.{
                          Environment.NewLine
                      }This is the second line.",
                      tv.Text
                     );
        Assert.Equal (4, tv.Lines);
        Assert.Equal (new Point (0, 1), tv.CursorPosition);

        // Undo
        Assert.True (tv.NewKeyDownEvent (Key.Z.WithCtrl));

        Assert.Equal (
                      $"{Environment.NewLine}This is the first line.{Environment.NewLine}This is the second line.",
                      tv.Text
                     );
        Assert.Equal (3, tv.Lines);
        Assert.Equal (new Point (0, 0), tv.CursorPosition);

        // Redo
        Assert.True (tv.NewKeyDownEvent (Key.R.WithCtrl));

        Assert.Equal (
                      $"{
                          Environment.NewLine
                      }{
                          Environment.NewLine
                      }This is the first line.{
                          Environment.NewLine
                      }This is the second line.",
                      tv.Text
                     );
        Assert.Equal (4, tv.Lines);
        Assert.Equal (new Point (0, 1), tv.CursorPosition);
    }

    [Fact]
    public void HistoryText_Undo_Redo_Ending_With_Newline_Multi_Line_Selected_Almost_All_Return_And_InsertText ()
    {
        var text = "This is the first line.\nThis is the second line.\nThis is the third line.\n";
        var tv = new TextView { Text = text };

        tv.SelectionStartColumn = 12;
        tv.CursorPosition = new Point (12, 2);

        Assert.True (tv.NewKeyDownEvent (Key.Enter));
        Assert.Equal ($"This is the {Environment.NewLine}third line.{Environment.NewLine}", tv.Text);
        Assert.Equal (3, tv.Lines);
        Assert.Equal (new Point (0, 1), tv.CursorPosition);

        Assert.True (tv.NewKeyDownEvent (Key.A));
        Assert.Equal ($"This is the {Environment.NewLine}athird line.{Environment.NewLine}", tv.Text);
        Assert.Equal (3, tv.Lines);
        Assert.Equal (new Point (1, 1), tv.CursorPosition);

        // Undo
        Assert.True (tv.NewKeyDownEvent (Key.Z.WithCtrl));
        Assert.Equal ($"This is the {Environment.NewLine}third line.{Environment.NewLine}", tv.Text);
        Assert.Equal (3, tv.Lines);
        Assert.Equal (new Point (0, 1), tv.CursorPosition);
        Assert.True (tv.IsDirty);

        Assert.True (tv.NewKeyDownEvent (Key.Z.WithCtrl));

        Assert.Equal (
                      $"This is the first line.{
                          Environment.NewLine
                      }This is the second line.{
                          Environment.NewLine
                      }This is the third line.{
                          Environment.NewLine
                      }",
                      tv.Text
                     );
        Assert.Equal (4, tv.Lines);
        Assert.Equal (new Point (12, 2), tv.CursorPosition);
        Assert.False (tv.IsDirty);

        // Redo
        Assert.True (tv.NewKeyDownEvent (Key.R.WithCtrl));
        Assert.Equal ($"This is the {Environment.NewLine}third line.{Environment.NewLine}", tv.Text);
        Assert.Equal (3, tv.Lines);
        Assert.Equal (new Point (0, 1), tv.CursorPosition);

        Assert.True (tv.NewKeyDownEvent (Key.R.WithCtrl));
        Assert.Equal ($"This is the {Environment.NewLine}athird line.{Environment.NewLine}", tv.Text);
        Assert.Equal (3, tv.Lines);
        Assert.Equal (new Point (1, 1), tv.CursorPosition);

        // Undo
        Assert.True (tv.NewKeyDownEvent (Key.Z.WithCtrl));
        Assert.Equal ($"This is the {Environment.NewLine}third line.{Environment.NewLine}", tv.Text);
        Assert.Equal (3, tv.Lines);
        Assert.Equal (new Point (0, 1), tv.CursorPosition);
        Assert.True (tv.IsDirty);

        Assert.True (tv.NewKeyDownEvent (Key.Z.WithCtrl));

        Assert.Equal (
                      $"This is the first line.{
                          Environment.NewLine
                      }This is the second line.{
                          Environment.NewLine
                      }This is the third line.{
                          Environment.NewLine
                      }",
                      tv.Text
                     );
        Assert.Equal (4, tv.Lines);
        Assert.Equal (new Point (12, 2), tv.CursorPosition);
        Assert.False (tv.IsDirty);

        // Redo
        Assert.True (tv.NewKeyDownEvent (Key.R.WithCtrl));
        Assert.Equal ($"This is the {Environment.NewLine}third line.{Environment.NewLine}", tv.Text);
        Assert.Equal (3, tv.Lines);
        Assert.Equal (new Point (0, 1), tv.CursorPosition);

        Assert.True (tv.NewKeyDownEvent (Key.R.WithCtrl));
        Assert.Equal ($"This is the {Environment.NewLine}athird line.{Environment.NewLine}", tv.Text);
        Assert.Equal (3, tv.Lines);
        Assert.Equal (new Point (1, 1), tv.CursorPosition);
    }

    [Fact]
    public void HistoryText_Undo_Redo_First_Line_Selected_Return_And_InsertText ()
    {
        var text = "This is the first line.\nThis is the second line.\nThis is the third line.";
        var tv = new TextView { Text = text };

        tv.SelectionStartColumn = 12;
        tv.CursorPosition = new Point (17, 0);

        Assert.True (tv.NewKeyDownEvent (Key.Enter));

        Assert.Equal (
                      $"This is the {
                          Environment.NewLine
                      } line.{
                          Environment.NewLine
                      }This is the second line.{
                          Environment.NewLine
                      }This is the third line.",
                      tv.Text
                     );
        Assert.Equal (4, tv.Lines);
        Assert.Equal (new Point (0, 1), tv.CursorPosition);

        Assert.True (tv.NewKeyDownEvent (Key.A));

        Assert.Equal (
                      $"This is the {
                          Environment.NewLine
                      }a line.{
                          Environment.NewLine
                      }This is the second line.{
                          Environment.NewLine
                      }This is the third line.",
                      tv.Text
                     );
        Assert.Equal (4, tv.Lines);
        Assert.Equal (new Point (1, 1), tv.CursorPosition);

        // Undo
        Assert.True (tv.NewKeyDownEvent (Key.Z.WithCtrl));

        Assert.Equal (
                      $"This is the {
                          Environment.NewLine
                      } line.{
                          Environment.NewLine
                      }This is the second line.{
                          Environment.NewLine
                      }This is the third line.",
                      tv.Text
                     );
        Assert.Equal (4, tv.Lines);
        Assert.Equal (new Point (0, 1), tv.CursorPosition);
        Assert.True (tv.IsDirty);

        Assert.True (tv.NewKeyDownEvent (Key.Z.WithCtrl));

        Assert.Equal (
                      $"This is the first line.{
                          Environment.NewLine
                      }This is the second line.{
                          Environment.NewLine
                      }This is the third line.",
                      tv.Text
                     );
        Assert.Equal (3, tv.Lines);
        Assert.Equal (new Point (17, 0), tv.CursorPosition);
        Assert.False (tv.IsDirty);

        // Redo
        Assert.True (tv.NewKeyDownEvent (Key.R.WithCtrl));

        Assert.Equal (
                      $"This is the {
                          Environment.NewLine
                      } line.{
                          Environment.NewLine
                      }This is the second line.{
                          Environment.NewLine
                      }This is the third line.",
                      tv.Text
                     );
        Assert.Equal (4, tv.Lines);
        Assert.Equal (new Point (0, 1), tv.CursorPosition);

        Assert.True (tv.NewKeyDownEvent (Key.R.WithCtrl));

        Assert.Equal (
                      $"This is the {
                          Environment.NewLine
                      }a line.{
                          Environment.NewLine
                      }This is the second line.{
                          Environment.NewLine
                      }This is the third line.",
                      tv.Text
                     );
        Assert.Equal (4, tv.Lines);
        Assert.Equal (new Point (1, 1), tv.CursorPosition);

        // Undo
        Assert.True (tv.NewKeyDownEvent (Key.Z.WithCtrl));

        Assert.Equal (
                      $"This is the {
                          Environment.NewLine
                      } line.{
                          Environment.NewLine
                      }This is the second line.{
                          Environment.NewLine
                      }This is the third line.",
                      tv.Text
                     );
        Assert.Equal (4, tv.Lines);
        Assert.Equal (new Point (0, 1), tv.CursorPosition);
        Assert.True (tv.IsDirty);

        Assert.True (tv.NewKeyDownEvent (Key.Z.WithCtrl));

        Assert.Equal (
                      $"This is the first line.{
                          Environment.NewLine
                      }This is the second line.{
                          Environment.NewLine
                      }This is the third line.",
                      tv.Text
                     );
        Assert.Equal (3, tv.Lines);
        Assert.Equal (new Point (17, 0), tv.CursorPosition);
        Assert.False (tv.IsDirty);

        // Redo
        Assert.True (tv.NewKeyDownEvent (Key.R.WithCtrl));

        Assert.Equal (
                      $"This is the {
                          Environment.NewLine
                      } line.{
                          Environment.NewLine
                      }This is the second line.{
                          Environment.NewLine
                      }This is the third line.",
                      tv.Text
                     );
        Assert.Equal (4, tv.Lines);
        Assert.Equal (new Point (0, 1), tv.CursorPosition);

        Assert.True (tv.NewKeyDownEvent (Key.R.WithCtrl));

        Assert.Equal (
                      $"This is the {
                          Environment.NewLine
                      }a line.{
                          Environment.NewLine
                      }This is the second line.{
                          Environment.NewLine
                      }This is the third line.",
                      tv.Text
                     );
        Assert.Equal (4, tv.Lines);
        Assert.Equal (new Point (1, 1), tv.CursorPosition);
    }

    [Fact]
    [AutoInitShutdown]
    public void HistoryText_Undo_Redo_KillToEndOfLine ()
    {
        var text = "First line.\nSecond line.";
        var tv = new TextView { Text = text };

        Assert.True (tv.NewKeyDownEvent (Key.K.WithCtrl));
        Assert.Equal ($"{Environment.NewLine}Second line.", tv.Text);
        Assert.Equal ("", tv.SelectedText);
        Assert.Equal ("First line.", Clipboard.Contents);
        Assert.Equal (2, tv.Lines);
        Assert.Equal (new Point (0, 0), tv.CursorPosition);

        Assert.True (tv.NewKeyDownEvent (Key.K.WithCtrl));
        Assert.Equal ("Second line.", tv.Text);
        Assert.Equal ("", tv.SelectedText);
        Assert.Equal ($"First line.{Environment.NewLine}", Clipboard.Contents);
        Assert.Equal (1, tv.Lines);
        Assert.Equal (new Point (0, 0), tv.CursorPosition);

        Assert.True (tv.NewKeyDownEvent (Key.K.WithCtrl));
        Assert.Equal ("", tv.Text);
        Assert.Equal ("", tv.SelectedText);
        Assert.Equal ($"First line.{Environment.NewLine}Second line.", Clipboard.Contents);
        Assert.Equal (1, tv.Lines);
        Assert.Equal (new Point (0, 0), tv.CursorPosition);

        // Undo
        Assert.True (tv.NewKeyDownEvent (Key.Z.WithCtrl));
        Assert.Equal ("Second line.", tv.Text);
        Assert.Equal (1, tv.Lines);
        Assert.Equal (new Point (0, 0), tv.CursorPosition);

        Assert.True (tv.NewKeyDownEvent (Key.Z.WithCtrl));
        Assert.Equal ($"{Environment.NewLine}Second line.", tv.Text);
        Assert.Equal (2, tv.Lines);
        Assert.Equal (new Point (0, 0), tv.CursorPosition);

        Assert.True (tv.NewKeyDownEvent (Key.Z.WithCtrl));
        Assert.Equal ($"First line.{Environment.NewLine}Second line.", tv.Text);
        Assert.Equal (2, tv.Lines);
        Assert.Equal (new Point (0, 0), tv.CursorPosition);

        // Redo
        Assert.True (tv.NewKeyDownEvent (Key.R.WithCtrl));
        Assert.Equal ($"{Environment.NewLine}Second line.", tv.Text);
        Assert.Equal (2, tv.Lines);
        Assert.Equal (new Point (0, 0), tv.CursorPosition);

        Assert.True (tv.NewKeyDownEvent (Key.R.WithCtrl));
        Assert.Equal ("Second line.", tv.Text);
        Assert.Equal (1, tv.Lines);
        Assert.Equal (new Point (0, 0), tv.CursorPosition);

        Assert.True (tv.NewKeyDownEvent (Key.R.WithCtrl));
        Assert.Equal ("", tv.Text);
        Assert.Equal (1, tv.Lines);
        Assert.Equal (new Point (0, 0), tv.CursorPosition);
    }

    [Fact]
    [AutoInitShutdown]
    public void HistoryText_Undo_Redo_KillToStartOfLine ()
    {
        var text = "First line.\nSecond line.";
        var tv = new TextView { Text = text };

        Assert.True (tv.NewKeyDownEvent (Key.End.WithCtrl));
        Assert.Equal ($"First line.{Environment.NewLine}Second line.", tv.Text);
        Assert.Equal ("", tv.SelectedText);
        Assert.Equal (2, tv.Lines);
        Assert.Equal (new Point (12, 1), tv.CursorPosition);

        Assert.True (tv.NewKeyDownEvent (Key.K.WithAlt));
        Assert.Equal ($"First line.{Environment.NewLine}", tv.Text);
        Assert.Equal ("", tv.SelectedText);
        Assert.Equal ("Second line.", Clipboard.Contents);
        Assert.Equal (2, tv.Lines);
        Assert.Equal (new Point (0, 1), tv.CursorPosition);

        Assert.True (tv.NewKeyDownEvent (Key.K.WithAlt));
        Assert.Equal ("First line.", tv.Text);
        Assert.Equal ("", tv.SelectedText);
        Assert.Equal ($"Second line.{Environment.NewLine}", Clipboard.Contents);
        Assert.Equal (1, tv.Lines);
        Assert.Equal (new Point (11, 0), tv.CursorPosition);

        Assert.True (tv.NewKeyDownEvent (Key.K.WithAlt));
        Assert.Equal ("", tv.Text);
        Assert.Equal ("", tv.SelectedText);
        Assert.Equal ($"Second line.{Environment.NewLine}First line.", Clipboard.Contents);
        Assert.Equal (1, tv.Lines);
        Assert.Equal (new Point (0, 0), tv.CursorPosition);

        // Undo
        Assert.True (tv.NewKeyDownEvent (Key.Z.WithCtrl));
        Assert.Equal ("First line.", tv.Text);
        Assert.Equal (1, tv.Lines);
        Assert.Equal (new Point (11, 0), tv.CursorPosition);

        Assert.True (tv.NewKeyDownEvent (Key.Z.WithCtrl));
        Assert.Equal ($"First line.{Environment.NewLine}", tv.Text);
        Assert.Equal (2, tv.Lines);
        Assert.Equal (new Point (0, 1), tv.CursorPosition);

        Assert.True (tv.NewKeyDownEvent (Key.Z.WithCtrl));
        Assert.Equal ($"First line.{Environment.NewLine}Second line.", tv.Text);
        Assert.Equal (2, tv.Lines);
        Assert.Equal (new Point (12, 1), tv.CursorPosition);

        // Redo
        Assert.True (tv.NewKeyDownEvent (Key.R.WithCtrl));
        Assert.Equal ($"First line.{Environment.NewLine}", tv.Text);
        Assert.Equal (2, tv.Lines);
        Assert.Equal (new Point (0, 1), tv.CursorPosition);

        Assert.True (tv.NewKeyDownEvent (Key.R.WithCtrl));
        Assert.Equal ("First line.", tv.Text);
        Assert.Equal (1, tv.Lines);
        Assert.Equal (new Point (11, 0), tv.CursorPosition);

        Assert.True (tv.NewKeyDownEvent (Key.R.WithCtrl));
        Assert.Equal ("", tv.Text);
        Assert.Equal (1, tv.Lines);
        Assert.Equal (new Point (0, 0), tv.CursorPosition);
    }

    [Fact]
    public void HistoryText_Undo_Redo_KillWordBackward ()
    {
        var text = "First line.\nSecond line.";
        var tv = new TextView { Text = text };

        Assert.True (tv.NewKeyDownEvent (Key.End.WithCtrl));
        Assert.Equal ($"First line.{Environment.NewLine}Second line.", tv.Text);
        Assert.Equal ("", tv.SelectedText);
        Assert.Equal (2, tv.Lines);
        Assert.Equal (new Point (12, 1), tv.CursorPosition);

        Assert.True (tv.NewKeyDownEvent (Key.Backspace.WithCtrl));
        Assert.Equal ($"First line.{Environment.NewLine}Second line", tv.Text);
        Assert.Equal ("", tv.SelectedText);
        Assert.Equal (2, tv.Lines);
        Assert.Equal (new Point (11, 1), tv.CursorPosition);

        Assert.True (tv.NewKeyDownEvent (Key.Backspace.WithCtrl));
        Assert.Equal ($"First line.{Environment.NewLine}Second ", tv.Text);
        Assert.Equal ("", tv.SelectedText);
        Assert.Equal (2, tv.Lines);
        Assert.Equal (new Point (7, 1), tv.CursorPosition);

        Assert.True (tv.NewKeyDownEvent (Key.Backspace.WithCtrl));
        Assert.Equal ($"First line.{Environment.NewLine}", tv.Text);
        Assert.Equal ("", tv.SelectedText);
        Assert.Equal (2, tv.Lines);
        Assert.Equal (new Point (0, 1), tv.CursorPosition);

        Assert.True (tv.NewKeyDownEvent (Key.Backspace.WithCtrl));
        Assert.Equal ("First line.", tv.Text);
        Assert.Equal ("", tv.SelectedText);
        Assert.Equal (1, tv.Lines);
        Assert.Equal (new Point (11, 0), tv.CursorPosition);

        Assert.True (tv.NewKeyDownEvent (Key.Backspace.WithCtrl));
        Assert.Equal ("First line", tv.Text);
        Assert.Equal ("", tv.SelectedText);
        Assert.Equal (1, tv.Lines);
        Assert.Equal (new Point (10, 0), tv.CursorPosition);

        Assert.True (tv.NewKeyDownEvent (Key.Backspace.WithCtrl));
        Assert.Equal ("First ", tv.Text);
        Assert.Equal ("", tv.SelectedText);
        Assert.Equal (1, tv.Lines);
        Assert.Equal (new Point (6, 0), tv.CursorPosition);

        Assert.True (tv.NewKeyDownEvent (Key.Backspace.WithCtrl));
        Assert.Equal ("", tv.Text);
        Assert.Equal ("", tv.SelectedText);
        Assert.Equal (1, tv.Lines);
        Assert.Equal (new Point (0, 0), tv.CursorPosition);

        // Undo
        Assert.True (tv.NewKeyDownEvent (Key.Z.WithCtrl));
        Assert.Equal ("First ", tv.Text);
        Assert.Equal (1, tv.Lines);
        Assert.Equal (new Point (6, 0), tv.CursorPosition);

        Assert.True (tv.NewKeyDownEvent (Key.Z.WithCtrl));
        Assert.Equal ("First line", tv.Text);
        Assert.Equal (1, tv.Lines);
        Assert.Equal (new Point (10, 0), tv.CursorPosition);

        Assert.True (tv.NewKeyDownEvent (Key.Z.WithCtrl));
        Assert.Equal ("First line.", tv.Text);
        Assert.Equal (1, tv.Lines);
        Assert.Equal (new Point (11, 0), tv.CursorPosition);

        Assert.True (tv.NewKeyDownEvent (Key.Z.WithCtrl));
        Assert.Equal ($"First line.{Environment.NewLine}", tv.Text);
        Assert.Equal (2, tv.Lines);
        Assert.Equal (new Point (0, 1), tv.CursorPosition);

        Assert.True (tv.NewKeyDownEvent (Key.Z.WithCtrl));
        Assert.Equal ($"First line.{Environment.NewLine}Second ", tv.Text);
        Assert.Equal (2, tv.Lines);
        Assert.Equal (new Point (7, 1), tv.CursorPosition);

        Assert.True (tv.NewKeyDownEvent (Key.Z.WithCtrl));
        Assert.Equal ($"First line.{Environment.NewLine}Second line", tv.Text);
        Assert.Equal (2, tv.Lines);
        Assert.Equal (new Point (11, 1), tv.CursorPosition);

        Assert.True (tv.NewKeyDownEvent (Key.Z.WithCtrl));
        Assert.Equal ($"First line.{Environment.NewLine}Second line.", tv.Text);
        Assert.Equal (2, tv.Lines);
        Assert.Equal (new Point (12, 1), tv.CursorPosition);

        // Redo
        Assert.True (tv.NewKeyDownEvent (Key.R.WithCtrl));
        Assert.Equal ($"First line.{Environment.NewLine}Second line", tv.Text);
        Assert.Equal (2, tv.Lines);
        Assert.Equal (new Point (11, 1), tv.CursorPosition);

        Assert.True (tv.NewKeyDownEvent (Key.R.WithCtrl));
        Assert.Equal ($"First line.{Environment.NewLine}Second ", tv.Text);
        Assert.Equal (2, tv.Lines);
        Assert.Equal (new Point (7, 1), tv.CursorPosition);

        Assert.True (tv.NewKeyDownEvent (Key.R.WithCtrl));
        Assert.Equal ($"First line.{Environment.NewLine}", tv.Text);
        Assert.Equal (2, tv.Lines);
        Assert.Equal (new Point (0, 1), tv.CursorPosition);

        Assert.True (tv.NewKeyDownEvent (Key.R.WithCtrl));
        Assert.Equal ("First line.", tv.Text);
        Assert.Equal (1, tv.Lines);
        Assert.Equal (new Point (11, 0), tv.CursorPosition);

        Assert.True (tv.NewKeyDownEvent (Key.R.WithCtrl));
        Assert.Equal ("First line", tv.Text);
        Assert.Equal (1, tv.Lines);
        Assert.Equal (new Point (10, 0), tv.CursorPosition);

        Assert.True (tv.NewKeyDownEvent (Key.R.WithCtrl));
        Assert.Equal ("First ", tv.Text);
        Assert.Equal (1, tv.Lines);
        Assert.Equal (new Point (6, 0), tv.CursorPosition);

        Assert.True (tv.NewKeyDownEvent (Key.R.WithCtrl));
        Assert.Equal ("", tv.Text);
        Assert.Equal (1, tv.Lines);
        Assert.Equal (new Point (0, 0), tv.CursorPosition);
    }

    [Fact]
    public void HistoryText_Undo_Redo_KillWordForward ()
    {
        var text = "First line.\nSecond line.";
        var tv = new TextView { Text = text };

        Assert.True (tv.NewKeyDownEvent (Key.Delete.WithCtrl));
        Assert.Equal ($"line.{Environment.NewLine}Second line.", tv.Text);
        Assert.Equal ("", tv.SelectedText);
        Assert.Equal (2, tv.Lines);
        Assert.Equal (new Point (0, 0), tv.CursorPosition);

        Assert.True (tv.NewKeyDownEvent (Key.Delete.WithCtrl));
        Assert.Equal ($"{Environment.NewLine}Second line.", tv.Text);
        Assert.Equal (2, tv.Lines);
        Assert.Equal (new Point (0, 0), tv.CursorPosition);

        Assert.True (tv.NewKeyDownEvent (Key.Delete.WithCtrl));
        Assert.Equal ("Second line.", tv.Text);
        Assert.Equal (1, tv.Lines);
        Assert.Equal (new Point (0, 0), tv.CursorPosition);

        Assert.True (tv.NewKeyDownEvent (Key.Delete.WithCtrl));
        Assert.Equal ("line.", tv.Text);
        Assert.Equal (1, tv.Lines);
        Assert.Equal (new Point (0, 0), tv.CursorPosition);

        Assert.True (tv.NewKeyDownEvent (Key.Delete.WithCtrl));
        Assert.Equal ("", tv.Text);
        Assert.Equal (1, tv.Lines);
        Assert.Equal (new Point (0, 0), tv.CursorPosition);

        // Undo
        Assert.True (tv.NewKeyDownEvent (Key.Z.WithCtrl));
        Assert.Equal ("line.", tv.Text);
        Assert.Equal (1, tv.Lines);
        Assert.Equal (new Point (0, 0), tv.CursorPosition);

        Assert.True (tv.NewKeyDownEvent (Key.Z.WithCtrl));
        Assert.Equal ("Second line.", tv.Text);
        Assert.Equal (1, tv.Lines);
        Assert.Equal (new Point (0, 0), tv.CursorPosition);

        Assert.True (tv.NewKeyDownEvent (Key.Z.WithCtrl));
        Assert.Equal ($"{Environment.NewLine}Second line.", tv.Text);
        Assert.Equal (2, tv.Lines);
        Assert.Equal (new Point (0, 0), tv.CursorPosition);

        Assert.True (tv.NewKeyDownEvent (Key.Z.WithCtrl));
        Assert.Equal ($"line.{Environment.NewLine}Second line.", tv.Text);
        Assert.Equal (2, tv.Lines);
        Assert.Equal (new Point (0, 0), tv.CursorPosition);

        Assert.True (tv.NewKeyDownEvent (Key.Z.WithCtrl));
        Assert.Equal ($"First line.{Environment.NewLine}Second line.", tv.Text);
        Assert.Equal (2, tv.Lines);
        Assert.Equal (new Point (0, 0), tv.CursorPosition);

        // Redo
        Assert.True (tv.NewKeyDownEvent (Key.R.WithCtrl));
        Assert.Equal ($"line.{Environment.NewLine}Second line.", tv.Text);
        Assert.Equal (2, tv.Lines);
        Assert.Equal (new Point (0, 0), tv.CursorPosition);

        Assert.True (tv.NewKeyDownEvent (Key.R.WithCtrl));
        Assert.Equal ($"{Environment.NewLine}Second line.", tv.Text);
        Assert.Equal (2, tv.Lines);
        Assert.Equal (new Point (0, 0), tv.CursorPosition);

        Assert.True (tv.NewKeyDownEvent (Key.R.WithCtrl));
        Assert.Equal ("Second line.", tv.Text);
        Assert.Equal (1, tv.Lines);
        Assert.Equal (new Point (0, 0), tv.CursorPosition);

        Assert.True (tv.NewKeyDownEvent (Key.R.WithCtrl));
        Assert.Equal ("line.", tv.Text);
        Assert.Equal (1, tv.Lines);
        Assert.Equal (new Point (0, 0), tv.CursorPosition);

        Assert.True (tv.NewKeyDownEvent (Key.R.WithCtrl));
        Assert.Equal ("", tv.Text);
        Assert.Equal (1, tv.Lines);
        Assert.Equal (new Point (0, 0), tv.CursorPosition);
    }

    [Fact]
    [AutoInitShutdown]
    public void HistoryText_Undo_Redo_Multi_Line_DeleteCharLeft ()
    {
        var text = "This is the first line.\nThis is the second line.\nThis is the third line.";
        var tv = new TextView { Width = 10, Height = 2, Text = text };
        Toplevel top = Application.Top;
        top.Add (tv);
        Application.Begin (top);

        Assert.Equal (
                      $"This is the first line.{
                          Environment.NewLine
                      }This is the second line.{
                          Environment.NewLine
                      }This is the third line.",
                      tv.Text
                     );
        Assert.Equal (3, tv.Lines);
        Assert.Equal (Point.Empty, tv.CursorPosition);

        var ntimes = 3;
        tv.CursorPosition = new Point (7, 1);

        for (var i = 0; i < ntimes; i++)
        {
            tv.DeleteCharLeft ();
        }

        Assert.Equal (
                      $"This is the first line.{
                          Environment.NewLine
                      }This the second line.{
                          Environment.NewLine
                      }This is the third line.",
                      tv.Text
                     );
        Assert.Equal (3, tv.Lines);
        Assert.Equal (new Point (4, 1), tv.CursorPosition);

        tv.CursorPosition = new Point (7, 0);

        for (var i = 0; i < ntimes; i++)
        {
            tv.DeleteCharLeft ();
        }

        Assert.Equal (
                      $"This the first line.{
                          Environment.NewLine
                      }This the second line.{
                          Environment.NewLine
                      }This is the third line.",
                      tv.Text
                     );
        Assert.Equal (3, tv.Lines);
        Assert.Equal (new Point (4, 0), tv.CursorPosition);

        tv.CursorPosition = new Point (7, 2);

        for (var i = 0; i < ntimes; i++)
        {
            tv.DeleteCharLeft ();
        }

        Assert.Equal (
                      $"This the first line.{Environment.NewLine}This the second line.{Environment.NewLine}This the third line.",
                      tv.Text
                     );
        Assert.Equal (3, tv.Lines);
        Assert.Equal (new Point (4, 2), tv.CursorPosition);

        for (var i = 0; i < ntimes; i++)
        {
            Assert.True (tv.NewKeyDownEvent (Key.Z.WithCtrl));

            switch (i)
            {
                case 0:
                    Assert.Equal (
                                  $"This the first line.{
                                      Environment.NewLine
                                  }This the second line.{
                                      Environment.NewLine
                                  }This  the third line.",
                                  tv.Text
                                 );
                    Assert.Equal (new Point (5, 2), tv.CursorPosition);

                    break;
                case 1:
                    Assert.Equal (
                                  $"This the first line.{
                                      Environment.NewLine
                                  }This the second line.{
                                      Environment.NewLine
                                  }This i the third line.",
                                  tv.Text
                                 );
                    Assert.Equal (new Point (6, 2), tv.CursorPosition);

                    break;
                case 2:
                    Assert.Equal (
                                  $"This the first line.{
                                      Environment.NewLine
                                  }This the second line.{
                                      Environment.NewLine
                                  }This is the third line.",
                                  tv.Text
                                 );
                    Assert.Equal (new Point (7, 2), tv.CursorPosition);

                    break;
            }
        }

        Assert.Equal (
                      $"This the first line.{
                          Environment.NewLine
                      }This the second line.{
                          Environment.NewLine
                      }This is the third line.",
                      tv.Text
                     );
        Assert.Equal (3, tv.Lines);
        Assert.Equal (new Point (7, 2), tv.CursorPosition);

        for (var i = 0; i < ntimes; i++)
        {
            Assert.True (tv.NewKeyDownEvent (Key.Z.WithCtrl));

            switch (i)
            {
                case 0:
                    Assert.Equal (
                                  $"This  the first line.{
                                      Environment.NewLine
                                  }This the second line.{
                                      Environment.NewLine
                                  }This is the third line.",
                                  tv.Text
                                 );
                    Assert.Equal (new Point (5, 0), tv.CursorPosition);

                    break;
                case 1:
                    Assert.Equal (
                                  $"This i the first line.{
                                      Environment.NewLine
                                  }This the second line.{
                                      Environment.NewLine
                                  }This is the third line.",
                                  tv.Text
                                 );
                    Assert.Equal (new Point (6, 0), tv.CursorPosition);

                    break;
                case 2:
                    Assert.Equal (
                                  $"This is the first line.{
                                      Environment.NewLine
                                  }This the second line.{
                                      Environment.NewLine
                                  }This is the third line.",
                                  tv.Text
                                 );
                    Assert.Equal (new Point (7, 0), tv.CursorPosition);

                    break;
            }
        }

        Assert.Equal (
                      $"This is the first line.{
                          Environment.NewLine
                      }This the second line.{
                          Environment.NewLine
                      }This is the third line.",
                      tv.Text
                     );
        Assert.Equal (3, tv.Lines);
        Assert.Equal (new Point (7, 0), tv.CursorPosition);

        for (var i = 0; i < ntimes; i++)
        {
            Assert.True (tv.NewKeyDownEvent (Key.Z.WithCtrl));

            switch (i)
            {
                case 0:
                    Assert.Equal (
                                  $"This is the first line.{
                                      Environment.NewLine
                                  }This  the second line.{
                                      Environment.NewLine
                                  }This is the third line.",
                                  tv.Text
                                 );
                    Assert.Equal (new Point (5, 1), tv.CursorPosition);

                    break;
                case 1:
                    Assert.Equal (
                                  $"This is the first line.{
                                      Environment.NewLine
                                  }This i the second line.{
                                      Environment.NewLine
                                  }This is the third line.",
                                  tv.Text
                                 );
                    Assert.Equal (new Point (6, 1), tv.CursorPosition);

                    break;
                case 2:
                    Assert.Equal (
                                  $"This is the first line.{
                                      Environment.NewLine
                                  }This is the second line.{
                                      Environment.NewLine
                                  }This is the third line.",
                                  tv.Text
                                 );
                    Assert.Equal (new Point (7, 1), tv.CursorPosition);

                    break;
            }
        }

        Assert.Equal (
                      $"This is the first line.{
                          Environment.NewLine
                      }This is the second line.{
                          Environment.NewLine
                      }This is the third line.",
                      tv.Text
                     );
        Assert.Equal (3, tv.Lines);
        Assert.Equal (new Point (7, 1), tv.CursorPosition);

        for (var i = 0; i < ntimes; i++)
        {
            Assert.True (tv.NewKeyDownEvent (Key.R.WithCtrl));
        }

        Assert.Equal (
                      $"This is the first line.{
                          Environment.NewLine
                      }This the second line.{
                          Environment.NewLine
                      }This is the third line.",
                      tv.Text
                     );
        Assert.Equal (3, tv.Lines);
        Assert.Equal (new Point (4, 1), tv.CursorPosition);

        for (var i = 0; i < ntimes; i++)
        {
            Assert.True (tv.NewKeyDownEvent (Key.R.WithCtrl));
        }

        Assert.Equal (
                      $"This the first line.{
                          Environment.NewLine
                      }This the second line.{
                          Environment.NewLine
                      }This is the third line.",
                      tv.Text
                     );
        Assert.Equal (3, tv.Lines);
        Assert.Equal (new Point (4, 0), tv.CursorPosition);

        for (var i = 0; i < ntimes; i++)
        {
            Assert.True (tv.NewKeyDownEvent (Key.R.WithCtrl));
        }

        Assert.Equal (
                      $"This the first line.{Environment.NewLine}This the second line.{Environment.NewLine}This the third line.",
                      tv.Text
                     );
        Assert.Equal (3, tv.Lines);
        Assert.Equal (new Point (4, 2), tv.CursorPosition);
    }

    [Fact]
    [AutoInitShutdown]
    public void HistoryText_Undo_Redo_Multi_Line_DeleteCharRight ()
    {
        var text = "This is the first line.\nThis is the second line.\nThis is the third line.";
        var tv = new TextView { Width = 10, Height = 2, Text = text };
        Toplevel top = Application.Top;
        top.Add (tv);
        Application.Begin (top);

        Assert.Equal (
                      $"This is the first line.{
                          Environment.NewLine
                      }This is the second line.{
                          Environment.NewLine
                      }This is the third line.",
                      tv.Text
                     );
        Assert.Equal (3, tv.Lines);
        Assert.Equal (Point.Empty, tv.CursorPosition);

        var ntimes = 3;
        tv.CursorPosition = new Point (7, 1);

        for (var i = 0; i < ntimes; i++)
        {
            tv.DeleteCharRight ();
        }

        Assert.Equal (
                      $"This is the first line.{
                          Environment.NewLine
                      }This ise second line.{
                          Environment.NewLine
                      }This is the third line.",
                      tv.Text
                     );
        Assert.Equal (3, tv.Lines);
        Assert.Equal (new Point (7, 1), tv.CursorPosition);

        tv.CursorPosition = new Point (7, 0);

        for (var i = 0; i < ntimes; i++)
        {
            tv.DeleteCharRight ();
        }

        Assert.Equal (
                      $"This ise first line.{
                          Environment.NewLine
                      }This ise second line.{
                          Environment.NewLine
                      }This is the third line.",
                      tv.Text
                     );
        Assert.Equal (3, tv.Lines);
        Assert.Equal (new Point (7, 0), tv.CursorPosition);

        tv.CursorPosition = new Point (7, 2);

        for (var i = 0; i < ntimes; i++)
        {
            tv.DeleteCharRight ();
        }

        Assert.Equal (
                      $"This ise first line.{Environment.NewLine}This ise second line.{Environment.NewLine}This ise third line.",
                      tv.Text
                     );
        Assert.Equal (3, tv.Lines);
        Assert.Equal (new Point (7, 2), tv.CursorPosition);

        for (var i = 0; i < ntimes; i++)
        {
            Assert.True (tv.NewKeyDownEvent (Key.Z.WithCtrl));
        }

        Assert.Equal (
                      $"This ise first line.{
                          Environment.NewLine
                      }This ise second line.{
                          Environment.NewLine
                      }This is the third line.",
                      tv.Text
                     );
        Assert.Equal (3, tv.Lines);
        Assert.Equal (new Point (7, 2), tv.CursorPosition);

        for (var i = 0; i < ntimes; i++)
        {
            Assert.True (tv.NewKeyDownEvent (Key.Z.WithCtrl));
        }

        Assert.Equal (
                      $"This is the first line.{
                          Environment.NewLine
                      }This ise second line.{
                          Environment.NewLine
                      }This is the third line.",
                      tv.Text
                     );
        Assert.Equal (3, tv.Lines);
        Assert.Equal (new Point (7, 0), tv.CursorPosition);

        for (var i = 0; i < ntimes; i++)
        {
            Assert.True (tv.NewKeyDownEvent (Key.Z.WithCtrl));
        }

        Assert.Equal (
                      $"This is the first line.{
                          Environment.NewLine
                      }This is the second line.{
                          Environment.NewLine
                      }This is the third line.",
                      tv.Text
                     );
        Assert.Equal (3, tv.Lines);
        Assert.Equal (new Point (7, 1), tv.CursorPosition);

        for (var i = 0; i < ntimes; i++)
        {
            Assert.True (tv.NewKeyDownEvent (Key.R.WithCtrl));
        }

        Assert.Equal (
                      $"This is the first line.{
                          Environment.NewLine
                      }This ise second line.{
                          Environment.NewLine
                      }This is the third line.",
                      tv.Text
                     );
        Assert.Equal (3, tv.Lines);
        Assert.Equal (new Point (7, 1), tv.CursorPosition);

        for (var i = 0; i < ntimes; i++)
        {
            Assert.True (tv.NewKeyDownEvent (Key.R.WithCtrl));
        }

        Assert.Equal (
                      $"This ise first line.{
                          Environment.NewLine
                      }This ise second line.{
                          Environment.NewLine
                      }This is the third line.",
                      tv.Text
                     );
        Assert.Equal (3, tv.Lines);
        Assert.Equal (new Point (7, 0), tv.CursorPosition);

        for (var i = 0; i < ntimes; i++)
        {
            Assert.True (tv.NewKeyDownEvent (Key.R.WithCtrl));
        }

        Assert.Equal (
                      $"This ise first line.{Environment.NewLine}This ise second line.{Environment.NewLine}This ise third line.",
                      tv.Text
                     );
        Assert.Equal (3, tv.Lines);
        Assert.Equal (new Point (7, 2), tv.CursorPosition);
    }

    [Fact]
    [AutoInitShutdown]
    public void HistoryText_Undo_Redo_Multi_Line_InsertText ()
    {
        var text = "This is the first line.\nThis is the second line.\nThis is the third line.";
        var tv = new TextView { Width = 10, Height = 2, Text = text };
        Toplevel top = Application.Top;
        top.Add (tv);
        Application.Begin (top);

        Assert.Equal (
                      $"This is the first line.{
                          Environment.NewLine
                      }This is the second line.{
                          Environment.NewLine
                      }This is the third line.",
                      tv.Text
                     );
        Assert.Equal (3, tv.Lines);
        Assert.Equal (Point.Empty, tv.CursorPosition);

        var messy = " messy";
        tv.CursorPosition = new Point (7, 1);
        tv.InsertText (messy);

        Assert.Equal (
                      $"This is the first line.{
                          Environment.NewLine
                      }This is messy the second line.{
                          Environment.NewLine
                      }This is the third line.",
                      tv.Text
                     );
        Assert.Equal (3, tv.Lines);
        Assert.Equal (new Point (13, 1), tv.CursorPosition);

        tv.CursorPosition = new Point (7, 0);
        tv.InsertText (messy);

        Assert.Equal (
                      $"This is messy the first line.{
                          Environment.NewLine
                      }This is messy the second line.{
                          Environment.NewLine
                      }This is the third line.",
                      tv.Text
                     );
        Assert.Equal (3, tv.Lines);
        Assert.Equal (new Point (13, 0), tv.CursorPosition);

        tv.CursorPosition = new Point (7, 2);
        tv.InsertText (messy);

        Assert.Equal (
                      $"This is messy the first line.{
                          Environment.NewLine
                      }This is messy the second line.{
                          Environment.NewLine
                      }This is messy the third line.",
                      tv.Text
                     );
        Assert.Equal (3, tv.Lines);
        Assert.Equal (new Point (13, 2), tv.CursorPosition);

        for (var i = 0; i < messy.Length; i++)
        {
            Assert.True (tv.NewKeyDownEvent (Key.Z.WithCtrl));
        }

        Assert.Equal (
                      $"This is messy the first line.{
                          Environment.NewLine
                      }This is messy the second line.{
                          Environment.NewLine
                      }This is the third line.",
                      tv.Text
                     );
        Assert.Equal (3, tv.Lines);
        Assert.Equal (new Point (7, 2), tv.CursorPosition);

        for (var i = 0; i < messy.Length; i++)
        {
            Assert.True (tv.NewKeyDownEvent (Key.Z.WithCtrl));
        }

        Assert.Equal (
                      $"This is the first line.{
                          Environment.NewLine
                      }This is messy the second line.{
                          Environment.NewLine
                      }This is the third line.",
                      tv.Text
                     );
        Assert.Equal (3, tv.Lines);
        Assert.Equal (new Point (7, 0), tv.CursorPosition);

        for (var i = 0; i < messy.Length; i++)
        {
            Assert.True (tv.NewKeyDownEvent (Key.Z.WithCtrl));
        }

        Assert.Equal (
                      $"This is the first line.{
                          Environment.NewLine
                      }This is the second line.{
                          Environment.NewLine
                      }This is the third line.",
                      tv.Text
                     );
        Assert.Equal (3, tv.Lines);
        Assert.Equal (new Point (7, 1), tv.CursorPosition);

        for (var i = 0; i < messy.Length; i++)
        {
            Assert.True (tv.NewKeyDownEvent (Key.R.WithCtrl));
        }

        Assert.Equal (
                      $"This is the first line.{
                          Environment.NewLine
                      }This is messy the second line.{
                          Environment.NewLine
                      }This is the third line.",
                      tv.Text
                     );
        Assert.Equal (3, tv.Lines);
        Assert.Equal (new Point (13, 1), tv.CursorPosition);

        for (var i = 0; i < messy.Length; i++)
        {
            Assert.True (tv.NewKeyDownEvent (Key.R.WithCtrl));
        }

        Assert.Equal (
                      $"This is messy the first line.{
                          Environment.NewLine
                      }This is messy the second line.{
                          Environment.NewLine
                      }This is the third line.",
                      tv.Text
                     );
        Assert.Equal (3, tv.Lines);
        Assert.Equal (new Point (13, 0), tv.CursorPosition);

        for (var i = 0; i < messy.Length; i++)
        {
            Assert.True (tv.NewKeyDownEvent (Key.R.WithCtrl));
        }

        Assert.Equal (
                      $"This is messy the first line.{
                          Environment.NewLine
                      }This is messy the second line.{
                          Environment.NewLine
                      }This is messy the third line.",
                      tv.Text
                     );
        Assert.Equal (3, tv.Lines);
        Assert.Equal (new Point (13, 2), tv.CursorPosition);
    }

    [Fact]
    public void HistoryText_Undo_Redo_Multi_Line_Selected_All_Return_And_InsertText ()
    {
        var text = "This is the first line.\nThis is the second line.\nThis is the third line.";
        var tv = new TextView { Text = text };

        Assert.True (tv.NewKeyDownEvent (Key.End.WithCtrl.WithShift));

        Assert.Equal (
                      $"This is the first line.{
                          Environment.NewLine
                      }This is the second line.{
                          Environment.NewLine
                      }This is the third line.",
                      tv.Text
                     );
        Assert.Equal (3, tv.Lines);
        Assert.Equal (new Point (23, 2), tv.CursorPosition);

        Assert.True (tv.NewKeyDownEvent (Key.Enter));
        Assert.Equal ($"{Environment.NewLine}", tv.Text);
        Assert.Equal (2, tv.Lines);
        Assert.Equal (new Point (0, 1), tv.CursorPosition);

        Assert.True (tv.NewKeyDownEvent (Key.A));
        Assert.Equal ($"{Environment.NewLine}a", tv.Text);
        Assert.Equal (2, tv.Lines);
        Assert.Equal (new Point (1, 1), tv.CursorPosition);

        // Undo
        Assert.True (tv.NewKeyDownEvent (Key.Z.WithCtrl));
        Assert.Equal ($"{Environment.NewLine}", tv.Text);
        Assert.Equal (2, tv.Lines);
        Assert.Equal (new Point (0, 1), tv.CursorPosition);
        Assert.True (tv.IsDirty);

        Assert.True (tv.NewKeyDownEvent (Key.Z.WithCtrl));

        Assert.Equal (
                      $"This is the first line.{
                          Environment.NewLine
                      }This is the second line.{
                          Environment.NewLine
                      }This is the third line.",
                      tv.Text
                     );
        Assert.Equal (3, tv.Lines);
        Assert.Equal (new Point (23, 2), tv.CursorPosition);
        Assert.False (tv.IsDirty);

        // Redo
        Assert.True (tv.NewKeyDownEvent (Key.R.WithCtrl));
        Assert.Equal ($"{Environment.NewLine}", tv.Text);
        Assert.Equal (2, tv.Lines);
        Assert.Equal (new Point (0, 1), tv.CursorPosition);

        Assert.True (tv.NewKeyDownEvent (Key.R.WithCtrl));
        Assert.Equal ($"{Environment.NewLine}a", tv.Text);
        Assert.Equal (2, tv.Lines);
        Assert.Equal (new Point (1, 1), tv.CursorPosition);

        // Undo
        Assert.True (tv.NewKeyDownEvent (Key.Z.WithCtrl));
        Assert.Equal ($"{Environment.NewLine}", tv.Text);
        Assert.Equal (2, tv.Lines);
        Assert.Equal (new Point (0, 1), tv.CursorPosition);
        Assert.True (tv.IsDirty);

        Assert.True (tv.NewKeyDownEvent (Key.Z.WithCtrl));

        Assert.Equal (
                      $"This is the first line.{
                          Environment.NewLine
                      }This is the second line.{
                          Environment.NewLine
                      }This is the third line.",
                      tv.Text
                     );
        Assert.Equal (3, tv.Lines);
        Assert.Equal (new Point (23, 2), tv.CursorPosition);
        Assert.False (tv.IsDirty);

        // Redo
        Assert.True (tv.NewKeyDownEvent (Key.R.WithCtrl));
        Assert.Equal ($"{Environment.NewLine}", tv.Text);
        Assert.Equal (2, tv.Lines);
        Assert.Equal (new Point (0, 1), tv.CursorPosition);

        Assert.True (tv.NewKeyDownEvent (Key.R.WithCtrl));
        Assert.Equal ($"{Environment.NewLine}a", tv.Text);
        Assert.Equal (2, tv.Lines);
        Assert.Equal (new Point (1, 1), tv.CursorPosition);
    }

    [Fact]
    [AutoInitShutdown]
    public void HistoryText_Undo_Redo_Multi_Line_Selected_Copy_Simple_Paste_Starting_On_Letter ()
    {
        var text = "This is the first line.\nThis is the second line.\nThis is the third line.";
        var tv = new TextView { Text = text };

        tv.SelectionStartColumn = 12;
        tv.CursorPosition = new Point (18, 1);

        Assert.True (tv.NewKeyDownEvent (Key.C.WithCtrl));

        Assert.Equal (
                      $"This is the first line.{
                          Environment.NewLine
                      }This is the second line.{
                          Environment.NewLine
                      }This is the third line.",
                      tv.Text
                     );
        Assert.Equal ($"first line.{Environment.NewLine}This is the second", tv.SelectedText);
        Assert.Equal (3, tv.Lines);
        Assert.Equal (new Point (18, 1), tv.CursorPosition);

        tv.Selecting = false;
        tv.CursorPosition = new Point (17, 1);

        Assert.True (tv.NewKeyDownEvent (Key.Y.WithCtrl));

        Assert.Equal (
                      $"This is the first line.{
                          Environment.NewLine
                      }This is the seconfirst line.{
                          Environment.NewLine
                      }This is the secondd line.{
                          Environment.NewLine
                      }This is the third line.",
                      tv.Text
                     );
        Assert.Equal (4, tv.Lines);
        Assert.Equal (new Point (18, 2), tv.CursorPosition);

        // Undo
        Assert.True (tv.NewKeyDownEvent (Key.Z.WithCtrl));

        Assert.Equal (
                      $"This is the first line.{
                          Environment.NewLine
                      }This is the second line.{
                          Environment.NewLine
                      }This is the third line.",
                      tv.Text
                     );
        Assert.Equal (3, tv.Lines);
        Assert.Equal (new Point (17, 1), tv.CursorPosition);

        // Redo
        Assert.True (tv.NewKeyDownEvent (Key.R.WithCtrl));

        Assert.Equal (
                      $"This is the first line.{
                          Environment.NewLine
                      }This is the seconfirst line.{
                          Environment.NewLine
                      }This is the secondd line.{
                          Environment.NewLine
                      }This is the third line.",
                      tv.Text
                     );
        Assert.Equal (4, tv.Lines);
        Assert.Equal (new Point (18, 2), tv.CursorPosition);
    }

    [Fact]
    [AutoInitShutdown (useFakeClipboard: true)]
    public void HistoryText_Undo_Redo_Multi_Line_Selected_Copy_Simple_Paste_Starting_On_Space ()
    {
        var text = "This is the first line.\nThis is the second line.\nThis is the third line.";
        var tv = new TextView { Text = text };

        tv.SelectionStartColumn = 12;
        tv.CursorPosition = new Point (18, 1);

        Assert.True (tv.NewKeyDownEvent (Key.C.WithCtrl));

        Assert.Equal (
                      $"This is the first line.{
                          Environment.NewLine
                      }This is the second line.{
                          Environment.NewLine
                      }This is the third line.",
                      tv.Text
                     );
        Assert.Equal ($"first line.{Environment.NewLine}This is the second", tv.SelectedText);
        Assert.Equal (3, tv.Lines);
        Assert.Equal (new Point (18, 1), tv.CursorPosition);

        tv.Selecting = false;

        Assert.True (tv.NewKeyDownEvent (Key.Y.WithCtrl));

        Assert.Equal (
                      $"This is the first line.{
                          Environment.NewLine
                      }This is the secondfirst line.{
                          Environment.NewLine
                      }This is the second line.{
                          Environment.NewLine
                      }This is the third line.",
                      tv.Text
                     );
        Assert.Equal (4, tv.Lines);
        Assert.Equal (new Point (18, 2), tv.CursorPosition);

        // Undo
        Assert.True (tv.NewKeyDownEvent (Key.Z.WithCtrl));

        Assert.Equal (
                      $"This is the first line.{
                          Environment.NewLine
                      }This is the second line.{
                          Environment.NewLine
                      }This is the third line.",
                      tv.Text
                     );
        Assert.Equal (3, tv.Lines);
        Assert.Equal (new Point (18, 1), tv.CursorPosition);

        // Redo
        Assert.True (tv.NewKeyDownEvent (Key.R.WithCtrl));

        Assert.Equal (
                      $"This is the first line.{
                          Environment.NewLine
                      }This is the secondfirst line.{
                          Environment.NewLine
                      }This is the second line.{
                          Environment.NewLine
                      }This is the third line.",
                      tv.Text
                     );
        Assert.Equal (4, tv.Lines);
        Assert.Equal (new Point (18, 2), tv.CursorPosition);
    }

    [Fact]
    public void HistoryText_Undo_Redo_Multi_Line_Selected_DeleteCharLeft_All ()
    {
        var text = "This is the first line.\nThis is the second line.\nThis is the third line.";
        var tv = new TextView { Text = text };

        Assert.Equal (
                      $"This is the first line.{
                          Environment.NewLine
                      }This is the second line.{
                          Environment.NewLine
                      }This is the third line.",
                      tv.Text
                     );
        Assert.Equal (3, tv.Lines);
        Assert.Equal (Point.Empty, tv.CursorPosition);
        Assert.False (tv.IsDirty);
        Assert.False (tv.HasHistoryChanges);

        Assert.True (tv.NewKeyDownEvent (Key.End.WithCtrl.WithShift));

        Assert.Equal (
                      $"This is the first line.{
                          Environment.NewLine
                      }This is the second line.{
                          Environment.NewLine
                      }This is the third line.",
                      tv.Text
                     );

        Assert.Equal (
                      $"This is the first line.{
                          Environment.NewLine
                      }This is the second line.{
                          Environment.NewLine
                      }This is the third line.",
                      tv.SelectedText
                     );
        Assert.Equal (3, tv.Lines);
        Assert.Equal (new Point (23, 2), tv.CursorPosition);
        Assert.Equal (70 + Environment.NewLine.Length * 2, tv.SelectedLength);
        Assert.False (tv.IsDirty);
        Assert.False (tv.HasHistoryChanges);

        Assert.True (tv.NewKeyDownEvent (Key.Backspace));
        Assert.Equal ("", tv.Text);
        Assert.Equal ("", tv.SelectedText);
        Assert.Equal (1, tv.Lines);
        Assert.Equal (new Point (0, 0), tv.CursorPosition);
        Assert.Equal (0, tv.SelectedLength);
        Assert.True (tv.IsDirty);
        Assert.True (tv.HasHistoryChanges);

        // Undo
        Assert.True (tv.NewKeyDownEvent (Key.Z.WithCtrl));

        Assert.Equal (
                      $"This is the first line.{
                          Environment.NewLine
                      }This is the second line.{
                          Environment.NewLine
                      }This is the third line.",
                      tv.Text
                     );
        Assert.Equal ("", tv.SelectedText);
        Assert.Equal (3, tv.Lines);
        Assert.Equal (new Point (23, 2), tv.CursorPosition);
        Assert.Equal (0, tv.SelectedLength);
        Assert.False (tv.IsDirty);
        Assert.True (tv.HasHistoryChanges);

        // Redo
        Assert.True (tv.NewKeyDownEvent (Key.R.WithCtrl));
        Assert.Equal ("", tv.Text);
        Assert.Equal ("", tv.SelectedText);
        Assert.Equal (1, tv.Lines);
        Assert.Equal (new Point (0, 0), tv.CursorPosition);
        Assert.Equal (0, tv.SelectedLength);
        Assert.True (tv.IsDirty);
        Assert.True (tv.HasHistoryChanges);
    }

    [Fact]
    public void HistoryText_Undo_Redo_Multi_Line_Selected_DeleteCharRight_All ()
    {
        var text = "This is the first line.\nThis is the second line.\nThis is the third line.";
        var tv = new TextView { Text = text };

        Assert.Equal (
                      $"This is the first line.{
                          Environment.NewLine
                      }This is the second line.{
                          Environment.NewLine
                      }This is the third line.",
                      tv.Text
                     );
        Assert.Equal (3, tv.Lines);
        Assert.Equal (Point.Empty, tv.CursorPosition);
        Assert.False (tv.IsDirty);
        Assert.False (tv.HasHistoryChanges);

        Assert.True (tv.NewKeyDownEvent (Key.End.WithCtrl.WithShift));

        Assert.Equal (
                      $"This is the first line.{
                          Environment.NewLine
                      }This is the second line.{
                          Environment.NewLine
                      }This is the third line.",
                      tv.Text
                     );

        Assert.Equal (
                      $"This is the first line.{
                          Environment.NewLine
                      }This is the second line.{
                          Environment.NewLine
                      }This is the third line.",
                      tv.SelectedText
                     );
        Assert.Equal (3, tv.Lines);
        Assert.Equal (new Point (23, 2), tv.CursorPosition);
        Assert.Equal (70 + Environment.NewLine.Length * 2, tv.SelectedLength);
        Assert.False (tv.IsDirty);
        Assert.False (tv.HasHistoryChanges);

        Assert.True (tv.NewKeyDownEvent (Key.Delete));
        Assert.Equal ("", tv.Text);
        Assert.Equal ("", tv.SelectedText);
        Assert.Equal (1, tv.Lines);
        Assert.Equal (new Point (0, 0), tv.CursorPosition);
        Assert.Equal (0, tv.SelectedLength);
        Assert.True (tv.IsDirty);
        Assert.True (tv.HasHistoryChanges);

        // Undo
        Assert.True (tv.NewKeyDownEvent (Key.Z.WithCtrl));

        Assert.Equal (
                      $"This is the first line.{
                          Environment.NewLine
                      }This is the second line.{
                          Environment.NewLine
                      }This is the third line.",
                      tv.Text
                     );
        Assert.Equal ("", tv.SelectedText);
        Assert.Equal (3, tv.Lines);
        Assert.Equal (new Point (23, 2), tv.CursorPosition);
        Assert.Equal (0, tv.SelectedLength);
        Assert.False (tv.IsDirty);
        Assert.True (tv.HasHistoryChanges);

        // Redo
        Assert.True (tv.NewKeyDownEvent (Key.R.WithCtrl));
        Assert.Equal ("", tv.Text);
        Assert.Equal ("", tv.SelectedText);
        Assert.Equal (1, tv.Lines);
        Assert.Equal (new Point (0, 0), tv.CursorPosition);
        Assert.Equal (0, tv.SelectedLength);
        Assert.True (tv.IsDirty);
        Assert.True (tv.HasHistoryChanges);
    }

    [Fact]
    [AutoInitShutdown]
    public void HistoryText_Undo_Redo_Multi_Line_Selected_InsertText ()
    {
        var text =
            $"This is the first line.{Environment.NewLine}This is the second line.\nThis is the third line.";
        var tv = new TextView { Width = 10, Height = 2, Text = text };
        Toplevel top = Application.Top;
        top.Add (tv);
        Application.Begin (top);

        Assert.Equal (
                      $"This is the first line.{
                          Environment.NewLine
                      }This is the second line.{
                          Environment.NewLine
                      }This is the third line.",
                      tv.Text
                     );
        Assert.Equal (3, tv.Lines);
        Assert.Equal (Point.Empty, tv.CursorPosition);

        var messy = " messy";
        tv.CursorPosition = new Point (7, 0);
        tv.SelectionStartColumn = 11;
        tv.SelectionStartRow = 2;
        Assert.Equal (51 + Environment.NewLine.Length * 2, tv.SelectedLength);

        for (var i = 0; i < messy.Length; i++)
        {
            tv.InsertText (messy [i].ToString ());

            switch (i)
            {
                case 0:
                    Assert.Equal ("This is  third line.", tv.Text);
                    Assert.Equal (new Point (8, 0), tv.CursorPosition);

                    break;
                case 1:
                    Assert.Equal ("This is m third line.", tv.Text);
                    Assert.Equal (new Point (9, 0), tv.CursorPosition);

                    break;
                case 2:
                    Assert.Equal ("This is me third line.", tv.Text);
                    Assert.Equal (new Point (10, 0), tv.CursorPosition);

                    break;
                case 3:
                    Assert.Equal ("This is mes third line.", tv.Text);
                    Assert.Equal (new Point (11, 0), tv.CursorPosition);

                    break;
                case 4:
                    Assert.Equal ("This is mess third line.", tv.Text);
                    Assert.Equal (new Point (12, 0), tv.CursorPosition);

                    break;
                case 5:
                    Assert.Equal ("This is messy third line.", tv.Text);
                    Assert.Equal (new Point (13, 0), tv.CursorPosition);

                    break;
            }
        }

        Assert.Equal ("This is messy third line.", tv.Text);
        Assert.Equal (1, tv.Lines);
        Assert.Equal (new Point (13, 0), tv.CursorPosition);
        Assert.Equal (11, tv.SelectionStartColumn);
        Assert.Equal (2, tv.SelectionStartRow);
        Assert.Equal (0, tv.SelectedLength);

        for (var i = 0; i < messy.Length; i++)
        {
            Assert.True (tv.NewKeyDownEvent (Key.Z.WithCtrl));

            switch (i)
            {
                case 0:
                    Assert.Equal ("This is mess third line.", tv.Text);
                    Assert.Equal (new Point (12, 0), tv.CursorPosition);

                    break;
                case 1:
                    Assert.Equal ("This is mes third line.", tv.Text);
                    Assert.Equal (new Point (11, 0), tv.CursorPosition);

                    break;
                case 2:
                    Assert.Equal ("This is me third line.", tv.Text);
                    Assert.Equal (new Point (10, 0), tv.CursorPosition);

                    break;
                case 3:
                    Assert.Equal ("This is m third line.", tv.Text);
                    Assert.Equal (new Point (9, 0), tv.CursorPosition);

                    break;
                case 4:
                    Assert.Equal ("This is  third line.", tv.Text);
                    Assert.Equal (new Point (8, 0), tv.CursorPosition);

                    break;
                case 5:
                    Assert.Equal (
                                  $"This is the first line.{
                                      Environment.NewLine
                                  }This is the second line.{
                                      Environment.NewLine
                                  }This is the third line.",
                                  tv.Text
                                 );
                    Assert.Equal (new Point (7, 0), tv.CursorPosition);

                    break;
            }
        }

        Assert.Equal (
                      $"This is the first line.{
                          Environment.NewLine
                      }This is the second line.{
                          Environment.NewLine
                      }This is the third line.",
                      tv.Text
                     );
        Assert.Equal (3, tv.Lines);
        Assert.Equal (new Point (7, 0), tv.CursorPosition);
        Assert.Equal (11, tv.SelectionStartColumn);
        Assert.Equal (2, tv.SelectionStartRow);
        Assert.Equal (0, tv.SelectedLength);

        for (var i = 0; i < messy.Length; i++)
        {
            Assert.True (tv.NewKeyDownEvent (Key.R.WithCtrl));

            switch (i)
            {
                case 0:
                    Assert.Equal ("This is  third line.", tv.Text);
                    Assert.Equal (new Point (8, 0), tv.CursorPosition);

                    break;
                case 1:
                    Assert.Equal ("This is m third line.", tv.Text);
                    Assert.Equal (new Point (9, 0), tv.CursorPosition);

                    break;
                case 2:
                    Assert.Equal ("This is me third line.", tv.Text);
                    Assert.Equal (new Point (10, 0), tv.CursorPosition);

                    break;
                case 3:
                    Assert.Equal ("This is mes third line.", tv.Text);
                    Assert.Equal (new Point (11, 0), tv.CursorPosition);

                    break;
                case 4:
                    Assert.Equal ("This is mess third line.", tv.Text);
                    Assert.Equal (new Point (12, 0), tv.CursorPosition);

                    break;
                case 5:
                    Assert.Equal ("This is messy third line.", tv.Text);
                    Assert.Equal (new Point (13, 0), tv.CursorPosition);

                    break;
            }
        }

        Assert.Equal ("This is messy third line.", tv.Text);
        Assert.Equal (1, tv.Lines);
        Assert.Equal (new Point (13, 0), tv.CursorPosition);
        Assert.Equal (11, tv.SelectionStartColumn);
        Assert.Equal (2, tv.SelectionStartRow);
        Assert.Equal (0, tv.SelectedLength);
    }

    [Fact]
    [AutoInitShutdown]
    public void HistoryText_Undo_Redo_Multi_Line_Selected_InsertText_Twice_On_Same_Line ()
    {
        var text = "One\nTwo\nThree";
        var tv = new TextView { Width = 10, Height = 2, Text = text };
        Toplevel top = Application.Top;
        top.Add (tv);
        Application.Begin (top);

        Assert.Equal ($"One{Environment.NewLine}Two{Environment.NewLine}Three", tv.Text);
        Assert.Equal (3, tv.Lines);
        Assert.Equal (Point.Empty, tv.CursorPosition);
        Assert.False (tv.IsDirty);

        tv.SelectionStartColumn = 0;
        tv.SelectionStartRow = 0;
        tv.CursorPosition = new Point (0, 1);
        Assert.Equal (3 + Environment.NewLine.Length, tv.SelectedLength);

        Assert.True (tv.NewKeyDownEvent (Key.D1));
        Assert.Equal ($"1Two{Environment.NewLine}Three", tv.Text);
        Assert.Equal (new Point (1, 0), tv.CursorPosition);
        Assert.Equal (0, tv.SelectedLength);
        Assert.True (tv.IsDirty);

        tv.SelectionStartColumn = 1;
        tv.SelectionStartRow = 0;
        tv.CursorPosition = new Point (1, 1);
        Assert.Equal (4 + Environment.NewLine.Length, tv.SelectedLength);

        Assert.True (tv.NewKeyDownEvent (Key.D2));
        Assert.Equal ("12hree", tv.Text);
        Assert.Equal (new Point (2, 0), tv.CursorPosition);
        Assert.Equal (0, tv.SelectedLength);
        Assert.True (tv.IsDirty);

        Assert.True (tv.NewKeyDownEvent (Key.Z.WithCtrl));
        Assert.Equal ($"1Two{Environment.NewLine}Three", tv.Text);
        Assert.Equal (new Point (1, 1), tv.CursorPosition);
        Assert.Equal (0, tv.SelectedLength);
        Assert.True (tv.IsDirty);

        Assert.True (tv.NewKeyDownEvent (Key.Z.WithCtrl));
        Assert.Equal ($"One{Environment.NewLine}Two{Environment.NewLine}Three", tv.Text);
        Assert.Equal (3, tv.Lines);
        Assert.Equal (new Point (0, 1), tv.CursorPosition);
        Assert.Equal (0, tv.SelectedLength);
        Assert.False (tv.IsDirty);

        Assert.True (tv.NewKeyDownEvent (Key.R.WithCtrl));
        Assert.Equal ($"1Two{Environment.NewLine}Three", tv.Text);
        Assert.Equal (new Point (1, 0), tv.CursorPosition);
        Assert.Equal (0, tv.SelectedLength);
        Assert.True (tv.IsDirty);

        Assert.True (tv.NewKeyDownEvent (Key.R.WithCtrl));
        Assert.Equal ("12hree", tv.Text);
        Assert.Equal (new Point (2, 0), tv.CursorPosition);
        Assert.Equal (0, tv.SelectedLength);
        Assert.True (tv.IsDirty);
    }

    [Fact]
    [AutoInitShutdown]
    public void HistoryText_Undo_Redo_Multi_Line_Selected_InsertText_Twice_On_Same_Line_With_End_Line ()
    {
        var text = "One\nTwo\nThree\n";
        var tv = new TextView { Width = 10, Height = 2, Text = text };
        Toplevel top = Application.Top;
        top.Add (tv);
        Application.Begin (top);

        Assert.Equal ($"One{Environment.NewLine}Two{Environment.NewLine}Three{Environment.NewLine}", tv.Text);
        Assert.Equal (4, tv.Lines);
        Assert.Equal (Point.Empty, tv.CursorPosition);
        Assert.False (tv.IsDirty);

        tv.SelectionStartColumn = 0;
        tv.SelectionStartRow = 0;
        tv.CursorPosition = new Point (0, 1);
        Assert.Equal (3 + Environment.NewLine.Length, tv.SelectedLength);

        Assert.True (tv.NewKeyDownEvent (Key.D1));
        Assert.Equal ($"1Two{Environment.NewLine}Three{Environment.NewLine}", tv.Text);
        Assert.Equal (new Point (1, 0), tv.CursorPosition);
        Assert.Equal (0, tv.SelectedLength);
        Assert.True (tv.IsDirty);

        tv.SelectionStartColumn = 1;
        tv.SelectionStartRow = 0;
        tv.CursorPosition = new Point (1, 1);
        Assert.Equal (4 + Environment.NewLine.Length, tv.SelectedLength);

        Assert.True (tv.NewKeyDownEvent (Key.D2));
        Assert.Equal ($"12hree{Environment.NewLine}", tv.Text);
        Assert.Equal (new Point (2, 0), tv.CursorPosition);
        Assert.Equal (0, tv.SelectedLength);
        Assert.True (tv.IsDirty);

        Assert.True (tv.NewKeyDownEvent (Key.Z.WithCtrl));
        Assert.Equal ($"1Two{Environment.NewLine}Three{Environment.NewLine}", tv.Text);
        Assert.Equal (new Point (1, 1), tv.CursorPosition);
        Assert.Equal (0, tv.SelectedLength);
        Assert.True (tv.IsDirty);

        Assert.True (tv.NewKeyDownEvent (Key.Z.WithCtrl));
        Assert.Equal ($"One{Environment.NewLine}Two{Environment.NewLine}Three{Environment.NewLine}", tv.Text);
        Assert.Equal (4, tv.Lines);
        Assert.Equal (new Point (0, 1), tv.CursorPosition);
        Assert.Equal (0, tv.SelectedLength);
        Assert.False (tv.IsDirty);

        Assert.True (tv.NewKeyDownEvent (Key.R.WithCtrl));
        Assert.Equal ($"1Two{Environment.NewLine}Three{Environment.NewLine}", tv.Text);
        Assert.Equal (new Point (1, 0), tv.CursorPosition);
        Assert.Equal (0, tv.SelectedLength);
        Assert.True (tv.IsDirty);

        Assert.True (tv.NewKeyDownEvent (Key.R.WithCtrl));
        Assert.Equal ($"12hree{Environment.NewLine}", tv.Text);
        Assert.Equal (new Point (2, 0), tv.CursorPosition);
        Assert.Equal (0, tv.SelectedLength);
        Assert.True (tv.IsDirty);
    }

    [Fact]
    [AutoInitShutdown]
    public void HistoryText_Undo_Redo_Multi_Line_Selected_With_Empty_Text ()
    {
        var tv = new TextView { Width = 10, Height = 2 };
        Toplevel top = Application.Top;
        top.Add (tv);
        Application.Begin (top);

        Assert.Equal ("", tv.Text);
        Assert.Equal (1, tv.Lines);
        Assert.Equal (Point.Empty, tv.CursorPosition);
        Assert.False (tv.IsDirty);

        Assert.True (tv.NewKeyDownEvent (Key.O.WithShift));
        Assert.Equal ("O", tv.Text);
        Assert.Equal (1, tv.Lines);
        Assert.Equal (new Point (1, 0), tv.CursorPosition);
        Assert.True (tv.IsDirty);

        Assert.True (tv.NewKeyDownEvent (Key.N));
        Assert.Equal ("On", tv.Text);
        Assert.Equal (1, tv.Lines);
        Assert.Equal (new Point (2, 0), tv.CursorPosition);
        Assert.True (tv.IsDirty);

        Assert.True (tv.NewKeyDownEvent (Key.E));
        Assert.Equal ("One", tv.Text);
        Assert.Equal (1, tv.Lines);
        Assert.Equal (new Point (3, 0), tv.CursorPosition);
        Assert.True (tv.IsDirty);

        Assert.True (tv.NewKeyDownEvent (Key.Enter));
        Assert.Equal ($"One{Environment.NewLine}", tv.Text);
        Assert.Equal (2, tv.Lines);
        Assert.Equal (new Point (0, 1), tv.CursorPosition);
        Assert.True (tv.IsDirty);

        Assert.True (tv.NewKeyDownEvent (Key.T.WithShift));
        Assert.Equal ($"One{Environment.NewLine}T", tv.Text);
        Assert.Equal (2, tv.Lines);
        Assert.Equal (new Point (1, 1), tv.CursorPosition);
        Assert.True (tv.IsDirty);

        Assert.True (tv.NewKeyDownEvent (Key.W));
        Assert.Equal ($"One{Environment.NewLine}Tw", tv.Text);
        Assert.Equal (2, tv.Lines);
        Assert.Equal (new Point (2, 1), tv.CursorPosition);
        Assert.True (tv.IsDirty);

        Assert.True (tv.NewKeyDownEvent (Key.O));
        Assert.Equal ($"One{Environment.NewLine}Two", tv.Text);
        Assert.Equal (2, tv.Lines);
        Assert.Equal (new Point (3, 1), tv.CursorPosition);
        Assert.True (tv.IsDirty);

        Assert.True (tv.NewKeyDownEvent (Key.Enter));
        Assert.Equal ($"One{Environment.NewLine}Two{Environment.NewLine}", tv.Text);
        Assert.Equal (3, tv.Lines);
        Assert.Equal (new Point (0, 2), tv.CursorPosition);
        Assert.True (tv.IsDirty);

        Assert.True (tv.NewKeyDownEvent (Key.T.WithShift));
        Assert.Equal ($"One{Environment.NewLine}Two{Environment.NewLine}T", tv.Text);
        Assert.Equal (3, tv.Lines);
        Assert.Equal (new Point (1, 2), tv.CursorPosition);
        Assert.True (tv.IsDirty);

        Assert.True (tv.NewKeyDownEvent (Key.H));
        Assert.Equal ($"One{Environment.NewLine}Two{Environment.NewLine}Th", tv.Text);
        Assert.Equal (3, tv.Lines);
        Assert.Equal (new Point (2, 2), tv.CursorPosition);
        Assert.True (tv.IsDirty);

        Assert.True (tv.NewKeyDownEvent (Key.R));
        Assert.Equal ($"One{Environment.NewLine}Two{Environment.NewLine}Thr", tv.Text);
        Assert.Equal (3, tv.Lines);
        Assert.Equal (new Point (3, 2), tv.CursorPosition);
        Assert.True (tv.IsDirty);

        Assert.True (tv.NewKeyDownEvent (Key.E));
        Assert.Equal ($"One{Environment.NewLine}Two{Environment.NewLine}Thre", tv.Text);
        Assert.Equal (3, tv.Lines);
        Assert.Equal (new Point (4, 2), tv.CursorPosition);
        Assert.True (tv.IsDirty);

        Assert.True (tv.NewKeyDownEvent (Key.E));
        Assert.Equal ($"One{Environment.NewLine}Two{Environment.NewLine}Three", tv.Text);
        Assert.Equal (3, tv.Lines);
        Assert.Equal (new Point (5, 2), tv.CursorPosition);
        Assert.True (tv.IsDirty);

        Assert.True (tv.NewKeyDownEvent (Key.Enter));
        Assert.Equal ($"One{Environment.NewLine}Two{Environment.NewLine}Three{Environment.NewLine}", tv.Text);
        Assert.Equal (4, tv.Lines);
        Assert.Equal (new Point (0, 3), tv.CursorPosition);
        Assert.True (tv.IsDirty);

        tv.SelectionStartColumn = 0;
        tv.SelectionStartRow = 0;
        tv.CursorPosition = new Point (0, 1);
        Assert.Equal (3 + Environment.NewLine.Length, tv.SelectedLength);

        Assert.True (tv.NewKeyDownEvent (Key.D1));
        Assert.Equal ($"1Two{Environment.NewLine}Three{Environment.NewLine}", tv.Text);
        Assert.Equal (3, tv.Lines);
        Assert.Equal (new Point (1, 0), tv.CursorPosition);
        Assert.Equal (0, tv.SelectedLength);
        Assert.True (tv.IsDirty);

        tv.SelectionStartColumn = 1;
        tv.SelectionStartRow = 0;
        tv.CursorPosition = new Point (1, 1);
        Assert.Equal (4 + Environment.NewLine.Length, tv.SelectedLength);

        Assert.True (tv.NewKeyDownEvent (Key.D2));
        Assert.Equal ($"12hree{Environment.NewLine}", tv.Text);
        Assert.Equal (2, tv.Lines);
        Assert.Equal (new Point (2, 0), tv.CursorPosition);
        Assert.Equal (0, tv.SelectedLength);
        Assert.True (tv.IsDirty);

        // Undoing
        Assert.True (tv.NewKeyDownEvent (Key.Z.WithCtrl));
        Assert.Equal ($"1Two{Environment.NewLine}Three{Environment.NewLine}", tv.Text);
        Assert.Equal (3, tv.Lines);
        Assert.Equal (new Point (1, 1), tv.CursorPosition);
        Assert.Equal (0, tv.SelectedLength);
        Assert.True (tv.IsDirty);

        Assert.True (tv.NewKeyDownEvent (Key.Z.WithCtrl));
        Assert.Equal ($"One{Environment.NewLine}Two{Environment.NewLine}Three{Environment.NewLine}", tv.Text);
        Assert.Equal (4, tv.Lines);
        Assert.Equal (new Point (0, 1), tv.CursorPosition);
        Assert.Equal (0, tv.SelectedLength);
        Assert.True (tv.IsDirty);

        Assert.True (tv.NewKeyDownEvent (Key.Z.WithCtrl));
        Assert.Equal ($"One{Environment.NewLine}Two{Environment.NewLine}Three", tv.Text);
        Assert.Equal (3, tv.Lines);
        Assert.Equal (new Point (5, 2), tv.CursorPosition);
        Assert.Equal (0, tv.SelectedLength);
        Assert.True (tv.IsDirty);

        Assert.True (tv.NewKeyDownEvent (Key.Z.WithCtrl));
        Assert.Equal ($"One{Environment.NewLine}Two{Environment.NewLine}Thre", tv.Text);
        Assert.Equal (3, tv.Lines);
        Assert.Equal (new Point (4, 2), tv.CursorPosition);
        Assert.True (tv.IsDirty);

        Assert.True (tv.NewKeyDownEvent (Key.Z.WithCtrl));
        Assert.Equal ($"One{Environment.NewLine}Two{Environment.NewLine}Thr", tv.Text);
        Assert.Equal (3, tv.Lines);
        Assert.Equal (new Point (3, 2), tv.CursorPosition);
        Assert.Equal (0, tv.SelectedLength);
        Assert.True (tv.IsDirty);

        Assert.True (tv.NewKeyDownEvent (Key.Z.WithCtrl));
        Assert.Equal ($"One{Environment.NewLine}Two{Environment.NewLine}Th", tv.Text);
        Assert.Equal (3, tv.Lines);
        Assert.Equal (new Point (2, 2), tv.CursorPosition);
        Assert.Equal (0, tv.SelectedLength);
        Assert.True (tv.IsDirty);

        Assert.True (tv.NewKeyDownEvent (Key.Z.WithCtrl));
        Assert.Equal ($"One{Environment.NewLine}Two{Environment.NewLine}T", tv.Text);
        Assert.Equal (3, tv.Lines);
        Assert.Equal (new Point (1, 2), tv.CursorPosition);
        Assert.Equal (0, tv.SelectedLength);
        Assert.True (tv.IsDirty);

        Assert.True (tv.NewKeyDownEvent (Key.Z.WithCtrl));
        Assert.Equal ($"One{Environment.NewLine}Two{Environment.NewLine}", tv.Text);
        Assert.Equal (3, tv.Lines);
        Assert.Equal (new Point (0, 2), tv.CursorPosition);
        Assert.Equal (0, tv.SelectedLength);
        Assert.True (tv.IsDirty);

        Assert.True (tv.NewKeyDownEvent (Key.Z.WithCtrl));
        Assert.Equal ($"One{Environment.NewLine}Two", tv.Text);
        Assert.Equal (2, tv.Lines);
        Assert.Equal (new Point (3, 1), tv.CursorPosition);
        Assert.Equal (0, tv.SelectedLength);
        Assert.True (tv.IsDirty);

        Assert.True (tv.NewKeyDownEvent (Key.Z.WithCtrl));
        Assert.Equal ($"One{Environment.NewLine}Tw", tv.Text);
        Assert.Equal (2, tv.Lines);
        Assert.Equal (new Point (2, 1), tv.CursorPosition);
        Assert.Equal (0, tv.SelectedLength);
        Assert.True (tv.IsDirty);

        Assert.True (tv.NewKeyDownEvent (Key.Z.WithCtrl));
        Assert.Equal ($"One{Environment.NewLine}T", tv.Text);
        Assert.Equal (2, tv.Lines);
        Assert.Equal (new Point (1, 1), tv.CursorPosition);
        Assert.Equal (0, tv.SelectedLength);
        Assert.True (tv.IsDirty);

        Assert.True (tv.NewKeyDownEvent (Key.Z.WithCtrl));
        Assert.Equal ($"One{Environment.NewLine}", tv.Text);
        Assert.Equal (2, tv.Lines);
        Assert.Equal (new Point (0, 1), tv.CursorPosition);
        Assert.Equal (0, tv.SelectedLength);
        Assert.True (tv.IsDirty);

        Assert.True (tv.NewKeyDownEvent (Key.Z.WithCtrl));
        Assert.Equal ("One", tv.Text);
        Assert.Equal (1, tv.Lines);
        Assert.Equal (new Point (3, 0), tv.CursorPosition);
        Assert.Equal (0, tv.SelectedLength);
        Assert.True (tv.IsDirty);

        Assert.True (tv.NewKeyDownEvent (Key.Z.WithCtrl));
        Assert.Equal ("On", tv.Text);
        Assert.Equal (1, tv.Lines);
        Assert.Equal (new Point (2, 0), tv.CursorPosition);
        Assert.Equal (0, tv.SelectedLength);
        Assert.True (tv.IsDirty);

        Assert.True (tv.NewKeyDownEvent (Key.Z.WithCtrl));
        Assert.Equal ("O", tv.Text);
        Assert.Equal (1, tv.Lines);
        Assert.Equal (new Point (1, 0), tv.CursorPosition);
        Assert.Equal (0, tv.SelectedLength);
        Assert.True (tv.IsDirty);

        Assert.True (tv.NewKeyDownEvent (Key.Z.WithCtrl));
        Assert.Equal ("", tv.Text);
        Assert.Equal (1, tv.Lines);
        Assert.Equal (new Point (0, 0), tv.CursorPosition);
        Assert.Equal (0, tv.SelectedLength);
        Assert.False (tv.IsDirty);

        Assert.True (tv.NewKeyDownEvent (Key.Z.WithCtrl));
        Assert.Equal ("", tv.Text);
        Assert.Equal (1, tv.Lines);
        Assert.Equal (new Point (0, 0), tv.CursorPosition);
        Assert.Equal (0, tv.SelectedLength);
        Assert.False (tv.IsDirty);

        // Redoing
        Assert.True (tv.NewKeyDownEvent (Key.R.WithCtrl));
        Assert.Equal ("O", tv.Text);
        Assert.Equal (1, tv.Lines);
        Assert.Equal (new Point (1, 0), tv.CursorPosition);
        Assert.Equal (0, tv.SelectedLength);
        Assert.True (tv.IsDirty);

        Assert.True (tv.NewKeyDownEvent (Key.R.WithCtrl));
        Assert.Equal ("On", tv.Text);
        Assert.Equal (1, tv.Lines);
        Assert.Equal (new Point (2, 0), tv.CursorPosition);
        Assert.Equal (0, tv.SelectedLength);
        Assert.True (tv.IsDirty);

        Assert.True (tv.NewKeyDownEvent (Key.R.WithCtrl));
        Assert.Equal ("One", tv.Text);
        Assert.Equal (1, tv.Lines);
        Assert.Equal (new Point (3, 0), tv.CursorPosition);
        Assert.Equal (0, tv.SelectedLength);
        Assert.True (tv.IsDirty);

        Assert.True (tv.NewKeyDownEvent (Key.R.WithCtrl));
        Assert.Equal ($"One{Environment.NewLine}", tv.Text);
        Assert.Equal (2, tv.Lines);
        Assert.Equal (new Point (0, 1), tv.CursorPosition);
        Assert.Equal (0, tv.SelectedLength);
        Assert.True (tv.IsDirty);

        Assert.True (tv.NewKeyDownEvent (Key.R.WithCtrl));
        Assert.Equal ($"One{Environment.NewLine}T", tv.Text);
        Assert.Equal (2, tv.Lines);
        Assert.Equal (new Point (1, 1), tv.CursorPosition);
        Assert.Equal (0, tv.SelectedLength);
        Assert.True (tv.IsDirty);

        Assert.True (tv.NewKeyDownEvent (Key.R.WithCtrl));
        Assert.Equal ($"One{Environment.NewLine}Tw", tv.Text);
        Assert.Equal (2, tv.Lines);
        Assert.Equal (new Point (2, 1), tv.CursorPosition);
        Assert.Equal (0, tv.SelectedLength);
        Assert.True (tv.IsDirty);

        Assert.True (tv.NewKeyDownEvent (Key.R.WithCtrl));
        Assert.Equal ($"One{Environment.NewLine}Two", tv.Text);
        Assert.Equal (2, tv.Lines);
        Assert.Equal (new Point (3, 1), tv.CursorPosition);
        Assert.Equal (0, tv.SelectedLength);
        Assert.True (tv.IsDirty);

        Assert.True (tv.NewKeyDownEvent (Key.R.WithCtrl));
        Assert.Equal ($"One{Environment.NewLine}Two{Environment.NewLine}", tv.Text);
        Assert.Equal (3, tv.Lines);
        Assert.Equal (new Point (0, 2), tv.CursorPosition);
        Assert.Equal (0, tv.SelectedLength);
        Assert.True (tv.IsDirty);

        Assert.True (tv.NewKeyDownEvent (Key.R.WithCtrl));
        Assert.Equal ($"One{Environment.NewLine}Two{Environment.NewLine}T", tv.Text);
        Assert.Equal (3, tv.Lines);
        Assert.Equal (new Point (1, 2), tv.CursorPosition);
        Assert.Equal (0, tv.SelectedLength);
        Assert.True (tv.IsDirty);

        Assert.True (tv.NewKeyDownEvent (Key.R.WithCtrl));
        Assert.Equal ($"One{Environment.NewLine}Two{Environment.NewLine}Th", tv.Text);
        Assert.Equal (3, tv.Lines);
        Assert.Equal (new Point (2, 2), tv.CursorPosition);
        Assert.Equal (0, tv.SelectedLength);
        Assert.True (tv.IsDirty);

        Assert.True (tv.NewKeyDownEvent (Key.R.WithCtrl));
        Assert.Equal ($"One{Environment.NewLine}Two{Environment.NewLine}Thr", tv.Text);
        Assert.Equal (3, tv.Lines);
        Assert.Equal (new Point (3, 2), tv.CursorPosition);
        Assert.Equal (0, tv.SelectedLength);
        Assert.True (tv.IsDirty);

        Assert.True (tv.NewKeyDownEvent (Key.R.WithCtrl));
        Assert.Equal ($"One{Environment.NewLine}Two{Environment.NewLine}Thre", tv.Text);
        Assert.Equal (3, tv.Lines);
        Assert.Equal (new Point (4, 2), tv.CursorPosition);
        Assert.Equal (0, tv.SelectedLength);
        Assert.True (tv.IsDirty);

        Assert.True (tv.NewKeyDownEvent (Key.R.WithCtrl));
        Assert.Equal ($"One{Environment.NewLine}Two{Environment.NewLine}Three", tv.Text);
        Assert.Equal (3, tv.Lines);
        Assert.Equal (new Point (5, 2), tv.CursorPosition);
        Assert.Equal (0, tv.SelectedLength);
        Assert.True (tv.IsDirty);

        Assert.True (tv.NewKeyDownEvent (Key.R.WithCtrl));
        Assert.Equal ($"One{Environment.NewLine}Two{Environment.NewLine}Three{Environment.NewLine}", tv.Text);
        Assert.Equal (4, tv.Lines);
        Assert.Equal (new Point (0, 3), tv.CursorPosition);
        Assert.Equal (0, tv.SelectedLength);
        Assert.True (tv.IsDirty);

        Assert.True (tv.NewKeyDownEvent (Key.R.WithCtrl));
        Assert.Equal ($"1Two{Environment.NewLine}Three{Environment.NewLine}", tv.Text);
        Assert.Equal (3, tv.Lines);
        Assert.Equal (new Point (1, 0), tv.CursorPosition);
        Assert.Equal (0, tv.SelectedLength);
        Assert.True (tv.IsDirty);

        Assert.True (tv.NewKeyDownEvent (Key.R.WithCtrl));
        Assert.Equal ($"12hree{Environment.NewLine}", tv.Text);
        Assert.Equal (2, tv.Lines);
        Assert.Equal (new Point (2, 0), tv.CursorPosition);
        Assert.Equal (0, tv.SelectedLength);
        Assert.True (tv.IsDirty);
    }

    [Fact]
    [AutoInitShutdown]
    public void HistoryText_Undo_Redo_Multi_Line_With_Empty_Text ()
    {
        var tv = new TextView { Width = 10, Height = 2 };
        Toplevel top = Application.Top;
        top.Add (tv);
        Application.Begin (top);

        Assert.Equal ("", tv.Text);
        Assert.Equal (1, tv.Lines);
        Assert.Equal (Point.Empty, tv.CursorPosition);
        Assert.False (tv.IsDirty);

        Assert.True (tv.NewKeyDownEvent (Key.O.WithShift));
        Assert.Equal ("O", tv.Text);
        Assert.Equal (1, tv.Lines);
        Assert.Equal (new Point (1, 0), tv.CursorPosition);
        Assert.True (tv.IsDirty);

        Assert.True (tv.NewKeyDownEvent (Key.N));
        Assert.Equal ("On", tv.Text);
        Assert.Equal (1, tv.Lines);
        Assert.Equal (new Point (2, 0), tv.CursorPosition);
        Assert.True (tv.IsDirty);

        Assert.True (tv.NewKeyDownEvent (Key.E));
        Assert.Equal ("One", tv.Text);
        Assert.Equal (1, tv.Lines);
        Assert.Equal (new Point (3, 0), tv.CursorPosition);
        Assert.True (tv.IsDirty);

        Assert.True (tv.NewKeyDownEvent (Key.Enter));
        Assert.Equal ($"One{Environment.NewLine}", tv.Text);
        Assert.Equal (2, tv.Lines);
        Assert.Equal (new Point (0, 1), tv.CursorPosition);
        Assert.True (tv.IsDirty);

        Assert.True (tv.NewKeyDownEvent (Key.T.WithShift));
        Assert.Equal ($"One{Environment.NewLine}T", tv.Text);
        Assert.Equal (2, tv.Lines);
        Assert.Equal (new Point (1, 1), tv.CursorPosition);
        Assert.True (tv.IsDirty);

        Assert.True (tv.NewKeyDownEvent (Key.W));
        Assert.Equal ($"One{Environment.NewLine}Tw", tv.Text);
        Assert.Equal (2, tv.Lines);
        Assert.Equal (new Point (2, 1), tv.CursorPosition);
        Assert.True (tv.IsDirty);

        Assert.True (tv.NewKeyDownEvent (Key.O));
        Assert.Equal ($"One{Environment.NewLine}Two", tv.Text);
        Assert.Equal (2, tv.Lines);
        Assert.Equal (new Point (3, 1), tv.CursorPosition);
        Assert.True (tv.IsDirty);

        Assert.True (tv.NewKeyDownEvent (Key.Enter));
        Assert.Equal ($"One{Environment.NewLine}Two{Environment.NewLine}", tv.Text);
        Assert.Equal (3, tv.Lines);
        Assert.Equal (new Point (0, 2), tv.CursorPosition);
        Assert.True (tv.IsDirty);

        Assert.True (tv.NewKeyDownEvent (Key.T.WithShift));
        Assert.Equal ($"One{Environment.NewLine}Two{Environment.NewLine}T", tv.Text);
        Assert.Equal (3, tv.Lines);
        Assert.Equal (new Point (1, 2), tv.CursorPosition);
        Assert.True (tv.IsDirty);

        Assert.True (tv.NewKeyDownEvent (Key.H));
        Assert.Equal ($"One{Environment.NewLine}Two{Environment.NewLine}Th", tv.Text);
        Assert.Equal (3, tv.Lines);
        Assert.Equal (new Point (2, 2), tv.CursorPosition);
        Assert.True (tv.IsDirty);

        Assert.True (tv.NewKeyDownEvent (Key.R));
        Assert.Equal ($"One{Environment.NewLine}Two{Environment.NewLine}Thr", tv.Text);
        Assert.Equal (3, tv.Lines);
        Assert.Equal (new Point (3, 2), tv.CursorPosition);
        Assert.True (tv.IsDirty);

        Assert.True (tv.NewKeyDownEvent (Key.E));
        Assert.Equal ($"One{Environment.NewLine}Two{Environment.NewLine}Thre", tv.Text);
        Assert.Equal (3, tv.Lines);
        Assert.Equal (new Point (4, 2), tv.CursorPosition);
        Assert.True (tv.IsDirty);

        Assert.True (tv.NewKeyDownEvent (Key.E));
        Assert.Equal ($"One{Environment.NewLine}Two{Environment.NewLine}Three", tv.Text);
        Assert.Equal (3, tv.Lines);
        Assert.Equal (new Point (5, 2), tv.CursorPosition);
        Assert.True (tv.IsDirty);

        Assert.True (tv.NewKeyDownEvent (Key.Enter));
        Assert.Equal ($"One{Environment.NewLine}Two{Environment.NewLine}Three{Environment.NewLine}", tv.Text);
        Assert.Equal (4, tv.Lines);
        Assert.Equal (new Point (0, 3), tv.CursorPosition);
        Assert.True (tv.IsDirty);

        // Undoing
        Assert.True (tv.NewKeyDownEvent (Key.Z.WithCtrl));
        Assert.Equal ($"One{Environment.NewLine}Two{Environment.NewLine}Three", tv.Text);
        Assert.Equal (3, tv.Lines);
        Assert.Equal (new Point (5, 2), tv.CursorPosition);
        Assert.True (tv.IsDirty);

        Assert.True (tv.NewKeyDownEvent (Key.Z.WithCtrl));
        Assert.Equal ($"One{Environment.NewLine}Two{Environment.NewLine}Thre", tv.Text);
        Assert.Equal (3, tv.Lines);
        Assert.Equal (new Point (4, 2), tv.CursorPosition);
        Assert.True (tv.IsDirty);

        Assert.True (tv.NewKeyDownEvent (Key.Z.WithCtrl));
        Assert.Equal ($"One{Environment.NewLine}Two{Environment.NewLine}Thr", tv.Text);
        Assert.Equal (3, tv.Lines);
        Assert.Equal (new Point (3, 2), tv.CursorPosition);
        Assert.True (tv.IsDirty);

        Assert.True (tv.NewKeyDownEvent (Key.Z.WithCtrl));
        Assert.Equal ($"One{Environment.NewLine}Two{Environment.NewLine}Th", tv.Text);
        Assert.Equal (3, tv.Lines);
        Assert.Equal (new Point (2, 2), tv.CursorPosition);
        Assert.True (tv.IsDirty);

        Assert.True (tv.NewKeyDownEvent (Key.Z.WithCtrl));
        Assert.Equal ($"One{Environment.NewLine}Two{Environment.NewLine}T", tv.Text);
        Assert.Equal (3, tv.Lines);
        Assert.Equal (new Point (1, 2), tv.CursorPosition);
        Assert.True (tv.IsDirty);

        Assert.True (tv.NewKeyDownEvent (Key.Z.WithCtrl));
        Assert.Equal ($"One{Environment.NewLine}Two{Environment.NewLine}", tv.Text);
        Assert.Equal (3, tv.Lines);
        Assert.Equal (new Point (0, 2), tv.CursorPosition);
        Assert.True (tv.IsDirty);

        Assert.True (tv.NewKeyDownEvent (Key.Z.WithCtrl));
        Assert.Equal ($"One{Environment.NewLine}Two", tv.Text);
        Assert.Equal (2, tv.Lines);
        Assert.Equal (new Point (3, 1), tv.CursorPosition);
        Assert.True (tv.IsDirty);

        Assert.True (tv.NewKeyDownEvent (Key.Z.WithCtrl));
        Assert.Equal ($"One{Environment.NewLine}Tw", tv.Text);
        Assert.Equal (2, tv.Lines);
        Assert.Equal (new Point (2, 1), tv.CursorPosition);
        Assert.True (tv.IsDirty);

        Assert.True (tv.NewKeyDownEvent (Key.Z.WithCtrl));
        Assert.Equal ($"One{Environment.NewLine}T", tv.Text);
        Assert.Equal (2, tv.Lines);
        Assert.Equal (new Point (1, 1), tv.CursorPosition);
        Assert.True (tv.IsDirty);

        Assert.True (tv.NewKeyDownEvent (Key.Z.WithCtrl));
        Assert.Equal ($"One{Environment.NewLine}", tv.Text);
        Assert.Equal (2, tv.Lines);
        Assert.Equal (new Point (0, 1), tv.CursorPosition);
        Assert.True (tv.IsDirty);

        Assert.True (tv.NewKeyDownEvent (Key.Z.WithCtrl));
        Assert.Equal ("One", tv.Text);
        Assert.Equal (1, tv.Lines);
        Assert.Equal (new Point (3, 0), tv.CursorPosition);
        Assert.True (tv.IsDirty);

        Assert.True (tv.NewKeyDownEvent (Key.Z.WithCtrl));
        Assert.Equal ("On", tv.Text);
        Assert.Equal (1, tv.Lines);
        Assert.Equal (new Point (2, 0), tv.CursorPosition);
        Assert.True (tv.IsDirty);

        Assert.True (tv.NewKeyDownEvent (Key.Z.WithCtrl));
        Assert.Equal ("O", tv.Text);
        Assert.Equal (1, tv.Lines);
        Assert.Equal (new Point (1, 0), tv.CursorPosition);
        Assert.True (tv.IsDirty);

        Assert.True (tv.NewKeyDownEvent (Key.Z.WithCtrl));
        Assert.Equal ("", tv.Text);
        Assert.Equal (1, tv.Lines);
        Assert.Equal (new Point (0, 0), tv.CursorPosition);
        Assert.False (tv.IsDirty);

        Assert.True (tv.NewKeyDownEvent (Key.Z.WithCtrl));
        Assert.Equal ("", tv.Text);
        Assert.Equal (1, tv.Lines);
        Assert.Equal (new Point (0, 0), tv.CursorPosition);
        Assert.False (tv.IsDirty);

        // Redoing
        Assert.True (tv.NewKeyDownEvent (Key.R.WithCtrl));
        Assert.Equal ("O", tv.Text);
        Assert.Equal (1, tv.Lines);
        Assert.Equal (new Point (1, 0), tv.CursorPosition);
        Assert.True (tv.IsDirty);

        Assert.True (tv.NewKeyDownEvent (Key.R.WithCtrl));
        Assert.Equal ("On", tv.Text);
        Assert.Equal (1, tv.Lines);
        Assert.Equal (new Point (2, 0), tv.CursorPosition);
        Assert.True (tv.IsDirty);

        Assert.True (tv.NewKeyDownEvent (Key.R.WithCtrl));
        Assert.Equal ("One", tv.Text);
        Assert.Equal (1, tv.Lines);
        Assert.Equal (new Point (3, 0), tv.CursorPosition);
        Assert.True (tv.IsDirty);

        Assert.True (tv.NewKeyDownEvent (Key.R.WithCtrl));
        Assert.Equal ($"One{Environment.NewLine}", tv.Text);
        Assert.Equal (2, tv.Lines);
        Assert.Equal (new Point (0, 1), tv.CursorPosition);
        Assert.True (tv.IsDirty);

        Assert.True (tv.NewKeyDownEvent (Key.R.WithCtrl));
        Assert.Equal ($"One{Environment.NewLine}T", tv.Text);
        Assert.Equal (2, tv.Lines);
        Assert.Equal (new Point (1, 1), tv.CursorPosition);
        Assert.True (tv.IsDirty);

        Assert.True (tv.NewKeyDownEvent (Key.R.WithCtrl));
        Assert.Equal ($"One{Environment.NewLine}Tw", tv.Text);
        Assert.Equal (2, tv.Lines);
        Assert.Equal (new Point (2, 1), tv.CursorPosition);
        Assert.True (tv.IsDirty);

        Assert.True (tv.NewKeyDownEvent (Key.R.WithCtrl));
        Assert.Equal ($"One{Environment.NewLine}Two", tv.Text);
        Assert.Equal (2, tv.Lines);
        Assert.Equal (new Point (3, 1), tv.CursorPosition);
        Assert.True (tv.IsDirty);

        Assert.True (tv.NewKeyDownEvent (Key.R.WithCtrl));
        Assert.Equal ($"One{Environment.NewLine}Two{Environment.NewLine}", tv.Text);
        Assert.Equal (3, tv.Lines);
        Assert.Equal (new Point (0, 2), tv.CursorPosition);
        Assert.True (tv.IsDirty);

        Assert.True (tv.NewKeyDownEvent (Key.R.WithCtrl));
        Assert.Equal ($"One{Environment.NewLine}Two{Environment.NewLine}T", tv.Text);
        Assert.Equal (3, tv.Lines);
        Assert.Equal (new Point (1, 2), tv.CursorPosition);
        Assert.True (tv.IsDirty);

        Assert.True (tv.NewKeyDownEvent (Key.R.WithCtrl));
        Assert.Equal ($"One{Environment.NewLine}Two{Environment.NewLine}Th", tv.Text);
        Assert.Equal (3, tv.Lines);
        Assert.Equal (new Point (2, 2), tv.CursorPosition);
        Assert.True (tv.IsDirty);

        Assert.True (tv.NewKeyDownEvent (Key.R.WithCtrl));
        Assert.Equal ($"One{Environment.NewLine}Two{Environment.NewLine}Thr", tv.Text);
        Assert.Equal (3, tv.Lines);
        Assert.Equal (new Point (3, 2), tv.CursorPosition);
        Assert.True (tv.IsDirty);

        Assert.True (tv.NewKeyDownEvent (Key.R.WithCtrl));
        Assert.Equal ($"One{Environment.NewLine}Two{Environment.NewLine}Thre", tv.Text);
        Assert.Equal (3, tv.Lines);
        Assert.Equal (new Point (4, 2), tv.CursorPosition);
        Assert.True (tv.IsDirty);

        Assert.True (tv.NewKeyDownEvent (Key.R.WithCtrl));
        Assert.Equal ($"One{Environment.NewLine}Two{Environment.NewLine}Three", tv.Text);
        Assert.Equal (3, tv.Lines);
        Assert.Equal (new Point (5, 2), tv.CursorPosition);
        Assert.True (tv.IsDirty);

        Assert.True (tv.NewKeyDownEvent (Key.R.WithCtrl));
        Assert.Equal ($"One{Environment.NewLine}Two{Environment.NewLine}Three{Environment.NewLine}", tv.Text);
        Assert.Equal (4, tv.Lines);
        Assert.Equal (new Point (0, 3), tv.CursorPosition);
        Assert.True (tv.IsDirty);

        Assert.True (tv.NewKeyDownEvent (Key.R.WithCtrl));
        Assert.Equal ($"One{Environment.NewLine}Two{Environment.NewLine}Three{Environment.NewLine}", tv.Text);
        Assert.Equal (4, tv.Lines);
        Assert.Equal (new Point (0, 3), tv.CursorPosition);
        Assert.True (tv.IsDirty);
    }

    [Fact]
    public void HistoryText_Undo_Redo_Multiline_Selected_Tab_BackTab ()
    {
        var text = "First line.\nSecond line.\nThird line.";
        var tv = new TextView { Width = 80, Height = 5, Text = text };

        tv.SelectionStartColumn = 6;
        tv.CursorPosition = new Point (6, 2);

        Assert.True (tv.NewKeyDownEvent (Key.Tab));
        Assert.Equal ("First \tline.", tv.Text);
        Assert.Equal (1, tv.Lines);
        Assert.Equal (new Point (7, 0), tv.CursorPosition);

        Assert.True (tv.NewKeyDownEvent (Key.Tab.WithShift));
        Assert.Equal ("First line.", tv.Text);
        Assert.Equal (1, tv.Lines);
        Assert.Equal (new Point (6, 0), tv.CursorPosition);

        // Undo
        Assert.True (tv.NewKeyDownEvent (Key.Z.WithCtrl));
        Assert.Equal ("First \tline.", tv.Text);
        Assert.Equal (1, tv.Lines);
        Assert.Equal (new Point (7, 0), tv.CursorPosition);
        Assert.True (tv.IsDirty);

        Assert.True (tv.NewKeyDownEvent (Key.Z.WithCtrl));
        Assert.Equal ($"First line.{Environment.NewLine}Second line.{Environment.NewLine}Third line.", tv.Text);
        Assert.Equal (3, tv.Lines);
        Assert.Equal (new Point (6, 2), tv.CursorPosition);
        Assert.False (tv.IsDirty);

        // Redo
        Assert.True (tv.NewKeyDownEvent (Key.R.WithCtrl));
        Assert.Equal ("First \tline.", tv.Text);
        Assert.Equal (1, tv.Lines);
        Assert.Equal (new Point (7, 0), tv.CursorPosition);

        Assert.True (tv.NewKeyDownEvent (Key.R.WithCtrl));
        Assert.Equal ("First line.", tv.Text);
        Assert.Equal (1, tv.Lines);
        Assert.Equal (new Point (6, 0), tv.CursorPosition);
    }

    [Fact]
    public void HistoryText_Undo_Redo_Multiline_Simples_Tab_BackTab ()
    {
        var text = "First line.\nSecond line.\nThird line.";
        var tv = new TextView { Width = 80, Height = 5, Text = text };

        Assert.True (tv.NewKeyDownEvent (Key.Tab));

        Assert.Equal (
                      $"\tFirst line.{Environment.NewLine}Second line.{Environment.NewLine}Third line.",
                      tv.Text
                     );
        Assert.Equal (3, tv.Lines);
        Assert.Equal (new Point (1, 0), tv.CursorPosition);

        Assert.True (tv.NewKeyDownEvent (Key.Tab.WithShift));
        Assert.Equal ($"First line.{Environment.NewLine}Second line.{Environment.NewLine}Third line.", tv.Text);
        Assert.Equal (3, tv.Lines);
        Assert.Equal (new Point (0, 0), tv.CursorPosition);

        // Undo
        Assert.True (tv.NewKeyDownEvent (Key.Z.WithCtrl));

        Assert.Equal (
                      $"\tFirst line.{Environment.NewLine}Second line.{Environment.NewLine}Third line.",
                      tv.Text
                     );
        Assert.Equal (3, tv.Lines);
        Assert.Equal (new Point (1, 0), tv.CursorPosition);
        Assert.True (tv.IsDirty);

        Assert.True (tv.NewKeyDownEvent (Key.Z.WithCtrl));
        Assert.Equal ($"First line.{Environment.NewLine}Second line.{Environment.NewLine}Third line.", tv.Text);
        Assert.Equal (3, tv.Lines);
        Assert.Equal (new Point (0, 0), tv.CursorPosition);
        Assert.False (tv.IsDirty);

        // Redo
        Assert.True (tv.NewKeyDownEvent (Key.R.WithCtrl));

        Assert.Equal (
                      $"\tFirst line.{Environment.NewLine}Second line.{Environment.NewLine}Third line.",
                      tv.Text
                     );
        Assert.Equal (3, tv.Lines);
        Assert.Equal (new Point (1, 0), tv.CursorPosition);

        Assert.True (tv.NewKeyDownEvent (Key.R.WithCtrl));
        Assert.Equal ($"First line.{Environment.NewLine}Second line.{Environment.NewLine}Third line.", tv.Text);
        Assert.Equal (3, tv.Lines);
        Assert.Equal (new Point (0, 0), tv.CursorPosition);
    }

    [Fact]
    [AutoInitShutdown]
    public void HistoryText_Undo_Redo_Setting_Clipboard_Multi_Line_Selected_Paste ()
    {
        var text = "This is the first line.\nThis is the second line.";
        var tv = new TextView { Text = text };

        Clipboard.Contents = "Inserted\nNewLine";

        Assert.Equal ($"This is the first line.{Environment.NewLine}This is the second line.", tv.Text);
        Assert.Equal ("", tv.SelectedText);
        Assert.Equal (2, tv.Lines);
        Assert.Equal (new Point (0, 0), tv.CursorPosition);

        Assert.True (tv.NewKeyDownEvent (Key.Y.WithCtrl));

        Assert.Equal (
                      $"Inserted{Environment.NewLine}NewLineThis is the first line.{Environment.NewLine}This is the second line.",
                      tv.Text
                     );
        Assert.Equal (3, tv.Lines);
        Assert.Equal (new Point (7, 1), tv.CursorPosition);

        // Undo
        Assert.True (tv.NewKeyDownEvent (Key.Z.WithCtrl));
        Assert.Equal ($"This is the first line.{Environment.NewLine}This is the second line.", tv.Text);
        Assert.Equal (2, tv.Lines);
        Assert.Equal (new Point (0, 0), tv.CursorPosition);

        // Redo
        Assert.True (tv.NewKeyDownEvent (Key.R.WithCtrl));

        Assert.Equal (
                      $"Inserted{Environment.NewLine}NewLineThis is the first line.{Environment.NewLine}This is the second line.",
                      tv.Text
                     );
        Assert.Equal (3, tv.Lines);
        Assert.Equal (new Point (7, 1), tv.CursorPosition);
    }

    [Fact]
    [AutoInitShutdown (useFakeClipboard: true)]
    public void HistoryText_Undo_Redo_Simple_Copy_Multi_Line_Selected_Paste ()
    {
        var text = "This is the first line.\nThis is the second line.\nThis is the third line.";
        var tv = new TextView { Text = text };

        tv.SelectionStartColumn = 12;
        tv.CursorPosition = new Point (17, 0);

        Assert.True (tv.NewKeyDownEvent (Key.C.WithCtrl));

        Assert.Equal (
                      $"This is the first line.{
                          Environment.NewLine
                      }This is the second line.{
                          Environment.NewLine
                      }This is the third line.",
                      tv.Text
                     );
        Assert.Equal ("first", tv.SelectedText);
        Assert.Equal (3, tv.Lines);
        Assert.Equal (new Point (17, 0), tv.CursorPosition);

        tv.SelectionStartColumn = 12;
        tv.CursorPosition = new Point (11, 1);

        Assert.True (tv.NewKeyDownEvent (Key.Y.WithCtrl));
        Assert.Equal ($"This is the first second line.{Environment.NewLine}This is the third line.", tv.Text);
        Assert.Equal (2, tv.Lines);
        Assert.Equal (new Point (17, 0), tv.CursorPosition);

        // Undo
        Assert.True (tv.NewKeyDownEvent (Key.Z.WithCtrl));

        Assert.Equal (
                      $"This is the first line.{
                          Environment.NewLine
                      }This is the second line.{
                          Environment.NewLine
                      }This is the third line.",
                      tv.Text
                     );
        Assert.Equal (3, tv.Lines);
        Assert.Equal (new Point (12, 0), tv.CursorPosition);

        // Redo
        Assert.True (tv.NewKeyDownEvent (Key.R.WithCtrl));
        Assert.Equal ($"This is the first second line.{Environment.NewLine}This is the third line.", tv.Text);
        Assert.Equal (2, tv.Lines);
        Assert.Equal (new Point (17, 0), tv.CursorPosition);
    }

    [Fact]
    [AutoInitShutdown]
    public void HistoryText_Undo_Redo_Single_Line_DeleteCharLeft ()
    {
        var text = "This is the first line.\nThis is the second line.\nThis is the third line.";
        var tv = new TextView { Width = 10, Height = 2, Text = text };
        Toplevel top = Application.Top;
        top.Add (tv);
        Application.Begin (top);

        Assert.Equal (
                      $"This is the first line.{
                          Environment.NewLine
                      }This is the second line.{
                          Environment.NewLine
                      }This is the third line.",
                      tv.Text
                     );
        Assert.Equal (3, tv.Lines);
        Assert.Equal (Point.Empty, tv.CursorPosition);

        var ntimes = 3;
        tv.CursorPosition = new Point (7, 1);

        for (var i = 0; i < ntimes; i++)
        {
            tv.DeleteCharLeft ();
        }

        Assert.Equal (
                      $"This is the first line.{
                          Environment.NewLine
                      }This the second line.{
                          Environment.NewLine
                      }This is the third line.",
                      tv.Text
                     );
        Assert.Equal (3, tv.Lines);
        Assert.Equal (new Point (4, 1), tv.CursorPosition);

        for (var i = 0; i < ntimes; i++)
        {
            Assert.True (tv.NewKeyDownEvent (Key.Z.WithCtrl));
        }

        Assert.Equal (
                      $"This is the first line.{
                          Environment.NewLine
                      }This is the second line.{
                          Environment.NewLine
                      }This is the third line.",
                      tv.Text
                     );
        Assert.Equal (3, tv.Lines);
        Assert.Equal (new Point (7, 1), tv.CursorPosition);

        for (var i = 0; i < ntimes; i++)
        {
            Assert.True (tv.NewKeyDownEvent (Key.R.WithCtrl));
        }

        Assert.Equal (
                      $"This is the first line.{
                          Environment.NewLine
                      }This the second line.{
                          Environment.NewLine
                      }This is the third line.",
                      tv.Text
                     );
        Assert.Equal (3, tv.Lines);
        Assert.Equal (new Point (4, 1), tv.CursorPosition);
    }

    [Fact]
    [AutoInitShutdown]
    public void HistoryText_Undo_Redo_Single_Line_DeleteCharRight ()
    {
        var text = "This is the first line.\nThis is the second line.\nThis is the third line.";
        var tv = new TextView { Width = 10, Height = 2, Text = text };
        Toplevel top = Application.Top;
        top.Add (tv);
        Application.Begin (top);

        Assert.Equal (
                      $"This is the first line.{
                          Environment.NewLine
                      }This is the second line.{
                          Environment.NewLine
                      }This is the third line.",
                      tv.Text
                     );
        Assert.Equal (3, tv.Lines);
        Assert.Equal (Point.Empty, tv.CursorPosition);

        var ntimes = 3;
        tv.CursorPosition = new Point (7, 1);

        for (var i = 0; i < ntimes; i++)
        {
            tv.DeleteCharRight ();
        }

        Assert.Equal (
                      $"This is the first line.{
                          Environment.NewLine
                      }This ise second line.{
                          Environment.NewLine
                      }This is the third line.",
                      tv.Text
                     );
        Assert.Equal (3, tv.Lines);
        Assert.Equal (new Point (7, 1), tv.CursorPosition);

        for (var i = 0; i < ntimes; i++)
        {
            Assert.True (tv.NewKeyDownEvent (Key.Z.WithCtrl));
        }

        Assert.Equal (
                      $"This is the first line.{
                          Environment.NewLine
                      }This is the second line.{
                          Environment.NewLine
                      }This is the third line.",
                      tv.Text
                     );
        Assert.Equal (3, tv.Lines);
        Assert.Equal (new Point (7, 1), tv.CursorPosition);

        for (var i = 0; i < ntimes; i++)
        {
            Assert.True (tv.NewKeyDownEvent (Key.R.WithCtrl));
        }

        Assert.Equal (
                      $"This is the first line.{
                          Environment.NewLine
                      }This ise second line.{
                          Environment.NewLine
                      }This is the third line.",
                      tv.Text
                     );
        Assert.Equal (3, tv.Lines);
        Assert.Equal (new Point (7, 1), tv.CursorPosition);
    }

    [Fact]
    [AutoInitShutdown]
    public void HistoryText_Undo_Redo_Single_Line_InsertText ()
    {
        var text = "This is the first line.\nThis is the second line.\nThis is the third line.";
        var tv = new TextView { Width = 10, Height = 2, Text = text };
        Toplevel top = Application.Top;
        top.Add (tv);
        Application.Begin (top);

        Assert.Equal (
                      $"This is the first line.{
                          Environment.NewLine
                      }This is the second line.{
                          Environment.NewLine
                      }This is the third line.",
                      tv.Text
                     );
        Assert.Equal (3, tv.Lines);
        Assert.Equal (Point.Empty, tv.CursorPosition);

        var messy = " messy";
        tv.CursorPosition = new Point (7, 1);
        tv.InsertText (messy);

        Assert.Equal (
                      $"This is the first line.{
                          Environment.NewLine
                      }This is messy the second line.{
                          Environment.NewLine
                      }This is the third line.",
                      tv.Text
                     );
        Assert.Equal (3, tv.Lines);
        Assert.Equal (new Point (13, 1), tv.CursorPosition);

        for (var i = 0; i < messy.Length; i++)
        {
            Assert.True (tv.NewKeyDownEvent (Key.Z.WithCtrl));
        }

        Assert.Equal (
                      $"This is the first line.{
                          Environment.NewLine
                      }This is the second line.{
                          Environment.NewLine
                      }This is the third line.",
                      tv.Text
                     );
        Assert.Equal (3, tv.Lines);
        Assert.Equal (new Point (7, 1), tv.CursorPosition);

        for (var i = 0; i < messy.Length; i++)
        {
            Assert.True (tv.NewKeyDownEvent (Key.R.WithCtrl));
        }

        Assert.Equal (
                      $"This is the first line.{
                          Environment.NewLine
                      }This is messy the second line.{
                          Environment.NewLine
                      }This is the third line.",
                      tv.Text
                     );
        Assert.Equal (3, tv.Lines);
        Assert.Equal (new Point (13, 1), tv.CursorPosition);
    }

    [Fact]
    [AutoInitShutdown]
    public void HistoryText_Undo_Redo_Single_Line_Selected_DeleteCharLeft ()
    {
        var text = "This is the first line.\nThis is the second line.\nThis is the third line.";
        var tv = new TextView { Width = 10, Height = 2, Text = text };
        Toplevel top = Application.Top;
        top.Add (tv);
        Application.Begin (top);

        Assert.Equal (
                      $"This is the first line.{
                          Environment.NewLine
                      }This is the second line.{
                          Environment.NewLine
                      }This is the third line.",
                      tv.Text
                     );
        Assert.Equal (3, tv.Lines);
        Assert.Equal (Point.Empty, tv.CursorPosition);

        var ntimes = 3;
        tv.CursorPosition = new Point (7, 1);
        tv.SelectionStartColumn = 11;
        tv.SelectionStartRow = 1;
        Assert.Equal (4, tv.SelectedLength);

        for (var i = 0; i < ntimes; i++)
        {
            tv.DeleteCharLeft ();
        }

        Assert.Equal (
                      $"This is the first line.{
                          Environment.NewLine
                      }This  second line.{
                          Environment.NewLine
                      }This is the third line.",
                      tv.Text
                     );
        Assert.Equal (3, tv.Lines);
        Assert.Equal (new Point (5, 1), tv.CursorPosition);
        Assert.Equal (11, tv.SelectionStartColumn);
        Assert.Equal (1, tv.SelectionStartRow);
        Assert.Equal (0, tv.SelectedLength);

        for (var i = 0; i < ntimes; i++)
        {
            Assert.True (tv.NewKeyDownEvent (Key.Z.WithCtrl));
        }

        Assert.Equal (
                      $"This is the first line.{
                          Environment.NewLine
                      }This is the second line.{
                          Environment.NewLine
                      }This is the third line.",
                      tv.Text
                     );
        Assert.Equal (3, tv.Lines);
        Assert.Equal (new Point (7, 1), tv.CursorPosition);
        Assert.Equal (11, tv.SelectionStartColumn);
        Assert.Equal (1, tv.SelectionStartRow);
        Assert.Equal (0, tv.SelectedLength);

        for (var i = 0; i < ntimes; i++)
        {
            Assert.True (tv.NewKeyDownEvent (Key.R.WithCtrl));
        }

        Assert.Equal (
                      $"This is the first line.{
                          Environment.NewLine
                      }This  second line.{
                          Environment.NewLine
                      }This is the third line.",
                      tv.Text
                     );
        Assert.Equal (3, tv.Lines);
        Assert.Equal (new Point (5, 1), tv.CursorPosition);
        Assert.Equal (11, tv.SelectionStartColumn);
        Assert.Equal (1, tv.SelectionStartRow);
        Assert.Equal (0, tv.SelectedLength);
    }

    [Fact]
    [AutoInitShutdown]
    public void HistoryText_Undo_Redo_Single_Line_Selected_DeleteCharRight ()
    {
        var text = "This is the first line.\nThis is the second line.\nThis is the third line.";
        var tv = new TextView { Width = 10, Height = 2, Text = text };
        Toplevel top = Application.Top;
        top.Add (tv);
        Application.Begin (top);

        Assert.Equal (
                      $"This is the first line.{
                          Environment.NewLine
                      }This is the second line.{
                          Environment.NewLine
                      }This is the third line.",
                      tv.Text
                     );
        Assert.Equal (3, tv.Lines);
        Assert.Equal (Point.Empty, tv.CursorPosition);

        var ntimes = 3;
        tv.CursorPosition = new Point (7, 1);
        tv.SelectionStartColumn = 11;
        tv.SelectionStartRow = 1;
        Assert.Equal (4, tv.SelectedLength);

        for (var i = 0; i < ntimes; i++)
        {
            tv.DeleteCharRight ();
        }

        Assert.Equal (
                      $"This is the first line.{
                          Environment.NewLine
                      }This isecond line.{
                          Environment.NewLine
                      }This is the third line.",
                      tv.Text
                     );
        Assert.Equal (3, tv.Lines);
        Assert.Equal (new Point (7, 1), tv.CursorPosition);
        Assert.Equal (11, tv.SelectionStartColumn);
        Assert.Equal (1, tv.SelectionStartRow);
        Assert.Equal (0, tv.SelectedLength);

        for (var i = 0; i < ntimes; i++)
        {
            Assert.True (tv.NewKeyDownEvent (Key.Z.WithCtrl));
        }

        Assert.Equal (
                      $"This is the first line.{
                          Environment.NewLine
                      }This is the second line.{
                          Environment.NewLine
                      }This is the third line.",
                      tv.Text
                     );
        Assert.Equal (3, tv.Lines);
        Assert.Equal (new Point (7, 1), tv.CursorPosition);
        Assert.Equal (11, tv.SelectionStartColumn);
        Assert.Equal (1, tv.SelectionStartRow);
        Assert.Equal (0, tv.SelectedLength);

        for (var i = 0; i < ntimes; i++)
        {
            Assert.True (tv.NewKeyDownEvent (Key.R.WithCtrl));
        }

        Assert.Equal (
                      $"This is the first line.{
                          Environment.NewLine
                      }This isecond line.{
                          Environment.NewLine
                      }This is the third line.",
                      tv.Text
                     );
        Assert.Equal (3, tv.Lines);
        Assert.Equal (new Point (7, 1), tv.CursorPosition);
        Assert.Equal (11, tv.SelectionStartColumn);
        Assert.Equal (1, tv.SelectionStartRow);
        Assert.Equal (0, tv.SelectedLength);
    }

    [Fact]
    [AutoInitShutdown]
    public void HistoryText_Undo_Redo_Single_Line_Selected_InsertText ()
    {
        var text = "This is the first line.\nThis is the second line.\nThis is the third line.";
        var tv = new TextView { Width = 10, Height = 2, Text = text };
        Toplevel top = Application.Top;
        top.Add (tv);
        Application.Begin (top);

        Assert.Equal (
                      $"This is the first line.{
                          Environment.NewLine
                      }This is the second line.{
                          Environment.NewLine
                      }This is the third line.",
                      tv.Text
                     );
        Assert.Equal (3, tv.Lines);
        Assert.Equal (Point.Empty, tv.CursorPosition);

        var messy = " messy";
        tv.CursorPosition = new Point (7, 1);
        tv.SelectionStartColumn = 11;
        tv.SelectionStartRow = 1;
        Assert.Equal (4, tv.SelectedLength);
        tv.InsertText (messy);

        Assert.Equal (
                      $"This is the first line.{
                          Environment.NewLine
                      }This is messy second line.{
                          Environment.NewLine
                      }This is the third line.",
                      tv.Text
                     );
        Assert.Equal (3, tv.Lines);
        Assert.Equal (new Point (13, 1), tv.CursorPosition);
        Assert.Equal (11, tv.SelectionStartColumn);
        Assert.Equal (1, tv.SelectionStartRow);
        Assert.Equal (0, tv.SelectedLength);

        for (var i = 0; i < messy.Length; i++)
        {
            Assert.True (tv.NewKeyDownEvent (Key.Z.WithCtrl));
        }

        Assert.Equal (
                      $"This is the first line.{
                          Environment.NewLine
                      }This is the second line.{
                          Environment.NewLine
                      }This is the third line.",
                      tv.Text
                     );
        Assert.Equal (3, tv.Lines);
        Assert.Equal (new Point (7, 1), tv.CursorPosition);
        Assert.Equal (11, tv.SelectionStartColumn);
        Assert.Equal (1, tv.SelectionStartRow);
        Assert.Equal (0, tv.SelectedLength);

        for (var i = 0; i < messy.Length; i++)
        {
            Assert.True (tv.NewKeyDownEvent (Key.R.WithCtrl));
        }

        Assert.Equal (
                      $"This is the first line.{
                          Environment.NewLine
                      }This is messy second line.{
                          Environment.NewLine
                      }This is the third line.",
                      tv.Text
                     );
        Assert.Equal (3, tv.Lines);
        Assert.Equal (new Point (13, 1), tv.CursorPosition);
        Assert.Equal (11, tv.SelectionStartColumn);
        Assert.Equal (1, tv.SelectionStartRow);
        Assert.Equal (0, tv.SelectedLength);
    }

    [Fact]
    public void HistoryText_Undo_Redo_Single_Line_Selected_Return ()
    {
        var text = "This is the first line.\nThis is the second line.\nThis is the third line.";
        var tv = new TextView { Text = text };

        tv.SelectionStartColumn = 12;
        tv.CursorPosition = new Point (17, 0);

        Assert.True (tv.NewKeyDownEvent (Key.Enter));

        Assert.Equal (
                      $"This is the {
                          Environment.NewLine
                      } line.{
                          Environment.NewLine
                      }This is the second line.{
                          Environment.NewLine
                      }This is the third line.",
                      tv.Text
                     );
        Assert.Equal (4, tv.Lines);
        Assert.Equal (new Point (0, 1), tv.CursorPosition);

        // Undo
        Assert.True (tv.NewKeyDownEvent (Key.Z.WithCtrl));

        Assert.Equal (
                      $"This is the first line.{
                          Environment.NewLine
                      }This is the second line.{
                          Environment.NewLine
                      }This is the third line.",
                      tv.Text
                     );
        Assert.Equal (3, tv.Lines);
        Assert.Equal (new Point (17, 0), tv.CursorPosition);
        Assert.False (tv.IsDirty);

        // Redo
        Assert.True (tv.NewKeyDownEvent (Key.R.WithCtrl));

        Assert.Equal (
                      $"This is the {
                          Environment.NewLine
                      } line.{
                          Environment.NewLine
                      }This is the second line.{
                          Environment.NewLine
                      }This is the third line.",
                      tv.Text
                     );
        Assert.Equal (4, tv.Lines);
        Assert.Equal (new Point (0, 1), tv.CursorPosition);

        // Undo
        Assert.True (tv.NewKeyDownEvent (Key.Z.WithCtrl));

        Assert.Equal (
                      $"This is the first line.{
                          Environment.NewLine
                      }This is the second line.{
                          Environment.NewLine
                      }This is the third line.",
                      tv.Text
                     );
        Assert.Equal (3, tv.Lines);
        Assert.Equal (new Point (17, 0), tv.CursorPosition);
        Assert.False (tv.IsDirty);

        // Redo
        Assert.True (tv.NewKeyDownEvent (Key.R.WithCtrl));

        Assert.Equal (
                      $"This is the {
                          Environment.NewLine
                      } line.{
                          Environment.NewLine
                      }This is the second line.{
                          Environment.NewLine
                      }This is the third line.",
                      tv.Text
                     );
        Assert.Equal (4, tv.Lines);
        Assert.Equal (new Point (0, 1), tv.CursorPosition);
    }

    [Fact]
    public void HistoryText_Undo_Redo_Single_Second_Line_Selected_Return ()
    {
        var text = "This is the first line.\nThis is the second line.\nThis is the third line.";
        var tv = new TextView { Text = text };

        tv.SelectionStartColumn = 12;
        tv.SelectionStartRow = 1;
        tv.CursorPosition = new Point (18, 1);

        Assert.True (tv.NewKeyDownEvent (Key.Enter));

        Assert.Equal (
                      $"This is the first line.{
                          Environment.NewLine
                      }This is the {
                          Environment.NewLine
                      } line.{
                          Environment.NewLine
                      }This is the third line.",
                      tv.Text
                     );
        Assert.Equal (4, tv.Lines);
        Assert.Equal (new Point (0, 2), tv.CursorPosition);

        // Undo
        Assert.True (tv.NewKeyDownEvent (Key.Z.WithCtrl));

        Assert.Equal (
                      $"This is the first line.{
                          Environment.NewLine
                      }This is the second line.{
                          Environment.NewLine
                      }This is the third line.",
                      tv.Text
                     );
        Assert.Equal (3, tv.Lines);
        Assert.Equal (new Point (18, 1), tv.CursorPosition);
        Assert.False (tv.IsDirty);

        // Redo
        Assert.True (tv.NewKeyDownEvent (Key.R.WithCtrl));

        Assert.Equal (
                      $"This is the first line.{
                          Environment.NewLine
                      }This is the {
                          Environment.NewLine
                      } line.{
                          Environment.NewLine
                      }This is the third line.",
                      tv.Text
                     );
        Assert.Equal (4, tv.Lines);
        Assert.Equal (new Point (0, 2), tv.CursorPosition);

        // Undo
        Assert.True (tv.NewKeyDownEvent (Key.Z.WithCtrl));

        Assert.Equal (
                      $"This is the first line.{
                          Environment.NewLine
                      }This is the second line.{
                          Environment.NewLine
                      }This is the third line.",
                      tv.Text
                     );
        Assert.Equal (3, tv.Lines);
        Assert.Equal (new Point (18, 1), tv.CursorPosition);
        Assert.False (tv.IsDirty);

        // Redo
        Assert.True (tv.NewKeyDownEvent (Key.R.WithCtrl));

        Assert.Equal (
                      $"This is the first line.{
                          Environment.NewLine
                      }This is the {
                          Environment.NewLine
                      } line.{
                          Environment.NewLine
                      }This is the third line.",
                      tv.Text
                     );
        Assert.Equal (4, tv.Lines);
        Assert.Equal (new Point (0, 2), tv.CursorPosition);
    }

    [Fact]
    public void HistoryText_Undo_Redo_Single_Second_Line_Selected_Return_And_InsertText ()
    {
        var text = "This is the first line.\nThis is the second line.\nThis is the third line.";
        var tv = new TextView { Text = text };

        tv.SelectionStartColumn = 12;
        tv.SelectionStartRow = 1;
        tv.CursorPosition = new Point (18, 1);

        Assert.True (tv.NewKeyDownEvent (Key.Enter));

        Assert.Equal (
                      $"This is the first line.{
                          Environment.NewLine
                      }This is the {
                          Environment.NewLine
                      } line.{
                          Environment.NewLine
                      }This is the third line.",
                      tv.Text
                     );
        Assert.Equal (4, tv.Lines);
        Assert.Equal (new Point (0, 2), tv.CursorPosition);

        Assert.True (tv.NewKeyDownEvent (Key.A));

        Assert.Equal (
                      $"This is the first line.{
                          Environment.NewLine
                      }This is the {
                          Environment.NewLine
                      }a line.{
                          Environment.NewLine
                      }This is the third line.",
                      tv.Text
                     );
        Assert.Equal (4, tv.Lines);
        Assert.Equal (new Point (1, 2), tv.CursorPosition);

        // Undo
        Assert.True (tv.NewKeyDownEvent (Key.Z.WithCtrl));

        Assert.Equal (
                      $"This is the first line.{
                          Environment.NewLine
                      }This is the {
                          Environment.NewLine
                      } line.{
                          Environment.NewLine
                      }This is the third line.",
                      tv.Text
                     );
        Assert.Equal (4, tv.Lines);
        Assert.Equal (new Point (0, 2), tv.CursorPosition);
        Assert.True (tv.IsDirty);

        Assert.True (tv.NewKeyDownEvent (Key.Z.WithCtrl));

        Assert.Equal (
                      $"This is the first line.{
                          Environment.NewLine
                      }This is the second line.{
                          Environment.NewLine
                      }This is the third line.",
                      tv.Text
                     );
        Assert.Equal (3, tv.Lines);
        Assert.Equal (new Point (18, 1), tv.CursorPosition);
        Assert.False (tv.IsDirty);

        // Redo
        Assert.True (tv.NewKeyDownEvent (Key.R.WithCtrl));

        Assert.Equal (
                      $"This is the first line.{
                          Environment.NewLine
                      }This is the {
                          Environment.NewLine
                      } line.{
                          Environment.NewLine
                      }This is the third line.",
                      tv.Text
                     );
        Assert.Equal (4, tv.Lines);
        Assert.Equal (new Point (0, 2), tv.CursorPosition);

        Assert.True (tv.NewKeyDownEvent (Key.R.WithCtrl));

        Assert.Equal (
                      $"This is the first line.{
                          Environment.NewLine
                      }This is the {
                          Environment.NewLine
                      }a line.{
                          Environment.NewLine
                      }This is the third line.",
                      tv.Text
                     );
        Assert.Equal (4, tv.Lines);
        Assert.Equal (new Point (1, 2), tv.CursorPosition);

        // Undo
        Assert.True (tv.NewKeyDownEvent (Key.Z.WithCtrl));

        Assert.Equal (
                      $"This is the first line.{
                          Environment.NewLine
                      }This is the {
                          Environment.NewLine
                      } line.{
                          Environment.NewLine
                      }This is the third line.",
                      tv.Text
                     );
        Assert.Equal (4, tv.Lines);
        Assert.Equal (new Point (0, 2), tv.CursorPosition);
        Assert.True (tv.IsDirty);

        Assert.True (tv.NewKeyDownEvent (Key.Z.WithCtrl));

        Assert.Equal (
                      $"This is the first line.{
                          Environment.NewLine
                      }This is the second line.{
                          Environment.NewLine
                      }This is the third line.",
                      tv.Text
                     );
        Assert.Equal (3, tv.Lines);
        Assert.Equal (new Point (18, 1), tv.CursorPosition);
        Assert.False (tv.IsDirty);

        // Redo
        Assert.True (tv.NewKeyDownEvent (Key.R.WithCtrl));

        Assert.Equal (
                      $"This is the first line.{
                          Environment.NewLine
                      }This is the {
                          Environment.NewLine
                      } line.{
                          Environment.NewLine
                      }This is the third line.",
                      tv.Text
                     );
        Assert.Equal (4, tv.Lines);
        Assert.Equal (new Point (0, 2), tv.CursorPosition);

        Assert.True (tv.NewKeyDownEvent (Key.R.WithCtrl));

        Assert.Equal (
                      $"This is the first line.{
                          Environment.NewLine
                      }This is the {
                          Environment.NewLine
                      }a line.{
                          Environment.NewLine
                      }This is the third line.",
                      tv.Text
                     );
        Assert.Equal (4, tv.Lines);
        Assert.Equal (new Point (1, 2), tv.CursorPosition);
    }

    [Fact]
    public void HistoryText_Undo_Redo_Three_Line_Selected_Return ()
    {
        var text = "This is the first line.\nThis is the second line.\nThis is the third line.";
        var tv = new TextView { Text = text };

        tv.SelectionStartColumn = 12;
        tv.CursorPosition = new Point (17, 2);

        Assert.True (tv.NewKeyDownEvent (Key.Enter));
        Assert.Equal ($"This is the {Environment.NewLine} line.", tv.Text);
        Assert.Equal (2, tv.Lines);
        Assert.Equal (new Point (0, 1), tv.CursorPosition);

        // Undo
        Assert.True (tv.NewKeyDownEvent (Key.Z.WithCtrl));

        Assert.Equal (
                      $"This is the first line.{
                          Environment.NewLine
                      }This is the second line.{
                          Environment.NewLine
                      }This is the third line.",
                      tv.Text
                     );
        Assert.Equal (3, tv.Lines);
        Assert.Equal (new Point (17, 2), tv.CursorPosition);
        Assert.False (tv.IsDirty);

        // Redo
        Assert.True (tv.NewKeyDownEvent (Key.R.WithCtrl));
        Assert.Equal ($"This is the {Environment.NewLine} line.", tv.Text);
        Assert.Equal (2, tv.Lines);
        Assert.Equal (new Point (0, 1), tv.CursorPosition);

        // Undo
        Assert.True (tv.NewKeyDownEvent (Key.Z.WithCtrl));

        Assert.Equal (
                      $"This is the first line.{
                          Environment.NewLine
                      }This is the second line.{
                          Environment.NewLine
                      }This is the third line.",
                      tv.Text
                     );
        Assert.Equal (3, tv.Lines);
        Assert.Equal (new Point (17, 2), tv.CursorPosition);
        Assert.False (tv.IsDirty);

        // Redo
        Assert.True (tv.NewKeyDownEvent (Key.R.WithCtrl));
        Assert.Equal ($"This is the {Environment.NewLine} line.", tv.Text);
        Assert.Equal (2, tv.Lines);
        Assert.Equal (new Point (0, 1), tv.CursorPosition);
    }

    [Fact]
    public void HistoryText_Undo_Redo_Two_Line_Selected_Return ()
    {
        var text = "This is the first line.\nThis is the second line.\nThis is the third line.";
        var tv = new TextView { Text = text };

        tv.SelectionStartColumn = 12;
        tv.CursorPosition = new Point (18, 1);

        Assert.True (tv.NewKeyDownEvent (Key.Enter));

        Assert.Equal (
                      $"This is the {Environment.NewLine} line.{Environment.NewLine}This is the third line.",
                      tv.Text
                     );
        Assert.Equal (3, tv.Lines);
        Assert.Equal (new Point (0, 1), tv.CursorPosition);

        // Undo
        Assert.True (tv.NewKeyDownEvent (Key.Z.WithCtrl));

        Assert.Equal (
                      $"This is the first line.{
                          Environment.NewLine
                      }This is the second line.{
                          Environment.NewLine
                      }This is the third line.",
                      tv.Text
                     );
        Assert.Equal (3, tv.Lines);
        Assert.Equal (new Point (18, 1), tv.CursorPosition);
        Assert.False (tv.IsDirty);

        // Redo
        Assert.True (tv.NewKeyDownEvent (Key.R.WithCtrl));

        Assert.Equal (
                      $"This is the {Environment.NewLine} line.{Environment.NewLine}This is the third line.",
                      tv.Text
                     );
        Assert.Equal (3, tv.Lines);
        Assert.Equal (new Point (0, 1), tv.CursorPosition);

        // Undo
        Assert.True (tv.NewKeyDownEvent (Key.Z.WithCtrl));

        Assert.Equal (
                      $"This is the first line.{
                          Environment.NewLine
                      }This is the second line.{
                          Environment.NewLine
                      }This is the third line.",
                      tv.Text
                     );
        Assert.Equal (3, tv.Lines);
        Assert.Equal (new Point (18, 1), tv.CursorPosition);
        Assert.False (tv.IsDirty);

        // Redo
        Assert.True (tv.NewKeyDownEvent (Key.R.WithCtrl));

        Assert.Equal (
                      $"This is the {Environment.NewLine} line.{Environment.NewLine}This is the third line.",
                      tv.Text
                     );
        Assert.Equal (3, tv.Lines);
        Assert.Equal (new Point (0, 1), tv.CursorPosition);
    }

    [Fact]
    public void Internal_Tests ()
    {
        var txt = "This is a text.";
        List<RuneCell> txtRunes = TextModel.StringToRuneCells (txt);
        Assert.Equal (txt.Length, txtRunes.Count);
        Assert.Equal ('T', txtRunes [0].Rune.Value);
        Assert.Equal ('h', txtRunes [1].Rune.Value);
        Assert.Equal ('i', txtRunes [2].Rune.Value);
        Assert.Equal ('s', txtRunes [3].Rune.Value);
        Assert.Equal (' ', txtRunes [4].Rune.Value);
        Assert.Equal ('i', txtRunes [5].Rune.Value);
        Assert.Equal ('s', txtRunes [6].Rune.Value);
        Assert.Equal (' ', txtRunes [7].Rune.Value);
        Assert.Equal ('a', txtRunes [8].Rune.Value);
        Assert.Equal (' ', txtRunes [9].Rune.Value);
        Assert.Equal ('t', txtRunes [10].Rune.Value);
        Assert.Equal ('e', txtRunes [11].Rune.Value);
        Assert.Equal ('x', txtRunes [12].Rune.Value);
        Assert.Equal ('t', txtRunes [13].Rune.Value);
        Assert.Equal ('.', txtRunes [^1].Rune.Value);

        var col = 0;
        Assert.True (TextModel.SetCol (ref col, 80, 79));
        Assert.False (TextModel.SetCol (ref col, 80, 80));
        Assert.Equal (79, col);

        var start = 0;
        var x = 8;
        Assert.Equal (8, TextModel.GetColFromX (txtRunes, start, x));
        Assert.Equal ('a', txtRunes [start + x].Rune.Value);
        start = 1;
        x = 7;
        Assert.Equal (7, TextModel.GetColFromX (txtRunes, start, x));
        Assert.Equal ('a', txtRunes [start + x].Rune.Value);

        Assert.Equal ((15, 15), TextModel.DisplaySize (txtRunes));
        Assert.Equal ((6, 6), TextModel.DisplaySize (txtRunes, 1, 7));

        Assert.Equal (0, TextModel.CalculateLeftColumn (txtRunes, 0, 7, 8));
        Assert.Equal (1, TextModel.CalculateLeftColumn (txtRunes, 0, 8, 8));
        Assert.Equal (2, TextModel.CalculateLeftColumn (txtRunes, 0, 9, 8));

        var tm = new TextModel ();
        tm.AddLine (0, TextModel.StringToRuneCells ("This is first line."));
        tm.AddLine (1, TextModel.StringToRuneCells ("This is last line."));
        Assert.Equal ((new Point (2, 0), true), tm.FindNextText ("is", out bool gaveFullTurn));
        Assert.False (gaveFullTurn);
        Assert.Equal ((new Point (5, 0), true), tm.FindNextText ("is", out gaveFullTurn));
        Assert.False (gaveFullTurn);
        Assert.Equal ((new Point (2, 1), true), tm.FindNextText ("is", out gaveFullTurn));
        Assert.False (gaveFullTurn);
        Assert.Equal ((new Point (5, 1), true), tm.FindNextText ("is", out gaveFullTurn));
        Assert.False (gaveFullTurn);
        Assert.Equal ((new Point (2, 0), true), tm.FindNextText ("is", out gaveFullTurn));
        Assert.True (gaveFullTurn);
        tm.ResetContinuousFind (new Point (0, 0));
        Assert.Equal ((new Point (5, 1), true), tm.FindPreviousText ("is", out gaveFullTurn));
        Assert.False (gaveFullTurn);
        Assert.Equal ((new Point (2, 1), true), tm.FindPreviousText ("is", out gaveFullTurn));
        Assert.False (gaveFullTurn);
        Assert.Equal ((new Point (5, 0), true), tm.FindPreviousText ("is", out gaveFullTurn));
        Assert.False (gaveFullTurn);
        Assert.Equal ((new Point (2, 0), true), tm.FindPreviousText ("is", out gaveFullTurn));
        Assert.False (gaveFullTurn);
        Assert.Equal ((new Point (5, 1), true), tm.FindPreviousText ("is", out gaveFullTurn));
        Assert.True (gaveFullTurn);

        Assert.Equal ((new Point (9, 1), true), tm.ReplaceAllText ("is", false, false, "really"));
        Assert.Equal (TextModel.StringToRuneCells ("Threally really first line."), tm.GetLine (0));
        Assert.Equal (TextModel.StringToRuneCells ("Threally really last line."), tm.GetLine (1));
        tm = new TextModel ();
        tm.AddLine (0, TextModel.StringToRuneCells ("This is first line."));
        tm.AddLine (1, TextModel.StringToRuneCells ("This is last line."));
        Assert.Equal ((new Point (5, 1), true), tm.ReplaceAllText ("is", false, true, "really"));
        Assert.Equal (TextModel.StringToRuneCells ("This really first line."), tm.GetLine (0));
        Assert.Equal (TextModel.StringToRuneCells ("This really last line."), tm.GetLine (1));
    }

    [Fact]
    [AutoInitShutdown (useFakeClipboard: true)]
    public void KeyBindings_Command ()
    {
        var text = "This is the first line.\nThis is the second line.\nThis is the third line.";
        var tv = new TextView { Width = 10, Height = 2, Text = text };
        Toplevel top = Application.Top;
        top.Add (tv);
        Application.Begin (top);

        Assert.Equal (
                      $"This is the first line.{
                          Environment.NewLine
                      }This is the second line.{
                          Environment.NewLine
                      }This is the third line.",
                      tv.Text
                     );
        Assert.Equal (3, tv.Lines);
        Assert.Equal (Point.Empty, tv.CursorPosition);
        Assert.False (tv.ReadOnly);
        Assert.True (tv.CanFocus);

        var g = (SingleWordSuggestionGenerator)tv.Autocomplete.SuggestionGenerator;

        tv.CanFocus = false;
        Assert.True (tv.NewKeyDownEvent (Key.CursorLeft));
        tv.CanFocus = true;
        Assert.False (tv.NewKeyDownEvent (Key.CursorLeft));
        Assert.True (tv.NewKeyDownEvent (Key.CursorRight));
        Assert.Equal (new Point (1, 0), tv.CursorPosition);
        Assert.True (tv.NewKeyDownEvent (Key.End.WithCtrl));
        Assert.Equal (2, tv.CurrentRow);
        Assert.Equal (23, tv.CurrentColumn);
        Assert.Equal (tv.CurrentColumn, tv.GetCurrentLine ().Count);
        Assert.Equal (new Point (23, 2), tv.CursorPosition);
        Assert.False (tv.NewKeyDownEvent (Key.CursorRight));
        Assert.NotNull (tv.Autocomplete);
        Assert.Empty (g.AllSuggestions);
        Assert.True (tv.NewKeyDownEvent (Key.F.WithShift));
        tv.Draw ();

        Assert.Equal (
                      $"This is the first line.{
                          Environment.NewLine
                      }This is the second line.{
                          Environment.NewLine
                      }This is the third line.F",
                      tv.Text
                     );
        Assert.Equal (new Point (24, 2), tv.CursorPosition);
        Assert.Empty (tv.Autocomplete.Suggestions);
        Assert.True (tv.NewKeyDownEvent (Key.Z.WithCtrl));
        tv.Draw ();

        Assert.Equal (
                      $"This is the first line.{
                          Environment.NewLine
                      }This is the second line.{
                          Environment.NewLine
                      }This is the third line.",
                      tv.Text
                     );
        Assert.Equal (new Point (23, 2), tv.CursorPosition);
        Assert.Empty (tv.Autocomplete.Suggestions);
        Assert.True (tv.NewKeyDownEvent (Key.R.WithCtrl));
        tv.Draw ();

        Assert.Equal (
                      $"This is the first line.{
                          Environment.NewLine
                      }This is the second line.{
                          Environment.NewLine
                      }This is the third line.F",
                      tv.Text
                     );
        Assert.Equal (new Point (24, 2), tv.CursorPosition);
        Assert.Empty (tv.Autocomplete.Suggestions);
        Assert.True (tv.NewKeyDownEvent (Key.Backspace));

        Assert.Equal (
                      $"This is the first line.{
                          Environment.NewLine
                      }This is the second line.{
                          Environment.NewLine
                      }This is the third line.",
                      tv.Text
                     );
        Assert.Equal (new Point (23, 2), tv.CursorPosition);

        g.AllSuggestions = Regex.Matches (tv.Text, "\\w+")
                                .Select (s => s.Value)
                                .Distinct ()
                                .ToList ();
        Assert.Equal (7, g.AllSuggestions.Count);
        Assert.Equal ("This", g.AllSuggestions [0]);
        Assert.Equal ("is", g.AllSuggestions [1]);
        Assert.Equal ("the", g.AllSuggestions [2]);
        Assert.Equal ("first", g.AllSuggestions [3]);
        Assert.Equal ("line", g.AllSuggestions [4]);
        Assert.Equal ("second", g.AllSuggestions [5]);
        Assert.Equal ("third", g.AllSuggestions [^1]);
        Assert.True (tv.NewKeyDownEvent (Key.F.WithShift));
        tv.Draw ();

        Assert.Equal (
                      $"This is the first line.{
                          Environment.NewLine
                      }This is the second line.{
                          Environment.NewLine
                      }This is the third line.F",
                      tv.Text
                     );
        Assert.Equal (new Point (24, 2), tv.CursorPosition);
        Assert.Single (tv.Autocomplete.Suggestions);
        Assert.Equal ("first", tv.Autocomplete.Suggestions [0].Replacement);
        Assert.True (tv.NewKeyDownEvent (Key.Enter));

        Assert.Equal (
                      $"This is the first line.{
                          Environment.NewLine
                      }This is the second line.{
                          Environment.NewLine
                      }This is the third line.first",
                      tv.Text
                     );
        Assert.Equal (new Point (28, 2), tv.CursorPosition);
        Assert.Empty (tv.Autocomplete.Suggestions);
        Assert.False (tv.Autocomplete.Visible);
        g.AllSuggestions = new List<string> ();
        tv.Autocomplete.ClearSuggestions ();
        Assert.Empty (g.AllSuggestions);
        Assert.Empty (tv.Autocomplete.Suggestions);
        Assert.True (tv.NewKeyDownEvent (Key.PageUp));
        Assert.Equal (24, tv.GetCurrentLine ().Count);
        Assert.Equal (new Point (24, 1), tv.CursorPosition);
        Assert.True (tv.NewKeyDownEvent (new Key (Key.V.WithAlt)));
        Assert.Equal (23, tv.GetCurrentLine ().Count);
        Assert.Equal (new Point (23, 0), tv.CursorPosition);
        Assert.True (tv.NewKeyDownEvent (Key.PageDown));
        Assert.Equal (24, tv.GetCurrentLine ().Count);
        Assert.Equal (new Point (23, 1), tv.CursorPosition); // gets the previous length
        Assert.True (tv.NewKeyDownEvent (Key.V.WithCtrl));
        Assert.Equal (28, tv.GetCurrentLine ().Count);
        Assert.Equal (new Point (23, 2), tv.CursorPosition); // gets the previous length
        Assert.Equal (0, tv.SelectedLength);
        Assert.Equal ("", tv.SelectedText);
        Assert.True (tv.NewKeyDownEvent (Key.PageUp.WithShift));
        Assert.Equal (24, tv.GetCurrentLine ().Count);
        Assert.Equal (new Point (23, 1), tv.CursorPosition); // gets the previous length
        Assert.Equal (24 + Environment.NewLine.Length, tv.SelectedLength);
        Assert.Equal ($".{Environment.NewLine}This is the third line.", tv.SelectedText);
        Assert.True (tv.NewKeyDownEvent (Key.PageDown.WithShift));
        Assert.Equal (28, tv.GetCurrentLine ().Count);
        Assert.Equal (new Point (23, 2), tv.CursorPosition); // gets the previous length
        Assert.Equal (0, tv.SelectedLength);
        Assert.Equal ("", tv.SelectedText);
        Assert.True (tv.NewKeyDownEvent (Key.Home.WithCtrl));
        Assert.Equal (Point.Empty, tv.CursorPosition);
        Assert.True (tv.NewKeyDownEvent (Key.N.WithCtrl));
        Assert.Equal (new Point (0, 1), tv.CursorPosition);
        Assert.Equal (0, tv.SelectedLength);
        Assert.Equal ("", tv.SelectedText);
        Assert.True (tv.NewKeyDownEvent (Key.P.WithCtrl));
        Assert.Equal (new Point (0, 0), tv.CursorPosition);
        Assert.Equal (0, tv.SelectedLength);
        Assert.Equal ("", tv.SelectedText);
        Assert.True (tv.NewKeyDownEvent (Key.CursorDown));
        Assert.Equal (new Point (0, 1), tv.CursorPosition);
        Assert.Equal (0, tv.SelectedLength);
        Assert.Equal ("", tv.SelectedText);
        Assert.True (tv.NewKeyDownEvent (Key.CursorUp));
        Assert.Equal (new Point (0, 0), tv.CursorPosition);
        Assert.Equal (0, tv.SelectedLength);
        Assert.Equal ("", tv.SelectedText);
        Assert.True (tv.NewKeyDownEvent (Key.CursorDown.WithShift));
        Assert.Equal (new Point (0, 1), tv.CursorPosition);
        Assert.Equal (23 + Environment.NewLine.Length, tv.SelectedLength);
        Assert.Equal ($"This is the first line.{Environment.NewLine}", tv.SelectedText);
        Assert.True (tv.NewKeyDownEvent (Key.CursorUp.WithShift));
        Assert.Equal (new Point (0, 0), tv.CursorPosition);
        Assert.Equal (0, tv.SelectedLength);
        Assert.Equal ("", tv.SelectedText);
        Assert.True (tv.NewKeyDownEvent (Key.F.WithCtrl));
        Assert.Equal (new Point (1, 0), tv.CursorPosition);
        Assert.Equal (0, tv.SelectedLength);
        Assert.Equal ("", tv.SelectedText);
        Assert.True (tv.NewKeyDownEvent (Key.B.WithCtrl));
        Assert.Equal (new Point (0, 0), tv.CursorPosition);
        Assert.Equal (0, tv.SelectedLength);
        Assert.Equal ("", tv.SelectedText);
        Assert.True (tv.NewKeyDownEvent (Key.CursorRight));
        Assert.Equal (new Point (1, 0), tv.CursorPosition);
        Assert.Equal (0, tv.SelectedLength);
        Assert.Equal ("", tv.SelectedText);
        Assert.True (tv.NewKeyDownEvent (Key.CursorLeft));
        Assert.Equal (new Point (0, 0), tv.CursorPosition);
        Assert.Equal (0, tv.SelectedLength);
        Assert.Equal ("", tv.SelectedText);
        Assert.False (tv.Selecting);
        Assert.True (tv.NewKeyDownEvent (Key.CursorRight.WithShift));
        Assert.Equal (new Point (1, 0), tv.CursorPosition);
        Assert.Equal (1, tv.SelectedLength);
        Assert.Equal ("T", tv.SelectedText);
        Assert.True (tv.Selecting);
        Assert.True (tv.NewKeyDownEvent (Key.CursorLeft.WithShift));
        Assert.Equal (new Point (0, 0), tv.CursorPosition);
        Assert.Equal (0, tv.SelectedLength);
        Assert.Equal ("", tv.SelectedText);
        Assert.True (tv.Selecting);
        Assert.True (tv.NewKeyDownEvent (Key.Delete));

        Assert.Equal (
                      $"This is the first line.{
                          Environment.NewLine
                      }This is the second line.{
                          Environment.NewLine
                      }This is the third line.first",
                      tv.Text
                     );
        Assert.Equal (new Point (0, 0), tv.CursorPosition);
        Assert.Equal (0, tv.SelectedLength);
        Assert.Equal ("", tv.SelectedText);
        Assert.False (tv.Selecting);
        Assert.True (tv.NewKeyDownEvent (Key.Delete));

        Assert.Equal (
                      $"his is the first line.{
                          Environment.NewLine
                      }This is the second line.{
                          Environment.NewLine
                      }This is the third line.first",
                      tv.Text
                     );
        Assert.Equal (new Point (0, 0), tv.CursorPosition);
        Assert.Equal (0, tv.SelectedLength);
        Assert.Equal ("", tv.SelectedText);
        Assert.False (tv.Selecting);
        Assert.True (tv.NewKeyDownEvent (Key.D.WithCtrl));

        Assert.Equal (
                      $"is is the first line.{
                          Environment.NewLine
                      }This is the second line.{
                          Environment.NewLine
                      }This is the third line.first",
                      tv.Text
                     );
        Assert.Equal (new Point (0, 0), tv.CursorPosition);
        Assert.True (tv.NewKeyDownEvent (Key.End));

        Assert.Equal (
                      $"is is the first line.{
                          Environment.NewLine
                      }This is the second line.{
                          Environment.NewLine
                      }This is the third line.first",
                      tv.Text
                     );
        Assert.Equal (new Point (21, 0), tv.CursorPosition);
        Assert.True (tv.NewKeyDownEvent (Key.Backspace));

        Assert.Equal (
                      $"is is the first line{
                          Environment.NewLine
                      }This is the second line.{
                          Environment.NewLine
                      }This is the third line.first",
                      tv.Text
                     );
        Assert.Equal (new Point (20, 0), tv.CursorPosition);
        Assert.True (tv.NewKeyDownEvent (Key.Backspace));

        Assert.Equal (
                      $"is is the first lin{
                          Environment.NewLine
                      }This is the second line.{
                          Environment.NewLine
                      }This is the third line.first",
                      tv.Text
                     );
        Assert.Equal (new Point (19, 0), tv.CursorPosition);
        Assert.True (tv.NewKeyDownEvent (Key.Home));
        Assert.Equal (new Point (0, 0), tv.CursorPosition);
        Assert.Equal (0, tv.SelectedLength);
        Assert.Equal ("", tv.SelectedText);
        Assert.False (tv.Selecting);
        Assert.True (tv.NewKeyDownEvent (Key.End.WithShift));
        Assert.Equal (new Point (19, 0), tv.CursorPosition);
        Assert.Equal (19, tv.SelectedLength);
        Assert.Equal ("is is the first lin", tv.SelectedText);
        Assert.True (tv.Selecting);
        Assert.True (tv.NewKeyDownEvent (Key.Home.WithShift));
        Assert.Equal (new Point (0, 0), tv.CursorPosition);
        Assert.Equal (0, tv.SelectedLength);
        Assert.Equal ("", tv.SelectedText);
        Assert.True (tv.Selecting);
        Assert.True (tv.NewKeyDownEvent (Key.E.WithCtrl));
        Assert.Equal (new Point (19, 0), tv.CursorPosition);
        Assert.Equal (0, tv.SelectedLength);
        Assert.Equal ("", tv.SelectedText);
        Assert.False (tv.Selecting);
        Assert.True (tv.NewKeyDownEvent (Key.A.WithCtrl));
        Assert.Equal (new Point (0, 0), tv.CursorPosition);
        Assert.Equal (0, tv.SelectedLength);
        Assert.Equal ("", tv.SelectedText);
        Assert.False (tv.Selecting);
        Assert.True (tv.NewKeyDownEvent (Key.K.WithCtrl));

        Assert.Equal (
                      $"{Environment.NewLine}This is the second line.{Environment.NewLine}This is the third line.first",
                      tv.Text
                     );
        Assert.Equal (new Point (0, 0), tv.CursorPosition);
        Assert.Equal (0, tv.SelectedLength);
        Assert.Equal ("", tv.SelectedText);
        Assert.False (tv.Selecting);
        Assert.Equal ("is is the first lin", Clipboard.Contents);
        Assert.True (tv.NewKeyDownEvent (Key.Y.WithCtrl));

        Assert.Equal (
                      $"is is the first lin{
                          Environment.NewLine
                      }This is the second line.{
                          Environment.NewLine
                      }This is the third line.first",
                      tv.Text
                     );
        Assert.Equal (new Point (19, 0), tv.CursorPosition);
        Assert.Equal (0, tv.SelectedLength);
        Assert.Equal ("", tv.SelectedText);
        Assert.False (tv.Selecting);
        Assert.Equal ("is is the first lin", Clipboard.Contents);
        tv.CursorPosition = Point.Empty;
        Assert.True (tv.NewKeyDownEvent (Key.Delete.WithCtrl.WithShift));

        Assert.Equal (
                      $"{Environment.NewLine}This is the second line.{Environment.NewLine}This is the third line.first",
                      tv.Text
                     );
        Assert.Equal (new Point (0, 0), tv.CursorPosition);
        Assert.Equal (0, tv.SelectedLength);
        Assert.Equal ("", tv.SelectedText);
        Assert.False (tv.Selecting);
        Assert.Equal ("is is the first lin", Clipboard.Contents);
        Assert.True (tv.NewKeyDownEvent (Key.Y.WithCtrl));

        Assert.Equal (
                      $"is is the first lin{
                          Environment.NewLine
                      }This is the second line.{
                          Environment.NewLine
                      }This is the third line.first",
                      tv.Text
                     );
        Assert.Equal (new Point (19, 0), tv.CursorPosition);
        Assert.Equal (0, tv.SelectedLength);
        Assert.Equal ("", tv.SelectedText);
        Assert.False (tv.Selecting);
        Assert.Equal ("is is the first lin", Clipboard.Contents);
        Assert.True (tv.NewKeyDownEvent (Key.K.WithAlt));

        Assert.Equal (
                      $"{Environment.NewLine}This is the second line.{Environment.NewLine}This is the third line.first",
                      tv.Text
                     );
        Assert.Equal (new Point (0, 0), tv.CursorPosition);
        Assert.Equal (0, tv.SelectedLength);
        Assert.Equal ("", tv.SelectedText);
        Assert.False (tv.Selecting);
        tv.ReadOnly = true;
        Assert.True (tv.NewKeyDownEvent (Key.Y.WithCtrl));

        Assert.Equal (
                      $"{Environment.NewLine}This is the second line.{Environment.NewLine}This is the third line.first",
                      tv.Text
                     );
        Assert.Equal (new Point (0, 0), tv.CursorPosition);
        Assert.Equal (0, tv.SelectedLength);
        Assert.Equal ("", tv.SelectedText);
        Assert.False (tv.Selecting);
        tv.ReadOnly = false;
        Assert.True (tv.NewKeyDownEvent (Key.Y.WithCtrl));

        Assert.Equal (
                      $"is is the first lin{
                          Environment.NewLine
                      }This is the second line.{
                          Environment.NewLine
                      }This is the third line.first",
                      tv.Text
                     );
        Assert.Equal (new Point (19, 0), tv.CursorPosition);
        Assert.Equal (0, tv.SelectedLength);
        Assert.Equal ("", tv.SelectedText);
        Assert.False (tv.Selecting);
        Assert.Equal (0, tv.SelectionStartColumn);
        Assert.Equal (0, tv.SelectionStartRow);
        Assert.True (tv.NewKeyDownEvent (Key.Space.WithCtrl));

        Assert.Equal (
                      $"is is the first lin{
                          Environment.NewLine
                      }This is the second line.{
                          Environment.NewLine
                      }This is the third line.first",
                      tv.Text
                     );
        Assert.Equal (new Point (19, 0), tv.CursorPosition);
        Assert.Equal (0, tv.SelectedLength);
        Assert.Equal ("", tv.SelectedText);
        Assert.True (tv.Selecting);
        Assert.Equal (19, tv.SelectionStartColumn);
        Assert.Equal (0, tv.SelectionStartRow);
        Assert.True (tv.NewKeyDownEvent (Key.Space.WithCtrl));

        Assert.Equal (
                      $"is is the first lin{
                          Environment.NewLine
                      }This is the second line.{
                          Environment.NewLine
                      }This is the third line.first",
                      tv.Text
                     );
        Assert.Equal (new Point (19, 0), tv.CursorPosition);
        Assert.Equal (0, tv.SelectedLength);
        Assert.Equal ("", tv.SelectedText);
        Assert.False (tv.Selecting);
        Assert.Equal (19, tv.SelectionStartColumn);
        Assert.Equal (0, tv.SelectionStartRow);
        tv.SelectionStartColumn = 0;
        Assert.True (tv.NewKeyDownEvent (new Key (Key.C.WithAlt)));

        Assert.Equal (
                      $"is is the first lin{
                          Environment.NewLine
                      }This is the second line.{
                          Environment.NewLine
                      }This is the third line.first",
                      tv.Text
                     );
        Assert.Equal (new Point (19, 0), tv.CursorPosition);
        Assert.Equal (19, tv.SelectedLength);
        Assert.Equal ("is is the first lin", tv.SelectedText);
        Assert.True (tv.Selecting);
        Assert.Equal (0, tv.SelectionStartColumn);
        Assert.Equal (0, tv.SelectionStartRow);
        Assert.True (tv.NewKeyDownEvent (Key.C.WithCtrl));

        Assert.Equal (
                      $"is is the first lin{
                          Environment.NewLine
                      }This is the second line.{
                          Environment.NewLine
                      }This is the third line.first",
                      tv.Text
                     );
        Assert.Equal (new Point (19, 0), tv.CursorPosition);
        Assert.Equal (19, tv.SelectedLength);
        Assert.Equal ("is is the first lin", tv.SelectedText);
        Assert.True (tv.Selecting);
        Assert.Equal (0, tv.SelectionStartColumn);
        Assert.Equal (0, tv.SelectionStartRow);
        Assert.True (tv.NewKeyDownEvent (new Key (Key.W.WithAlt)));

        Assert.Equal (
                      $"{Environment.NewLine}This is the second line.{Environment.NewLine}This is the third line.first",
                      tv.Text
                     );
        Assert.Equal (new Point (0, 0), tv.CursorPosition);
        Assert.Equal (0, tv.SelectedLength);
        Assert.Equal ("", tv.SelectedText);
        Assert.False (tv.Selecting);
        Assert.Equal (0, tv.SelectionStartColumn);
        Assert.Equal (0, tv.SelectionStartRow);
        Assert.Equal ("is is the first lin", Clipboard.Contents);
        Assert.True (tv.NewKeyDownEvent (Key.W.WithCtrl));

        Assert.Equal (
                      $"{Environment.NewLine}This is the second line.{Environment.NewLine}This is the third line.first",
                      tv.Text
                     );
        Assert.Equal (new Point (0, 0), tv.CursorPosition);
        Assert.Equal (0, tv.SelectedLength);
        Assert.Equal ("", tv.SelectedText);
        Assert.False (tv.Selecting);
        Assert.Equal (0, tv.SelectionStartColumn);
        Assert.Equal (0, tv.SelectionStartRow);
        Assert.Equal ("", Clipboard.Contents);
        Assert.True (tv.NewKeyDownEvent (Key.X.WithCtrl));

        Assert.Equal (
                      $"{Environment.NewLine}This is the second line.{Environment.NewLine}This is the third line.first",
                      tv.Text
                     );
        Assert.Equal (new Point (0, 0), tv.CursorPosition);
        Assert.Equal (0, tv.SelectedLength);
        Assert.Equal ("", tv.SelectedText);
        Assert.False (tv.Selecting);
        Assert.Equal (0, tv.SelectionStartColumn);
        Assert.Equal (0, tv.SelectionStartRow);
        Assert.Equal ("", Clipboard.Contents);
        Assert.True (tv.NewKeyDownEvent (Key.End.WithCtrl));

        Assert.Equal (
                      $"{Environment.NewLine}This is the second line.{Environment.NewLine}This is the third line.first",
                      tv.Text
                     );
        Assert.Equal (new Point (28, 2), tv.CursorPosition);
        Assert.Equal (0, tv.SelectedLength);
        Assert.Equal ("", tv.SelectedText);
        Assert.False (tv.Selecting);
        Assert.True (tv.NewKeyDownEvent (Key.CursorLeft.WithCtrl));

        Assert.Equal (
                      $"{Environment.NewLine}This is the second line.{Environment.NewLine}This is the third line.first",
                      tv.Text
                     );
        Assert.Equal (new Point (18, 2), tv.CursorPosition);
        Assert.Equal (0, tv.SelectedLength);
        Assert.Equal ("", tv.SelectedText);
        Assert.False (tv.Selecting);
        Assert.True (tv.NewKeyDownEvent (Key.CursorLeft.WithShift.WithCtrl));

        Assert.Equal (
                      $"{Environment.NewLine}This is the second line.{Environment.NewLine}This is the third line.first",
                      tv.Text
                     );
        Assert.Equal (new Point (12, 2), tv.CursorPosition);
        Assert.Equal (6, tv.SelectedLength);
        Assert.Equal ("third ", tv.SelectedText);
        Assert.True (tv.Selecting);
        Assert.True (tv.NewKeyDownEvent (new Key (Key.B.WithAlt)));

        Assert.Equal (
                      $"{Environment.NewLine}This is the second line.{Environment.NewLine}This is the third line.first",
                      tv.Text
                     );
        Assert.Equal (new Point (8, 2), tv.CursorPosition);
        Assert.Equal (0, tv.SelectedLength);
        Assert.Equal ("", tv.SelectedText);
        Assert.False (tv.Selecting);
        Assert.True (tv.NewKeyDownEvent (Key.CursorRight.WithCtrl));

        Assert.Equal (
                      $"{Environment.NewLine}This is the second line.{Environment.NewLine}This is the third line.first",
                      tv.Text
                     );
        Assert.Equal (new Point (12, 2), tv.CursorPosition);
        Assert.Equal (0, tv.SelectedLength);
        Assert.Equal ("", tv.SelectedText);
        Assert.False (tv.Selecting);
        Assert.True (tv.NewKeyDownEvent (Key.CursorRight.WithShift.WithCtrl));

        Assert.Equal (
                      $"{Environment.NewLine}This is the second line.{Environment.NewLine}This is the third line.first",
                      tv.Text
                     );
        Assert.Equal (new Point (18, 2), tv.CursorPosition);
        Assert.Equal (6, tv.SelectedLength);
        Assert.Equal ("third ", tv.SelectedText);
        Assert.True (tv.Selecting);
        Assert.True (tv.NewKeyDownEvent (new Key (Key.F.WithAlt)));

        Assert.Equal (
                      $"{Environment.NewLine}This is the second line.{Environment.NewLine}This is the third line.first",
                      tv.Text
                     );
        Assert.Equal (new Point (22, 2), tv.CursorPosition);
        Assert.Equal (0, tv.SelectedLength);
        Assert.Equal ("", tv.SelectedText);
        Assert.False (tv.Selecting);
        Assert.True (tv.NewKeyDownEvent (new Key (Key.F.WithAlt)));

        Assert.Equal (
                      $"{Environment.NewLine}This is the second line.{Environment.NewLine}This is the third line.first",
                      tv.Text
                     );
        Assert.Equal (new Point (23, 2), tv.CursorPosition);
        Assert.Equal (0, tv.SelectedLength);
        Assert.Equal ("", tv.SelectedText);
        Assert.False (tv.Selecting);
        Assert.True (tv.NewKeyDownEvent (new Key (Key.F.WithAlt)));

        Assert.Equal (
                      $"{Environment.NewLine}This is the second line.{Environment.NewLine}This is the third line.first",
                      tv.Text
                     );
        Assert.Equal (new Point (28, 2), tv.CursorPosition);
        Assert.Equal (0, tv.SelectedLength);
        Assert.Equal ("", tv.SelectedText);
        Assert.False (tv.Selecting);
        Assert.True (tv.NewKeyDownEvent (Key.Home.WithCtrl));

        Assert.Equal (
                      $"{Environment.NewLine}This is the second line.{Environment.NewLine}This is the third line.first",
                      tv.Text
                     );
        Assert.Equal (new Point (0, 0), tv.CursorPosition);
        Assert.Equal (0, tv.SelectedLength);
        Assert.Equal ("", tv.SelectedText);
        Assert.False (tv.Selecting);
        Assert.True (tv.NewKeyDownEvent (Key.Delete.WithCtrl));
        Assert.Equal ($"This is the second line.{Environment.NewLine}This is the third line.first", tv.Text);
        Assert.Equal (new Point (0, 0), tv.CursorPosition);
        Assert.Equal (0, tv.SelectedLength);
        Assert.Equal ("", tv.SelectedText);
        Assert.False (tv.Selecting);
        Assert.True (tv.NewKeyDownEvent (Key.End.WithCtrl));
        Assert.Equal ($"This is the second line.{Environment.NewLine}This is the third line.first", tv.Text);
        Assert.Equal (new Point (28, 1), tv.CursorPosition);
        Assert.Equal (0, tv.SelectedLength);
        Assert.Equal ("", tv.SelectedText);
        Assert.False (tv.Selecting);
        Assert.False (tv.Selecting);
        Assert.True (tv.NewKeyDownEvent (Key.Backspace.WithCtrl));
        Assert.Equal ($"This is the second line.{Environment.NewLine}This is the third ", tv.Text);
        Assert.Equal (new Point (18, 1), tv.CursorPosition);
        Assert.Equal (0, tv.SelectedLength);
        Assert.Equal ("", tv.SelectedText);
        Assert.False (tv.Selecting);
        Assert.True (tv.AllowsReturn);
        tv.AllowsReturn = false;
        Assert.Equal (new Point (0, 0), tv.CursorPosition);
        Assert.False (tv.Selecting);
        Assert.False (tv.NewKeyDownEvent (Key.Enter));
        Assert.Equal ($"This is the second line.{Environment.NewLine}This is the third ", tv.Text);
        Assert.Equal (new Point (0, 0), tv.CursorPosition);
        Assert.Equal (0, tv.SelectedLength);
        Assert.Equal ("", tv.SelectedText);
        Assert.False (tv.Selecting);
        Assert.False (tv.AllowsReturn);
        tv.AllowsReturn = true;
        Assert.Equal (new Point (0, 0), tv.CursorPosition);
        Assert.True (tv.NewKeyDownEvent (Key.Enter));

        Assert.Equal (
                      $"{Environment.NewLine}This is the second line.{Environment.NewLine}This is the third ",
                      tv.Text
                     );
        Assert.Equal (new Point (0, 1), tv.CursorPosition);
        Assert.Equal (0, tv.SelectedLength);
        Assert.Equal ("", tv.SelectedText);
        Assert.False (tv.Selecting);
        Assert.True (tv.AllowsReturn);
        Assert.True (tv.NewKeyDownEvent (Key.End.WithShift.WithCtrl));

        Assert.Equal (
                      $"{Environment.NewLine}This is the second line.{Environment.NewLine}This is the third ",
                      tv.Text
                     );
        Assert.Equal (new Point (18, 2), tv.CursorPosition);
        Assert.Equal (42 + Environment.NewLine.Length, tv.SelectedLength);
        Assert.Equal ($"This is the second line.{Environment.NewLine}This is the third ", tv.SelectedText);
        Assert.True (tv.Selecting);
        Assert.True (tv.NewKeyDownEvent (Key.Home.WithShift.WithCtrl));

        Assert.Equal (
                      $"{Environment.NewLine}This is the second line.{Environment.NewLine}This is the third ",
                      tv.Text
                     );
        Assert.Equal (new Point (0, 0), tv.CursorPosition);
        Assert.Equal (Environment.NewLine.Length, tv.SelectedLength);
        Assert.Equal ($"{Environment.NewLine}", tv.SelectedText);
        Assert.True (tv.Selecting);
        Assert.True (tv.NewKeyDownEvent (Key.T.WithCtrl));

        Assert.Equal (
                      $"{Environment.NewLine}This is the second line.{Environment.NewLine}This is the third ",
                      tv.Text
                     );
        Assert.Equal (new Point (18, 2), tv.CursorPosition);
        Assert.Equal (42 + Environment.NewLine.Length * 2, tv.SelectedLength);

        Assert.Equal (
                      $"{Environment.NewLine}This is the second line.{Environment.NewLine}This is the third ",
                      tv.SelectedText
                     );
        Assert.True (tv.Selecting);
        Assert.True (tv.Used);
        Assert.True (tv.NewKeyDownEvent (Key.InsertChar));
        Assert.False (tv.Used);
        Assert.True (tv.AllowsTab);
        Assert.Equal (new Point (18, 2), tv.CursorPosition);
        tv.AllowsTab = false;
        Assert.False (tv.NewKeyDownEvent (Key.Tab));

        Assert.Equal (
                      $"{Environment.NewLine}This is the second line.{Environment.NewLine}This is the third ",
                      tv.Text
                     );
        Assert.False (tv.AllowsTab);
        tv.AllowsTab = true;
        Assert.Equal (new Point (18, 2), tv.CursorPosition);
        Assert.True (tv.Selecting);
        tv.Selecting = false;
        Assert.True (tv.NewKeyDownEvent (Key.Tab));

        Assert.Equal (
                      $"{Environment.NewLine}This is the second line.{Environment.NewLine}This is the third \t",
                      tv.Text
                     );
        Assert.True (tv.AllowsTab);
        tv.AllowsTab = false;
        Assert.False (tv.NewKeyDownEvent (Key.Tab.WithShift));

        Assert.Equal (
                      $"{Environment.NewLine}This is the second line.{Environment.NewLine}This is the third \t",
                      tv.Text
                     );
        Assert.False (tv.AllowsTab);
        tv.AllowsTab = true;
        Assert.True (tv.NewKeyDownEvent (Key.Tab.WithShift));

        Assert.Equal (
                      $"{Environment.NewLine}This is the second line.{Environment.NewLine}This is the third ",
                      tv.Text
                     );
        Assert.True (tv.AllowsTab);
        Assert.False (tv.NewKeyDownEvent (Key.Tab.WithCtrl));
        Assert.False (tv.NewKeyDownEvent (Application.AlternateForwardKey));
        Assert.False (tv.NewKeyDownEvent (Key.Tab.WithCtrl.WithShift));
        Assert.False (tv.NewKeyDownEvent (Application.AlternateBackwardKey));

        Assert.True (tv.NewKeyDownEvent (ContextMenu.DefaultKey));
        Assert.True (tv.ContextMenu != null && tv.ContextMenu.MenuBar.Visible);
    }

    [Fact]
    [TextViewTestsAutoInitShutdown]
    public void Kill_Delete_WordBackward ()
    {
        _textView.Text = "This is the first line.";
        _textView.MoveEnd ();
        var iteration = 0;
        var iterationsFinished = false;

        while (!iterationsFinished)
        {
            _textView.NewKeyDownEvent (Key.Backspace.WithCtrl);

            switch (iteration)
            {
                case 0:
                    Assert.Equal (22, _textView.CursorPosition.X);
                    Assert.Equal (0, _textView.CursorPosition.Y);
                    Assert.Equal ("This is the first line", _textView.Text);

                    break;
                case 1:
                    Assert.Equal (18, _textView.CursorPosition.X);
                    Assert.Equal (0, _textView.CursorPosition.Y);
                    Assert.Equal ("This is the first ", _textView.Text);

                    break;
                case 2:
                    Assert.Equal (12, _textView.CursorPosition.X);
                    Assert.Equal (0, _textView.CursorPosition.Y);
                    Assert.Equal ("This is the ", _textView.Text);

                    break;
                case 3:
                    Assert.Equal (8, _textView.CursorPosition.X);
                    Assert.Equal (0, _textView.CursorPosition.Y);
                    Assert.Equal ("This is ", _textView.Text);

                    break;
                case 4:
                    Assert.Equal (5, _textView.CursorPosition.X);
                    Assert.Equal (0, _textView.CursorPosition.Y);
                    Assert.Equal ("This ", _textView.Text);

                    break;
                case 5:
                    Assert.Equal (0, _textView.CursorPosition.X);
                    Assert.Equal (0, _textView.CursorPosition.Y);
                    Assert.Equal ("", _textView.Text);

                    break;
                default:
                    iterationsFinished = true;

                    break;
            }

            iteration++;
        }
    }

    [Fact]
    [TextViewTestsAutoInitShutdown]
    public void Kill_Delete_WordBackward_Multiline ()
    {
        _textView.Text = "This is the first line.\nThis is the second line.";
        _textView.Width = 4;
        _textView.MoveEnd ();
        var iteration = 0;
        var iterationsFinished = false;

        while (!iterationsFinished)
        {
            _textView.NewKeyDownEvent (Key.Backspace.WithCtrl);

            switch (iteration)
            {
                case 0:
                    Assert.Equal (23, _textView.CursorPosition.X);
                    Assert.Equal (1, _textView.CursorPosition.Y);

                    Assert.Equal (
                                  "This is the first line."
                                  + Environment.NewLine
                                  + "This is the second line",
                                  _textView.Text
                                 );

                    break;
                case 1:
                    Assert.Equal (19, _textView.CursorPosition.X);
                    Assert.Equal (1, _textView.CursorPosition.Y);

                    Assert.Equal (
                                  "This is the first line."
                                  + Environment.NewLine
                                  + "This is the second ",
                                  _textView.Text
                                 );

                    break;
                case 2:
                    Assert.Equal (12, _textView.CursorPosition.X);
                    Assert.Equal (1, _textView.CursorPosition.Y);

                    Assert.Equal (
                                  "This is the first line."
                                  + Environment.NewLine
                                  + "This is the ",
                                  _textView.Text
                                 );

                    break;
                case 3:
                    Assert.Equal (8, _textView.CursorPosition.X);
                    Assert.Equal (1, _textView.CursorPosition.Y);

                    Assert.Equal (
                                  "This is the first line."
                                  + Environment.NewLine
                                  + "This is ",
                                  _textView.Text
                                 );

                    break;
                case 4:
                    Assert.Equal (5, _textView.CursorPosition.X);
                    Assert.Equal (1, _textView.CursorPosition.Y);

                    Assert.Equal (
                                  "This is the first line."
                                  + Environment.NewLine
                                  + "This ",
                                  _textView.Text
                                 );

                    break;
                case 5:
                    Assert.Equal (0, _textView.CursorPosition.X);
                    Assert.Equal (1, _textView.CursorPosition.Y);
                    Assert.Equal ("This is the first line." + Environment.NewLine, _textView.Text);

                    break;
                case 6:
                    Assert.Equal (23, _textView.CursorPosition.X);
                    Assert.Equal (0, _textView.CursorPosition.Y);
                    Assert.Equal ("This is the first line.", _textView.Text);

                    break;
                case 7:
                    Assert.Equal (22, _textView.CursorPosition.X);
                    Assert.Equal (0, _textView.CursorPosition.Y);
                    Assert.Equal ("This is the first line", _textView.Text);

                    break;
                case 8:
                    Assert.Equal (18, _textView.CursorPosition.X);
                    Assert.Equal (0, _textView.CursorPosition.Y);
                    Assert.Equal ("This is the first ", _textView.Text);

                    break;
                case 9:
                    Assert.Equal (12, _textView.CursorPosition.X);
                    Assert.Equal (0, _textView.CursorPosition.Y);
                    Assert.Equal ("This is the ", _textView.Text);

                    break;
                case 10:
                    Assert.Equal (8, _textView.CursorPosition.X);
                    Assert.Equal (0, _textView.CursorPosition.Y);
                    Assert.Equal ("This is ", _textView.Text);

                    break;
                case 11:
                    Assert.Equal (5, _textView.CursorPosition.X);
                    Assert.Equal (0, _textView.CursorPosition.Y);
                    Assert.Equal ("This ", _textView.Text);

                    break;
                case 12:
                    Assert.Equal (0, _textView.CursorPosition.X);
                    Assert.Equal (0, _textView.CursorPosition.Y);
                    Assert.Equal ("", _textView.Text);

                    break;
                default:
                    iterationsFinished = true;

                    break;
            }

            iteration++;
        }
    }

    [Fact]
    [TextViewTestsAutoInitShutdown]
    public void Kill_Delete_WordForward ()
    {
        _textView.Text = "This is the first line.";
        var iteration = 0;
        var iterationsFinished = false;

        while (!iterationsFinished)
        {
            _textView.NewKeyDownEvent (Key.Delete.WithCtrl);

            switch (iteration)
            {
                case 0:
                    Assert.Equal (0, _textView.CursorPosition.X);
                    Assert.Equal (0, _textView.CursorPosition.Y);
                    Assert.Equal ("is the first line.", _textView.Text);

                    break;
                case 1:
                    Assert.Equal (0, _textView.CursorPosition.X);
                    Assert.Equal (0, _textView.CursorPosition.Y);
                    Assert.Equal ("the first line.", _textView.Text);

                    break;
                case 2:
                    Assert.Equal (0, _textView.CursorPosition.X);
                    Assert.Equal (0, _textView.CursorPosition.Y);
                    Assert.Equal ("first line.", _textView.Text);

                    break;
                case 3:
                    Assert.Equal (0, _textView.CursorPosition.X);
                    Assert.Equal (0, _textView.CursorPosition.Y);
                    Assert.Equal ("line.", _textView.Text);

                    break;
                case 4:
                    Assert.Equal (0, _textView.CursorPosition.X);
                    Assert.Equal (0, _textView.CursorPosition.Y);
                    Assert.Equal ("", _textView.Text);

                    break;
                default:
                    iterationsFinished = true;

                    break;
            }

            iteration++;
        }
    }

    [Fact]
    [TextViewTestsAutoInitShutdown]
    public void Kill_Delete_WordForward_Multiline ()
    {
        _textView.Text = "This is the first line.\nThis is the second line.";
        _textView.Width = 4;
        var iteration = 0;
        var iterationsFinished = false;

        while (!iterationsFinished)
        {
            _textView.NewKeyDownEvent (Key.Delete.WithCtrl);

            switch (iteration)
            {
                case 0:
                    Assert.Equal (0, _textView.CursorPosition.X);
                    Assert.Equal (0, _textView.CursorPosition.Y);

                    Assert.Equal (
                                  "is the first line."
                                  + Environment.NewLine
                                  + "This is the second line.",
                                  _textView.Text
                                 );

                    break;
                case 1:
                    Assert.Equal (0, _textView.CursorPosition.X);
                    Assert.Equal (0, _textView.CursorPosition.Y);

                    Assert.Equal (
                                  "the first line."
                                  + Environment.NewLine
                                  + "This is the second line.",
                                  _textView.Text
                                 );

                    break;
                case 2:
                    Assert.Equal (0, _textView.CursorPosition.X);
                    Assert.Equal (0, _textView.CursorPosition.Y);

                    Assert.Equal (
                                  "first line."
                                  + Environment.NewLine
                                  + "This is the second line.",
                                  _textView.Text
                                 );

                    break;
                case 3:
                    Assert.Equal (0, _textView.CursorPosition.X);
                    Assert.Equal (0, _textView.CursorPosition.Y);

                    Assert.Equal (
                                  "line."
                                  + Environment.NewLine
                                  + "This is the second line.",
                                  _textView.Text
                                 );

                    break;
                case 4:
                    Assert.Equal (0, _textView.CursorPosition.X);
                    Assert.Equal (0, _textView.CursorPosition.Y);

                    Assert.Equal (
                                  ""
                                  + Environment.NewLine
                                  + "This is the second line.",
                                  _textView.Text
                                 );

                    break;
                case 5:
                    Assert.Equal (0, _textView.CursorPosition.X);
                    Assert.Equal (0, _textView.CursorPosition.Y);
                    Assert.Equal ("This is the second line.", _textView.Text);

                    break;
                case 6:
                    Assert.Equal (0, _textView.CursorPosition.X);
                    Assert.Equal (0, _textView.CursorPosition.Y);
                    Assert.Equal ("is the second line.", _textView.Text);

                    break;
                case 7:
                    Assert.Equal (0, _textView.CursorPosition.X);
                    Assert.Equal (0, _textView.CursorPosition.Y);
                    Assert.Equal ("the second line.", _textView.Text);

                    break;
                case 8:
                    Assert.Equal (0, _textView.CursorPosition.X);
                    Assert.Equal (0, _textView.CursorPosition.Y);
                    Assert.Equal ("second line.", _textView.Text);

                    break;
                case 9:
                    Assert.Equal (0, _textView.CursorPosition.X);
                    Assert.Equal (0, _textView.CursorPosition.Y);
                    Assert.Equal ("line.", _textView.Text);

                    break;
                case 10:
                    Assert.Equal (0, _textView.CursorPosition.X);
                    Assert.Equal (0, _textView.CursorPosition.Y);
                    Assert.Equal ("", _textView.Text);

                    break;
                default:
                    iterationsFinished = true;

                    break;
            }

            iteration++;
        }
    }

    [Fact]
    [TextViewTestsAutoInitShutdown]
    public void Kill_To_End_Delete_Forwards_Copy_To_The_Clipboard_And_Paste ()
    {
        _textView.Text = "This is the first line.\nThis is the second line.";
        var iteration = 0;
        var iterationsFinished = false;

        while (!iterationsFinished)
        {
            switch (iteration)
            {
                case 0:
                    _textView.NewKeyDownEvent (Key.K.WithCtrl);
                    Assert.Equal (0, _textView.CursorPosition.X);
                    Assert.Equal (0, _textView.CursorPosition.Y);
                    Assert.Equal ($"{Environment.NewLine}This is the second line.", _textView.Text);
                    Assert.Equal ("This is the first line.", Clipboard.Contents);

                    break;
                case 1:
                    _textView.NewKeyDownEvent (
                                               new Key (
                                                        KeyCode.Delete | KeyCode.CtrlMask | KeyCode.ShiftMask
                                                       )
                                              );
                    Assert.Equal (0, _textView.CursorPosition.X);
                    Assert.Equal (0, _textView.CursorPosition.Y);
                    Assert.Equal ("This is the second line.", _textView.Text);
                    Assert.Equal ($"This is the first line.{Environment.NewLine}", Clipboard.Contents);

                    break;
                case 2:
                    _textView.NewKeyDownEvent (Key.K.WithCtrl);
                    Assert.Equal (0, _textView.CursorPosition.X);
                    Assert.Equal (0, _textView.CursorPosition.Y);
                    Assert.Equal ("", _textView.Text);

                    Assert.Equal (
                                  $"This is the first line.{Environment.NewLine}This is the second line.",
                                  Clipboard.Contents
                                 );

                    // Paste
                    _textView.NewKeyDownEvent (Key.Y.WithCtrl);

                    Assert.Equal (
                                  $"This is the first line.{Environment.NewLine}This is the second line.",
                                  _textView.Text
                                 );

                    break;
                default:
                    iterationsFinished = true;

                    break;
            }

            iteration++;
        }
    }

    [Fact]
    [TextViewTestsAutoInitShutdown]
    public void Kill_To_Start_Delete_Backwards_Copy_To_The_Clipboard_And_Paste ()
    {
        _textView.Text = "This is the first line.\nThis is the second line.";
        _textView.MoveEnd ();
        var iteration = 0;
        var iterationsFinished = false;

        while (!iterationsFinished)
        {
            switch (iteration)
            {
                case 0:
                    _textView.NewKeyDownEvent (Key.K.WithAlt);
                    Assert.Equal (0, _textView.CursorPosition.X);
                    Assert.Equal (1, _textView.CursorPosition.Y);
                    Assert.Equal ($"This is the first line.{Environment.NewLine}", _textView.Text);
                    Assert.Equal ("This is the second line.", Clipboard.Contents);

                    break;
                case 1:
                    _textView.NewKeyDownEvent (
                                               new Key (
                                                        KeyCode.Backspace | KeyCode.CtrlMask | KeyCode.ShiftMask
                                                       )
                                              );
                    Assert.Equal (23, _textView.CursorPosition.X);
                    Assert.Equal (0, _textView.CursorPosition.Y);
                    Assert.Equal ("This is the first line.", _textView.Text);
                    Assert.Equal ($"This is the second line.{Environment.NewLine}", Clipboard.Contents);

                    break;
                case 2:
                    _textView.NewKeyDownEvent (Key.K.WithAlt);
                    Assert.Equal (0, _textView.CursorPosition.X);
                    Assert.Equal (0, _textView.CursorPosition.Y);
                    Assert.Equal ("", _textView.Text);

                    Assert.Equal (
                                  $"This is the second line.{Environment.NewLine}This is the first line.",
                                  Clipboard.Contents
                                 );

                    // Paste inverted
                    _textView.NewKeyDownEvent (Key.Y.WithCtrl);

                    Assert.Equal (
                                  $"This is the second line.{Environment.NewLine}This is the first line.",
                                  _textView.Text
                                 );

                    break;
                default:
                    iterationsFinished = true;

                    break;
            }

            iteration++;
        }
    }

    [Fact]
    public void LeftColumn_Add_One_If_Text_Length_Is_Equal_To_Width ()
    {
        var tv = new TextView { Width = 10, Text = "1234567890" };

        Assert.Equal (Point.Empty, tv.CursorPosition);
        Assert.Equal (0, tv.LeftColumn);

        tv.CursorPosition = new Point (9, 0);
        Assert.Equal (new Point (9, 0), tv.CursorPosition);
        Assert.Equal (0, tv.LeftColumn);

        Assert.True (tv.NewKeyDownEvent (Key.CursorRight));
        tv.CursorPosition = new Point (10, 0);
        Assert.Equal (new Point (10, 0), tv.CursorPosition);
        Assert.Equal (1, tv.LeftColumn);
    }

    [Fact]
    public void LoadFile_Throws_If_File_Is_Empty ()
    {
        var result = false;
        var tv = new TextView ();
        Assert.Throws<ArgumentException> (() => result = tv.Load (""));
        Assert.False (result);
    }

    [Fact]
    public void LoadFile_Throws_If_File_Is_Null ()
    {
        var result = false;
        var tv = new TextView ();
        Assert.Throws<ArgumentNullException> (() => result = tv.Load ((string)null));
        Assert.False (result);
    }

    [Fact]
    public void LoadFile_Throws_If_File_Not_Exist ()
    {
        var result = false;
        var tv = new TextView ();
        Assert.Throws<FileNotFoundException> (() => result = tv.Load ("blabla"));
        Assert.False (result);
    }

    [Fact]
    public void LoadStream_CRLF ()
    {
        var text = "This is the first line.\r\nThis is the second line.\r\n";
        var tv = new TextView ();
        tv.Load (new MemoryStream (Encoding.ASCII.GetBytes (text)));

        Assert.Equal (
                      $"This is the first line.{Environment.NewLine}This is the second line.{Environment.NewLine}",
                      tv.Text
                     );
    }

    [Fact]
    public void LoadStream_IsDirty ()
    {
        var text = "Testing";

        using (var stream = new MemoryStream ())
        {
            var writer = new StreamWriter (stream);
            writer.Write (text);
            writer.Flush ();
            stream.Position = 0;

            var tv = new TextView ();
            tv.Load (stream);

            Assert.Equal (7, text.Length);
            Assert.Equal (text.Length, tv.Text.Length);
            Assert.Equal (text, tv.Text);
            Assert.False (tv.IsDirty);
        }
    }

    [Fact]
    public void LoadStream_IsDirty_With_Null_On_The_Text ()
    {
        var text = "Test\0ing";

        using (var stream = new MemoryStream ())
        {
            var writer = new StreamWriter (stream);
            writer.Write (text);
            writer.Flush ();
            stream.Position = 0;

            var tv = new TextView ();
            tv.Load (stream);

            Assert.Equal (8, text.Length);
            Assert.Equal (text.Length, tv.Text.Length);
            Assert.Equal (8, text.Length);
            Assert.Equal (8, tv.Text.Length);
            Assert.Equal (text, tv.Text);
            Assert.False (tv.IsDirty);
            Assert.Equal ((Rune)'\u2400', ((Rune)tv.Text [4]).MakePrintable ());
        }
    }

    [Fact]
    public void LoadStream_LF ()
    {
        var text = "This is the first line.\nThis is the second line.\n";
        var tv = new TextView ();
        tv.Load (new MemoryStream (Encoding.ASCII.GetBytes (text)));

        Assert.Equal (
                      $"This is the first line.{Environment.NewLine}This is the second line.{Environment.NewLine}",
                      tv.Text
                     );
    }

    [Fact]
    public void LoadStream_Stream_Is_Empty ()
    {
        var tv = new TextView ();
        tv.Load (new MemoryStream ());
        Assert.Equal ("", tv.Text);
    }

    [Fact]
    public void LoadStream_Throws_If_Stream_Is_Null ()
    {
        var tv = new TextView ();
        Assert.Throws<ArgumentNullException> (() => tv.Load ((Stream)null));
    }

    [Fact]
    [TextViewTestsAutoInitShutdown]
    public void Mouse_Button_Shift_Preserves_Selection ()
    {
        Assert.Equal ("TAB to jump between text fields.", _textView.Text);

        Assert.True (
                     _textView.MouseEvent (
                                           new MouseEvent { X = 12, Y = 0, Flags = MouseFlags.Button1Pressed | MouseFlags.ButtonShift }
                                          )
                    );
        Assert.Equal (0, _textView.SelectionStartColumn);
        Assert.Equal (0, _textView.SelectionStartRow);
        Assert.Equal (new Point (12, 0), _textView.CursorPosition);
        Assert.True (_textView.Selecting);
        Assert.Equal ("TAB to jump ", _textView.SelectedText);

        Assert.True (_textView.MouseEvent (new MouseEvent { X = 12, Y = 0, Flags = MouseFlags.Button1Clicked }));
        Assert.Equal (0, _textView.SelectionStartRow);
        Assert.Equal (0, _textView.SelectionStartRow);
        Assert.Equal (new Point (12, 0), _textView.CursorPosition);
        Assert.True (_textView.Selecting);
        Assert.Equal ("TAB to jump ", _textView.SelectedText);

        Assert.True (
                     _textView.MouseEvent (
                                           new MouseEvent { X = 19, Y = 0, Flags = MouseFlags.Button1Pressed | MouseFlags.ButtonShift }
                                          )
                    );
        Assert.Equal (0, _textView.SelectionStartRow);
        Assert.Equal (0, _textView.SelectionStartRow);
        Assert.Equal (new Point (19, 0), _textView.CursorPosition);
        Assert.True (_textView.Selecting);
        Assert.Equal ("TAB to jump between", _textView.SelectedText);

        Assert.True (_textView.MouseEvent (new MouseEvent { X = 19, Y = 0, Flags = MouseFlags.Button1Clicked }));
        Assert.Equal (0, _textView.SelectionStartRow);
        Assert.Equal (0, _textView.SelectionStartRow);
        Assert.Equal (new Point (19, 0), _textView.CursorPosition);
        Assert.True (_textView.Selecting);
        Assert.Equal ("TAB to jump between", _textView.SelectedText);

        Assert.True (
                     _textView.MouseEvent (
                                           new MouseEvent { X = 24, Y = 0, Flags = MouseFlags.Button1Pressed | MouseFlags.ButtonShift }
                                          )
                    );
        Assert.Equal (0, _textView.SelectionStartRow);
        Assert.Equal (0, _textView.SelectionStartRow);
        Assert.Equal (new Point (24, 0), _textView.CursorPosition);
        Assert.True (_textView.Selecting);
        Assert.Equal ("TAB to jump between text", _textView.SelectedText);

        Assert.True (_textView.MouseEvent (new MouseEvent { X = 24, Y = 0, Flags = MouseFlags.Button1Clicked }));
        Assert.Equal (0, _textView.SelectionStartRow);
        Assert.Equal (0, _textView.SelectionStartRow);
        Assert.Equal (new Point (24, 0), _textView.CursorPosition);
        Assert.True (_textView.Selecting);
        Assert.Equal ("TAB to jump between text", _textView.SelectedText);

        Assert.True (_textView.MouseEvent (new MouseEvent { X = 24, Y = 0, Flags = MouseFlags.Button1Pressed }));
        Assert.Equal (0, _textView.SelectionStartRow);
        Assert.Equal (0, _textView.SelectionStartRow);
        Assert.Equal (new Point (24, 0), _textView.CursorPosition);
        Assert.True (_textView.Selecting);
        Assert.Equal ("", _textView.SelectedText);
    }

    [Fact]
    [AutoInitShutdown]
    public void MoveDown_By_Setting_CursorPosition ()
    {
        var tv = new TextView { Width = 10, Height = 5 };

        // add 100 lines of wide text to view
        for (var i = 0; i < 100; i++)
        {
            tv.Text += new string ('x', 100) + (i == 99 ? "" : Environment.NewLine);
        }

        Assert.Equal (new Point (0, 0), tv.CursorPosition);
        tv.CursorPosition = new Point (5, 50);
        Assert.Equal (new Point (5, 50), tv.CursorPosition);

        tv.CursorPosition = new Point (200, 200);
        Assert.Equal (new Point (100, 99), tv.CursorPosition);
    }

    [Fact]
    [TextViewTestsAutoInitShutdown]
    public void Multiline_Setting_Changes_AllowsReturn_AllowsTab_Height_WordWrap ()
    {
        Assert.True (_textView.Multiline);
        Assert.True (_textView.AllowsReturn);
        Assert.Equal (4, _textView.TabWidth);
        Assert.True (_textView.AllowsTab);
        Assert.Equal ("Absolute(30)", _textView.Width.ToString ());
        Assert.Equal ("Absolute(10)", _textView.Height.ToString ());
        Assert.False (_textView.WordWrap);

        _textView.WordWrap = true;
        Assert.True (_textView.WordWrap);
        _textView.Multiline = false;
        Assert.False (_textView.Multiline);
        Assert.False (_textView.AllowsReturn);
        Assert.Equal (0, _textView.TabWidth);
        Assert.False (_textView.AllowsTab);
        Assert.Equal ("Absolute(30)", _textView.Width.ToString ());
        Assert.Equal ("Absolute(1)", _textView.Height.ToString ());
        Assert.False (_textView.WordWrap);

        _textView.WordWrap = true;
        Assert.False (_textView.WordWrap);
        _textView.Multiline = true;
        Assert.True (_textView.Multiline);
        Assert.True (_textView.AllowsReturn);
        Assert.Equal (4, _textView.TabWidth);
        Assert.True (_textView.AllowsTab);
        Assert.Equal ("Absolute(30)", _textView.Width.ToString ());
        Assert.Equal ("Absolute(10)", _textView.Height.ToString ());
        Assert.False (_textView.WordWrap);
    }

    [Fact]
    [TextViewTestsAutoInitShutdown]
    public void Paste_Always_Clear_The_SelectedText ()
    {
        _textView.SelectionStartColumn = 20;
        _textView.SelectionStartRow = 0;
        _textView.CursorPosition = new Point (24, 0);
        _textView.NewKeyDownEvent (Key.C.WithCtrl); // Copy
        Assert.Equal ("text", _textView.SelectedText);
        _textView.NewKeyDownEvent (Key.Y.WithCtrl); // Paste
        Assert.Equal ("", _textView.SelectedText);
    }

    [Fact]
    public void ReplaceAllText_Does_Not_Throw_Exception ()
    {
        var textToFind = "hello! hello!";
        var textToReplace = "hello!";
        var tv = new TextView { Width = 20, Height = 3, Text = textToFind };

        Exception exception = Record.Exception (() => tv.ReplaceAllText (textToFind, false, false, textToReplace));
        Assert.Null (exception);
        Assert.Equal (textToReplace, tv.Text);
    }

    [Fact]
    [TextViewTestsAutoInitShutdown]
    public void RightOffset_Sets_To_Zero_Adjust_leftColumn ()
    {
        var text = "";

        for (var i = 0; i < 12; i++)
        {
            text += $"{i.ToString () [^1]}";
        }

        var tv = new TextView { Width = 10, Height = 10, RightOffset = 1 };
        tv.Text = text;

        tv.NewKeyDownEvent (Key.End);

        Assert.Equal (4, tv.LeftColumn);
        Assert.Equal (1, tv.RightOffset);

        tv.RightOffset = 0;
        Assert.Equal (3, tv.LeftColumn);
        Assert.Equal (0, tv.RightOffset);

        tv.RightOffset = 2;
        Assert.Equal (5, tv.LeftColumn);
        Assert.Equal (2, tv.RightOffset);

        tv.RightOffset = 0;
        Assert.Equal (3, tv.LeftColumn);
        Assert.Equal (0, tv.RightOffset);
    }

    [Fact]
    [AutoInitShutdown]
    public void ScrollDownTillCaretOffscreen_ThenType ()
    {
        var tv = new TextView { Width = 10, Height = 5 };

        // add 100 lines of wide text to view
        for (var i = 0; i < 100; i++)
        {
            tv.Text += new string ('x', 100) + Environment.NewLine;
        }

        Assert.Equal (0, tv.CursorPosition.Y);
        tv.ScrollTo (50);
        Assert.Equal (0, tv.CursorPosition.Y);

        tv.NewKeyDownEvent (Key.P);
    }

    [Fact]
    [AutoInitShutdown]
    public void ScrollTo_CursorPosition ()
    {
        var tv = new TextView { Width = 10, Height = 5 };

        // add 100 lines of wide text to view
        for (var i = 0; i < 100; i++)
        {
            tv.Text += new string ('x', 100) + (i == 99 ? "" : Environment.NewLine);
        }

        Assert.Equal (new Point (0, 0), tv.CursorPosition);
        tv.ScrollTo (50);
        Assert.Equal (new Point (0, 0), tv.CursorPosition);

        tv.CursorPosition = new Point (tv.LeftColumn, tv.TopRow);
        Assert.Equal (new Point (0, 50), tv.CursorPosition);
    }

    [Fact]
    [TextViewTestsAutoInitShutdown]
    public void Selected_Text_Shows ()
    {
        // Proves #3022 is fixed (TextField selected text does not show in v2)
        Application.Top.Add (_textView);
        RunState rs = Application.Begin (Application.Top);

        _textView.CursorPosition = new Point (0, 0);
        _textView.SelectionStartColumn = 0;
        _textView.SelectionStartRow = 0;

        Attribute [] attributes =
        {
            _textView.ColorScheme.Focus,
            new (_textView.ColorScheme.Focus.Background, _textView.ColorScheme.Focus.Foreground)
        };

        //                                             TAB to jump between text fields.
        TestHelpers.AssertDriverAttributesAre ("0000000", Application.Driver, attributes);

        _textView.NewKeyDownEvent (Key.CursorRight.WithCtrl.WithShift);

        var first = true;
        Application.RunIteration (ref rs, ref first);
        Assert.Equal (new Point (4, 0), _textView.CursorPosition);

        //                                             TAB to jump between text fields.
        TestHelpers.AssertDriverAttributesAre ("1111000", Application.Driver, attributes);
    }

    [Fact]
    [TextViewTestsAutoInitShutdown]
    public void Selection_And_CursorPosition_With_Value_Greater_Than_Text_Length_Changes_Both_To_Text_Length ()
    {
        _textView.CursorPosition = new Point (33, 2);
        _textView.SelectionStartColumn = 33;
        _textView.SelectionStartRow = 33;
        Assert.Equal (32, _textView.CursorPosition.X);
        Assert.Equal (0, _textView.CursorPosition.Y);
        Assert.Equal (32, _textView.SelectionStartColumn);
        Assert.Equal (0, _textView.SelectionStartRow);
        Assert.Equal (0, _textView.SelectedLength);
        Assert.Equal ("", _textView.SelectedText);
    }

    [Fact]
    [TextViewTestsAutoInitShutdown]
    public void Selection_With_Empty_Text ()
    {
        _textView = new TextView ();
        _textView.CursorPosition = new Point (2, 0);
        _textView.SelectionStartColumn = 33;
        _textView.SelectionStartRow = 1;
        Assert.Equal (0, _textView.SelectionStartColumn);
        Assert.Equal (0, _textView.SelectionStartRow);
        Assert.Equal (0, _textView.SelectedLength);
        Assert.Equal ("", _textView.SelectedText);
    }

    [Fact]
    [TextViewTestsAutoInitShutdown]
    public void Selection_With_Value_Greater_Than_Text_Length_Changes_To_Text_Length ()
    {
        _textView.CursorPosition = new Point (2, 0);
        _textView.SelectionStartColumn = 33;
        _textView.SelectionStartRow = 1;
        Assert.Equal (32, _textView.SelectionStartColumn);
        Assert.Equal (0, _textView.SelectionStartRow);
        Assert.Equal (30, _textView.SelectedLength);
        Assert.Equal ("B to jump between text fields.", _textView.SelectedText);
    }

    [Fact]
    [TextViewTestsAutoInitShutdown]
    public void Selection_With_Value_Less_Than_Zero_Changes_To_Zero ()
    {
        _textView.SelectionStartColumn = -2;
        _textView.SelectionStartRow = -2;
        Assert.Equal (0, _textView.SelectionStartColumn);
        Assert.Equal (0, _textView.SelectionStartRow);
        Assert.Equal (0, _textView.SelectedLength);
        Assert.Equal ("", _textView.SelectedText);
    }

    [Fact]
    public void StringToRunes_Slipts_CRLF ()
    {
        var text = "This is the first line.\r\nThis is the second line.\r\n";
        var tv = new TextView ();
        tv.Text = text;

        Assert.Equal (
                      $"This is the first line.{Environment.NewLine}This is the second line.{Environment.NewLine}",
                      tv.Text
                     );
    }

    [Fact]
    public void StringToRunes_Slipts_LF ()
    {
        var text = "This is the first line.\nThis is the second line.\n";
        var tv = new TextView ();
        tv.Text = text;

        Assert.Equal (
                      $"This is the first line.{Environment.NewLine}This is the second line.{Environment.NewLine}",
                      tv.Text
                     );
    }

    [Fact]
    [TextViewTestsAutoInitShutdown]
    public void Tab_Test_Follow_By_BackTab ()
    {
        Application.Top.Add (_textView);

        Application.Iteration += (s, a) =>
                                 {
                                     int width = _textView.Bounds.Width - 1;
                                     Assert.Equal (30, width + 1);
                                     Assert.Equal (10, _textView.Height);
                                     _textView.Text = "";
                                     var col = 0;
                                     var leftCol = 0;
                                     int tabWidth = _textView.TabWidth;

                                     while (col < 100)
                                     {
                                         col++;
                                         _textView.NewKeyDownEvent (Key.Tab);
                                         Assert.Equal (new Point (col, 0), _textView.CursorPosition);
                                         leftCol = GetLeftCol (leftCol);
                                         Assert.Equal (leftCol, _textView.LeftColumn);
                                     }

                                     while (col > 0)
                                     {
                                         col--;
                                         _textView.NewKeyDownEvent (Key.Tab.WithShift);
                                         Assert.Equal (new Point (col, 0), _textView.CursorPosition);
                                         leftCol = GetLeftCol (leftCol);
                                         Assert.Equal (leftCol, _textView.LeftColumn);
                                     }

                                     Application.Top.Remove (_textView);
                                     Application.RequestStop ();
                                 };

        Application.Run ();
    }

    [Fact]
    [TextViewTestsAutoInitShutdown]
    public void Tab_Test_Follow_By_BackTab_With_Text ()
    {
        Application.Top.Add (_textView);

        Application.Iteration += (s, a) =>
                                 {
                                     int width = _textView.Bounds.Width - 1;
                                     Assert.Equal (30, width + 1);
                                     Assert.Equal (10, _textView.Height);
                                     var col = 0;
                                     var leftCol = 0;
                                     Assert.Equal (new Point (col, 0), _textView.CursorPosition);
                                     Assert.Equal (leftCol, _textView.LeftColumn);

                                     while (col < 100)
                                     {
                                         col++;
                                         _textView.NewKeyDownEvent (Key.Tab);
                                         Assert.Equal (new Point (col, 0), _textView.CursorPosition);
                                         leftCol = GetLeftCol (leftCol);
                                         Assert.Equal (leftCol, _textView.LeftColumn);
                                     }

                                     while (col > 0)
                                     {
                                         col--;
                                         _textView.NewKeyDownEvent (Key.Tab.WithShift);
                                         Assert.Equal (new Point (col, 0), _textView.CursorPosition);
                                         leftCol = GetLeftCol (leftCol);
                                         Assert.Equal (leftCol, _textView.LeftColumn);
                                     }

                                     Application.Top.Remove (_textView);
                                     Application.RequestStop ();
                                 };

        Application.Run ();
    }

    [Fact]
    [TextViewTestsAutoInitShutdown]
    public void Tab_Test_Follow_By_CursorLeft_And_Then_Follow_By_CursorRight ()
    {
        Application.Top.Add (_textView);

        Application.Iteration += (s, a) =>
                                 {
                                     int width = _textView.Bounds.Width - 1;
                                     Assert.Equal (30, width + 1);
                                     Assert.Equal (10, _textView.Height);
                                     _textView.Text = "";
                                     var col = 0;
                                     var leftCol = 0;
                                     int tabWidth = _textView.TabWidth;

                                     while (col < 100)
                                     {
                                         col++;
                                         _textView.NewKeyDownEvent (Key.Tab);
                                         Assert.Equal (new Point (col, 0), _textView.CursorPosition);
                                         leftCol = GetLeftCol (leftCol);
                                         Assert.Equal (leftCol, _textView.LeftColumn);
                                     }

                                     while (col > 0)
                                     {
                                         col--;
                                         _textView.NewKeyDownEvent (Key.CursorLeft);
                                         Assert.Equal (new Point (col, 0), _textView.CursorPosition);
                                         leftCol = GetLeftCol (leftCol);
                                         Assert.Equal (leftCol, _textView.LeftColumn);
                                     }

                                     while (col < 100)
                                     {
                                         col++;
                                         _textView.NewKeyDownEvent (Key.CursorRight);
                                         Assert.Equal (new Point (col, 0), _textView.CursorPosition);
                                         leftCol = GetLeftCol (leftCol);
                                         Assert.Equal (leftCol, _textView.LeftColumn);
                                     }

                                     Application.Top.Remove (_textView);
                                     Application.RequestStop ();
                                 };

        Application.Run ();
    }

    [Fact]
    [TextViewTestsAutoInitShutdown]
    public void Tab_Test_Follow_By_CursorLeft_And_Then_Follow_By_CursorRight_With_Text ()
    {
        Application.Top.Add (_textView);

        Application.Iteration += (s, a) =>
                                 {
                                     int width = _textView.Bounds.Width - 1;
                                     Assert.Equal (30, width + 1);
                                     Assert.Equal (10, _textView.Height);
                                     Assert.Equal ("TAB to jump between text fields.", _textView.Text);
                                     var col = 0;
                                     var leftCol = 0;
                                     int tabWidth = _textView.TabWidth;

                                     while (col < 100)
                                     {
                                         col++;
                                         _textView.NewKeyDownEvent (Key.Tab);
                                         Assert.Equal (new Point (col, 0), _textView.CursorPosition);
                                         leftCol = GetLeftCol (leftCol);
                                         Assert.Equal (leftCol, _textView.LeftColumn);
                                     }

                                     Assert.Equal (132, _textView.Text.Length);

                                     while (col > 0)
                                     {
                                         col--;
                                         _textView.NewKeyDownEvent (Key.CursorLeft);
                                         Assert.Equal (new Point (col, 0), _textView.CursorPosition);
                                         leftCol = GetLeftCol (leftCol);
                                         Assert.Equal (leftCol, _textView.LeftColumn);
                                     }

                                     while (col < 100)
                                     {
                                         col++;
                                         _textView.NewKeyDownEvent (Key.CursorRight);
                                         Assert.Equal (new Point (col, 0), _textView.CursorPosition);
                                         leftCol = GetLeftCol (leftCol);
                                         Assert.Equal (leftCol, _textView.LeftColumn);
                                     }

                                     Application.Top.Remove (_textView);
                                     Application.RequestStop ();
                                 };

        Application.Run ();
    }

    [Fact]
    [TextViewTestsAutoInitShutdown]
    public void Tab_Test_Follow_By_Home_And_Then_Follow_By_End_And_Then_Follow_By_BackTab_With_Text ()
    {
        Application.Top.Add (_textView);

        Application.Iteration += (s, a) =>
                                 {
                                     int width = _textView.Bounds.Width - 1;
                                     Assert.Equal (30, width + 1);
                                     Assert.Equal (10, _textView.Height);
                                     var col = 0;
                                     var leftCol = 0;
                                     Assert.Equal (new Point (col, 0), _textView.CursorPosition);
                                     Assert.Equal (leftCol, _textView.LeftColumn);
                                     Assert.Equal ("TAB to jump between text fields.", _textView.Text);
                                     Assert.Equal (32, _textView.Text.Length);

                                     while (col < 100)
                                     {
                                         col++;
                                         _textView.NewKeyDownEvent (Key.Tab);
                                         Assert.Equal (new Point (col, 0), _textView.CursorPosition);
                                         leftCol = GetLeftCol (leftCol);
                                         Assert.Equal (leftCol, _textView.LeftColumn);
                                     }

                                     _textView.NewKeyDownEvent (Key.Home);
                                     col = 0;
                                     Assert.Equal (new Point (col, 0), _textView.CursorPosition);
                                     leftCol = 0;
                                     Assert.Equal (leftCol, _textView.LeftColumn);

                                     _textView.NewKeyDownEvent (Key.End);
                                     col = _textView.Text.Length;
                                     Assert.Equal (132, _textView.Text.Length);
                                     Assert.Equal (new Point (col, 0), _textView.CursorPosition);
                                     leftCol = GetLeftCol (leftCol);
                                     Assert.Equal (leftCol, _textView.LeftColumn);
                                     string txt = _textView.Text;

                                     while (col - 1 > 0 && txt [col - 1] != '\t')
                                     {
                                         col--;
                                     }

                                     _textView.CursorPosition = new Point (col, 0);
                                     leftCol = GetLeftCol (leftCol);

                                     while (col > 0)
                                     {
                                         col--;
                                         _textView.NewKeyDownEvent (Key.Tab.WithShift);
                                         Assert.Equal (new Point (col, 0), _textView.CursorPosition);
                                         leftCol = GetLeftCol (leftCol);
                                         Assert.Equal (leftCol, _textView.LeftColumn);
                                     }

                                     Assert.Equal ("TAB to jump between text fields.", _textView.Text);
                                     Assert.Equal (32, _textView.Text.Length);

                                     Application.Top.Remove (_textView);
                                     Application.RequestStop ();
                                 };

        Application.Run ();
    }

    [Fact]
    [TextViewTestsAutoInitShutdown]
    public void TabWidth_Setting_To_Zero_Keeps_AllowsTab ()
    {
        Application.Top.Add (_textView);
        Application.Begin (Application.Top);

        Assert.Equal (4, _textView.TabWidth);
        Assert.True (_textView.AllowsTab);
        Assert.True (_textView.AllowsReturn);
        Assert.True (_textView.Multiline);
        _textView.TabWidth = -1;
        Assert.Equal (0, _textView.TabWidth);
        Assert.True (_textView.AllowsTab);
        Assert.True (_textView.AllowsReturn);
        Assert.True (_textView.Multiline);
        _textView.NewKeyDownEvent (Key.Tab);
        Assert.Equal ("\tTAB to jump between text fields.", _textView.Text);
        Application.Refresh ();

        TestHelpers.AssertDriverContentsWithFrameAre (
                                                      @"
TAB to jump between text field",
                                                      _output
                                                     );

        _textView.TabWidth = 4;
        Application.Refresh ();

        TestHelpers.AssertDriverContentsWithFrameAre (
                                                      @"
    TAB to jump between text f",
                                                      _output
                                                     );

        _textView.NewKeyDownEvent (Key.Tab.WithShift);
        Assert.Equal ("TAB to jump between text fields.", _textView.Text);
        Assert.True (_textView.NeedsDisplay);
        Application.Refresh ();

        TestHelpers.AssertDriverContentsWithFrameAre (
                                                      @"
TAB to jump between text field",
                                                      _output
                                                     );
    }

    [Fact]
    [TextViewTestsAutoInitShutdown]
    public void TextChanged_Event ()
    {
        _textView.TextChanged += (s, e) =>
                                 {
                                     if (_textView.Text == "changing")
                                     {
                                         Assert.Equal ("changing", _textView.Text);
                                         _textView.Text = "changed";
                                     }
                                 };

        _textView.Text = "changing";
        Assert.Equal ("changed", _textView.Text);
    }

    [Fact]
    [TextViewTestsAutoInitShutdown]
    public void TextChanged_Event_NoFires_OnTyping ()
    {
        var eventcount = 0;
        _textView.TextChanged += (s, e) => { eventcount++; };

        _textView.Text = "ay";
        Assert.Equal (1, eventcount);
        _textView.NewKeyDownEvent (Key.Y.WithShift);
        Assert.Equal (1, eventcount);
        Assert.Equal ("Yay", _textView.Text);
    }

    [Fact]
    [TextViewTestsAutoInitShutdown]
    public void TextView_InsertText_Newline_CRLF ()
    {
        var tv = new TextView { Width = 10, Height = 10 };
        tv.InsertText ("\r\naaa\r\nbbb");
        PlatformID p = Environment.OSVersion.Platform;

        if (p == PlatformID.Win32NT || p == PlatformID.Win32S || p == PlatformID.Win32Windows)
        {
            Assert.Equal ("\r\naaa\r\nbbb", tv.Text);
        }
        else
        {
            Assert.Equal ("\naaa\nbbb", tv.Text);
        }

        Assert.Equal ($"{Environment.NewLine}aaa{Environment.NewLine}bbb", tv.Text);

        var win = new Window ();
        win.Add (tv);
        Application.Top.Add (win);
        Application.Begin (Application.Top);
        ((FakeDriver)Application.Driver).SetBufferSize (15, 15);
        Application.Refresh ();

        //this passes
        Rectangle pos = TestHelpers.AssertDriverContentsWithFrameAre (
                                                                 @"
┌─────────────┐
│             │
│aaa          │
│bbb          │
│             │
│             │
│             │
│             │
│             │
│             │
│             │
│             │
│             │
│             │
└─────────────┘",
                                                                 _output
                                                                );

        Assert.Equal (new Rectangle (0, 0, 15, 15), pos);

        Assert.True (tv.Used);
        tv.Used = false;
        tv.CursorPosition = new Point (0, 0);
        tv.InsertText ("\r\naaa\r\nbbb");
        Application.Refresh ();

        TestHelpers.AssertDriverContentsWithFrameAre (
                                                      @"
┌─────────────┐
│             │
│aaa          │
│bbb          │
│aaa          │
│bbb          │
│             │
│             │
│             │
│             │
│             │
│             │
│             │
│             │
└─────────────┘",
                                                      _output
                                                     );
    }

    [Fact]
    [TextViewTestsAutoInitShutdown]
    public void TextView_InsertText_Newline_LF ()
    {
        var tv = new TextView { Width = 10, Height = 10 };
        tv.InsertText ("\naaa\nbbb");
        PlatformID p = Environment.OSVersion.Platform;

        if (p == PlatformID.Win32NT || p == PlatformID.Win32S || p == PlatformID.Win32Windows)
        {
            Assert.Equal ("\r\naaa\r\nbbb", tv.Text);
        }
        else
        {
            Assert.Equal ("\naaa\nbbb", tv.Text);
        }

        Assert.Equal ($"{Environment.NewLine}aaa{Environment.NewLine}bbb", tv.Text);

        var win = new Window ();
        win.Add (tv);
        Application.Top.Add (win);
        Application.Begin (Application.Top);
        ((FakeDriver)Application.Driver).SetBufferSize (15, 15);
        Application.Refresh ();

        //this passes
        Rectangle pos = TestHelpers.AssertDriverContentsWithFrameAre (
                                                                 @"
┌─────────────┐
│             │
│aaa          │
│bbb          │
│             │
│             │
│             │
│             │
│             │
│             │
│             │
│             │
│             │
│             │
└─────────────┘",
                                                                 _output
                                                                );

        Assert.Equal (new Rectangle (0, 0, 15, 15), pos);

        Assert.True (tv.Used);
        tv.Used = false;
        tv.CursorPosition = new Point (0, 0);
        tv.InsertText ("\naaa\nbbb");
        Application.Refresh ();

        TestHelpers.AssertDriverContentsWithFrameAre (
                                                      @"
┌─────────────┐
│             │
│aaa          │
│bbb          │
│aaa          │
│bbb          │
│             │
│             │
│             │
│             │
│             │
│             │
│             │
│             │
└─────────────┘",
                                                      _output
                                                     );
    }

    [Fact]
    public void TextView_MultiLine_But_Without_Tabs ()
    {
        var view = new TextView ();

        // the default for TextView
        Assert.True (view.Multiline);

        view.AllowsTab = false;
        Assert.False (view.AllowsTab);

        Assert.True (view.Multiline);
    }

    [Fact]
    [TextViewTestsAutoInitShutdown]
    public void TextView_SpaceHandling ()
    {
        var tv = new TextView { Width = 10, Text = " " };

        var ev = new MouseEvent { X = 0, Y = 0, Flags = MouseFlags.Button1DoubleClicked };

        tv.MouseEvent (ev);
        Assert.Equal (1, tv.SelectedLength);

        ev = new MouseEvent { X = 1, Y = 0, Flags = MouseFlags.Button1DoubleClicked };

        tv.MouseEvent (ev);
        Assert.Equal (1, tv.SelectedLength);
    }

    [Fact]
    [AutoInitShutdown]
    public void UnwrappedCursorPosition_Event ()
    {
        var cp = Point.Empty;

        var tv = new TextView
        {
            Width = Dim.Fill (), Height = Dim.Fill (), Text = "This is the first line.\nThis is the second line.\n"
        };
        tv.UnwrappedCursorPosition += (s, e) => { cp = e.Point; };
        Application.Top.Add (tv);
        Application.Begin (Application.Top);

        Assert.False (tv.WordWrap);
        Assert.Equal (Point.Empty, tv.CursorPosition);
        Assert.Equal (Point.Empty, cp);

        TestHelpers.AssertDriverContentsWithFrameAre (
                                                      @"
This is the first line. 
This is the second line.
",
                                                      _output
                                                     );

        tv.WordWrap = true;
        tv.CursorPosition = new Point (12, 0);
        tv.Draw ();
        Assert.Equal (new Point (12, 0), tv.CursorPosition);
        Assert.Equal (new Point (12, 0), cp);

        TestHelpers.AssertDriverContentsWithFrameAre (
                                                      @"
This is the first line. 
This is the second line.
",
                                                      _output
                                                     );

        ((FakeDriver)Application.Driver).SetBufferSize (6, 25);
        tv.SetRelativeLayout (Application.Driver.Bounds);
        tv.Draw ();
        Assert.Equal (new Point (4, 2), tv.CursorPosition);
        Assert.Equal (new Point (12, 0), cp);

        TestHelpers.AssertDriverContentsWithFrameAre (
                                                      @"
This 
is   
the  
first
     
line.
This 
is   
the  
secon
d    
line.
",
                                                      _output
                                                     );

        Assert.True (tv.NewKeyDownEvent (Key.CursorRight));
        tv.Draw ();
        Assert.Equal (new Point (0, 3), tv.CursorPosition);
        Assert.Equal (new Point (12, 0), cp);

        TestHelpers.AssertDriverContentsWithFrameAre (
                                                      @"
This 
is   
the  
first
     
line.
This 
is   
the  
secon
d    
line.
",
                                                      _output
                                                     );

        Assert.True (tv.NewKeyDownEvent (Key.CursorRight));
        tv.Draw ();
        Assert.Equal (new Point (1, 3), tv.CursorPosition);
        Assert.Equal (new Point (13, 0), cp);

        TestHelpers.AssertDriverContentsWithFrameAre (
                                                      @"
This 
is   
the  
first
     
line.
This 
is   
the  
secon
d    
line.
",
                                                      _output
                                                     );

        Assert.True (tv.MouseEvent (new MouseEvent { X = 0, Y = 3, Flags = MouseFlags.Button1Pressed }));
        tv.Draw ();
        Assert.Equal (new Point (0, 3), tv.CursorPosition);
        Assert.Equal (new Point (13, 0), cp);

        TestHelpers.AssertDriverContentsWithFrameAre (
                                                      @"
This 
is   
the  
first
     
line.
This 
is   
the  
secon
d    
line.
",
                                                      _output
                                                     );
    }

    [Fact]
    [TextViewTestsAutoInitShutdown]
    public void Used_Is_False ()
    {
        _textView.Used = false;
        _textView.CursorPosition = new Point (10, 0);
        Assert.Equal ("TAB to jump between text fields.", _textView.Text);
        _textView.NewKeyDownEvent (Key.U); // u
        Assert.Equal ("TAB to jumu between text fields.", _textView.Text);
        _textView.NewKeyDownEvent (Key.S); // s
        Assert.Equal ("TAB to jumusbetween text fields.", _textView.Text);
        _textView.NewKeyDownEvent (Key.E); // e
        Assert.Equal ("TAB to jumuseetween text fields.", _textView.Text);
        _textView.NewKeyDownEvent (Key.D); // d
        Assert.Equal ("TAB to jumusedtween text fields.", _textView.Text);
    }

    [Fact]
    [TextViewTestsAutoInitShutdown]
    public void Used_Is_True_By_Default ()
    {
        _textView.CursorPosition = new Point (10, 0);
        Assert.Equal ("TAB to jump between text fields.", _textView.Text);
        _textView.NewKeyDownEvent (Key.U); // u
        Assert.Equal ("TAB to jumup between text fields.", _textView.Text);
        _textView.NewKeyDownEvent (Key.S); // s
        Assert.Equal ("TAB to jumusp between text fields.", _textView.Text);
        _textView.NewKeyDownEvent (Key.E); // e
        Assert.Equal ("TAB to jumusep between text fields.", _textView.Text);
        _textView.NewKeyDownEvent (Key.D); // d
        Assert.Equal ("TAB to jumusedp between text fields.", _textView.Text);
    }

    [Fact]
    [TextViewTestsAutoInitShutdown]
    public void WordBackward_Multiline_With_Selection ()
    {
        //		          4         3          2         1
        //		  87654321098765432109876 54321098765432109876543210-Length
        //			    1         2              1         2
        //                01234567890123456789012  0123456789012345678901234
        _textView.Text = "This is the first line.\nThis is the second line.";

        _textView.MoveEnd ();
        _textView.SelectionStartColumn = _textView.CurrentColumn;
        _textView.SelectionStartRow = _textView.CurrentRow;
        var iteration = 0;
        var iterationsFinished = false;

        while (!iterationsFinished)
        {
            _textView.NewKeyDownEvent (Key.CursorLeft.WithCtrl.WithShift);

            switch (iteration)
            {
                case 0:
                    Assert.Equal (23, _textView.CursorPosition.X);
                    Assert.Equal (1, _textView.CursorPosition.Y);
                    Assert.Equal (24, _textView.SelectionStartColumn);
                    Assert.Equal (1, _textView.SelectionStartRow);
                    Assert.Equal (1, _textView.SelectedLength);
                    Assert.Equal (".", _textView.SelectedText);

                    break;
                case 1:
                    Assert.Equal (19, _textView.CursorPosition.X);
                    Assert.Equal (1, _textView.CursorPosition.Y);
                    Assert.Equal (24, _textView.SelectionStartColumn);
                    Assert.Equal (1, _textView.SelectionStartRow);
                    Assert.Equal (5, _textView.SelectedLength);
                    Assert.Equal ("line.", _textView.SelectedText);

                    break;
                case 2:
                    Assert.Equal (12, _textView.CursorPosition.X);
                    Assert.Equal (1, _textView.CursorPosition.Y);
                    Assert.Equal (24, _textView.SelectionStartColumn);
                    Assert.Equal (1, _textView.SelectionStartRow);
                    Assert.Equal (12, _textView.SelectedLength);
                    Assert.Equal ("second line.", _textView.SelectedText);

                    break;
                case 3:
                    Assert.Equal (8, _textView.CursorPosition.X);
                    Assert.Equal (1, _textView.CursorPosition.Y);
                    Assert.Equal (24, _textView.SelectionStartColumn);
                    Assert.Equal (1, _textView.SelectionStartRow);
                    Assert.Equal (16, _textView.SelectedLength);
                    Assert.Equal ("the second line.", _textView.SelectedText);

                    break;
                case 4:
                    Assert.Equal (5, _textView.CursorPosition.X);
                    Assert.Equal (1, _textView.CursorPosition.Y);
                    Assert.Equal (24, _textView.SelectionStartColumn);
                    Assert.Equal (1, _textView.SelectionStartRow);
                    Assert.Equal (19, _textView.SelectedLength);
                    Assert.Equal ("is the second line.", _textView.SelectedText);

                    break;
                case 5:
                    Assert.Equal (0, _textView.CursorPosition.X);
                    Assert.Equal (1, _textView.CursorPosition.Y);
                    Assert.Equal (24, _textView.SelectionStartColumn);
                    Assert.Equal (1, _textView.SelectionStartRow);
                    Assert.Equal (24, _textView.SelectedLength);
                    Assert.Equal ("This is the second line.", _textView.SelectedText);

                    break;
                case 6:
                    Assert.Equal (23, _textView.CursorPosition.X);
                    Assert.Equal (0, _textView.CursorPosition.Y);
                    Assert.Equal (24, _textView.SelectionStartColumn);
                    Assert.Equal (1, _textView.SelectionStartRow);
                    Assert.Equal (24 + Environment.NewLine.Length, _textView.SelectedLength);
                    Assert.Equal ($"{Environment.NewLine}This is the second line.", _textView.SelectedText);

                    break;
                case 7:
                    Assert.Equal (22, _textView.CursorPosition.X);
                    Assert.Equal (0, _textView.CursorPosition.Y);
                    Assert.Equal (24, _textView.SelectionStartColumn);
                    Assert.Equal (1, _textView.SelectionStartRow);
                    Assert.Equal (25 + Environment.NewLine.Length, _textView.SelectedLength);

                    Assert.Equal (
                                  $".{Environment.NewLine}This is the second line.",
                                  _textView.SelectedText
                                 );

                    break;
                case 8:
                    Assert.Equal (18, _textView.CursorPosition.X);
                    Assert.Equal (0, _textView.CursorPosition.Y);
                    Assert.Equal (24, _textView.SelectionStartColumn);
                    Assert.Equal (1, _textView.SelectionStartRow);
                    Assert.Equal (29 + Environment.NewLine.Length, _textView.SelectedLength);

                    Assert.Equal (
                                  $"line.{Environment.NewLine}This is the second line.",
                                  _textView.SelectedText
                                 );

                    break;
                case 9:
                    Assert.Equal (12, _textView.CursorPosition.X);
                    Assert.Equal (0, _textView.CursorPosition.Y);
                    Assert.Equal (24, _textView.SelectionStartColumn);
                    Assert.Equal (1, _textView.SelectionStartRow);
                    Assert.Equal (35 + Environment.NewLine.Length, _textView.SelectedLength);

                    Assert.Equal (
                                  $"first line.{Environment.NewLine}This is the second line.",
                                  _textView.SelectedText
                                 );

                    break;
                case 10:
                    Assert.Equal (8, _textView.CursorPosition.X);
                    Assert.Equal (0, _textView.CursorPosition.Y);
                    Assert.Equal (24, _textView.SelectionStartColumn);
                    Assert.Equal (1, _textView.SelectionStartRow);
                    Assert.Equal (39 + Environment.NewLine.Length, _textView.SelectedLength);

                    Assert.Equal (
                                  $"the first line.{Environment.NewLine}This is the second line.",
                                  _textView.SelectedText
                                 );

                    break;
                case 11:
                    Assert.Equal (5, _textView.CursorPosition.X);
                    Assert.Equal (0, _textView.CursorPosition.Y);
                    Assert.Equal (24, _textView.SelectionStartColumn);
                    Assert.Equal (1, _textView.SelectionStartRow);
                    Assert.Equal (42 + Environment.NewLine.Length, _textView.SelectedLength);

                    Assert.Equal (
                                  $"is the first line.{Environment.NewLine}This is the second line.",
                                  _textView.SelectedText
                                 );

                    break;
                case 12:
                    Assert.Equal (0, _textView.CursorPosition.X);
                    Assert.Equal (0, _textView.CursorPosition.Y);
                    Assert.Equal (24, _textView.SelectionStartColumn);
                    Assert.Equal (1, _textView.SelectionStartRow);
                    Assert.Equal (47 + Environment.NewLine.Length, _textView.SelectedLength);

                    Assert.Equal (
                                  $"This is the first line.{Environment.NewLine}This is the second line.",
                                  _textView.SelectedText
                                 );

                    break;
                default:
                    iterationsFinished = true;

                    break;
            }

            iteration++;
        }
    }

    [Fact]
    [TextViewTestsAutoInitShutdown]
    public void WordBackward_With_No_Selection ()
    {
        _textView.CursorPosition = new Point (_textView.Text.Length, 0);
        var iteration = 0;

        while (_textView.CursorPosition.X > 0)
        {
            _textView.NewKeyDownEvent (Key.CursorLeft.WithCtrl);

            switch (iteration)
            {
                case 0:
                    Assert.Equal (31, _textView.CursorPosition.X);
                    Assert.Equal (0, _textView.CursorPosition.Y);
                    Assert.Equal (0, _textView.SelectionStartColumn);
                    Assert.Equal (0, _textView.SelectionStartRow);
                    Assert.Equal (0, _textView.SelectedLength);
                    Assert.Equal ("", _textView.SelectedText);

                    break;
                case 1:
                    Assert.Equal (25, _textView.CursorPosition.X);
                    Assert.Equal (0, _textView.CursorPosition.Y);
                    Assert.Equal (0, _textView.SelectionStartColumn);
                    Assert.Equal (0, _textView.SelectionStartRow);
                    Assert.Equal (0, _textView.SelectedLength);
                    Assert.Equal ("", _textView.SelectedText);

                    break;
                case 2:
                    Assert.Equal (20, _textView.CursorPosition.X);
                    Assert.Equal (0, _textView.CursorPosition.Y);
                    Assert.Equal (0, _textView.SelectionStartColumn);
                    Assert.Equal (0, _textView.SelectionStartRow);
                    Assert.Equal (0, _textView.SelectedLength);
                    Assert.Equal ("", _textView.SelectedText);

                    break;
                case 3:
                    Assert.Equal (12, _textView.CursorPosition.X);
                    Assert.Equal (0, _textView.CursorPosition.Y);
                    Assert.Equal (0, _textView.SelectionStartColumn);
                    Assert.Equal (0, _textView.SelectionStartRow);
                    Assert.Equal (0, _textView.SelectedLength);
                    Assert.Equal ("", _textView.SelectedText);

                    break;
                case 4:
                    Assert.Equal (7, _textView.CursorPosition.X);
                    Assert.Equal (0, _textView.CursorPosition.Y);
                    Assert.Equal (0, _textView.SelectionStartColumn);
                    Assert.Equal (0, _textView.SelectionStartRow);
                    Assert.Equal (0, _textView.SelectedLength);
                    Assert.Equal ("", _textView.SelectedText);

                    break;
                case 5:
                    Assert.Equal (4, _textView.CursorPosition.X);
                    Assert.Equal (0, _textView.CursorPosition.Y);
                    Assert.Equal (0, _textView.SelectionStartColumn);
                    Assert.Equal (0, _textView.SelectionStartRow);
                    Assert.Equal (0, _textView.SelectedLength);
                    Assert.Equal ("", _textView.SelectedText);

                    break;
                case 6:
                    Assert.Equal (0, _textView.CursorPosition.X);
                    Assert.Equal (0, _textView.CursorPosition.Y);
                    Assert.Equal (0, _textView.SelectionStartColumn);
                    Assert.Equal (0, _textView.SelectionStartRow);
                    Assert.Equal (0, _textView.SelectedLength);
                    Assert.Equal ("", _textView.SelectedText);

                    break;
            }

            iteration++;
        }
    }

    [Fact]
    [TextViewTestsAutoInitShutdown]
    public void WordBackward_With_No_Selection_And_With_More_Than_Only_One_Whitespace_And_With_Only_One_Letter ()
    {
        //                          1         2         3         4         5    
        //                0123456789012345678901234567890123456789012345678901234=55 (Length)
        _textView.Text = "TAB   t  o  jump         b  etween    t ext   f ields .";
        _textView.CursorPosition = new Point (_textView.Text.Length, 0);
        var iteration = 0;

        while (_textView.CursorPosition.X > 0)
        {
            _textView.NewKeyDownEvent (Key.CursorLeft.WithCtrl);

            switch (iteration)
            {
                case 0:
                    Assert.Equal (54, _textView.CursorPosition.X);
                    Assert.Equal (0, _textView.CursorPosition.Y);
                    Assert.Equal (0, _textView.SelectionStartColumn);
                    Assert.Equal (0, _textView.SelectionStartRow);
                    Assert.Equal (0, _textView.SelectedLength);
                    Assert.Equal ("", _textView.SelectedText);

                    break;
                case 1:
                    Assert.Equal (48, _textView.CursorPosition.X);
                    Assert.Equal (0, _textView.CursorPosition.Y);
                    Assert.Equal (0, _textView.SelectionStartColumn);
                    Assert.Equal (0, _textView.SelectionStartRow);
                    Assert.Equal (0, _textView.SelectedLength);
                    Assert.Equal ("", _textView.SelectedText);

                    break;
                case 2:
                    Assert.Equal (46, _textView.CursorPosition.X);
                    Assert.Equal (0, _textView.CursorPosition.Y);
                    Assert.Equal (0, _textView.SelectionStartColumn);
                    Assert.Equal (0, _textView.SelectionStartRow);
                    Assert.Equal (0, _textView.SelectedLength);
                    Assert.Equal ("", _textView.SelectedText);

                    break;
                case 3:
                    Assert.Equal (40, _textView.CursorPosition.X);
                    Assert.Equal (0, _textView.CursorPosition.Y);
                    Assert.Equal (0, _textView.SelectionStartColumn);
                    Assert.Equal (0, _textView.SelectionStartRow);
                    Assert.Equal (0, _textView.SelectedLength);
                    Assert.Equal ("", _textView.SelectedText);

                    break;
                case 4:
                    Assert.Equal (38, _textView.CursorPosition.X);
                    Assert.Equal (0, _textView.CursorPosition.Y);
                    Assert.Equal (0, _textView.SelectionStartColumn);
                    Assert.Equal (0, _textView.SelectionStartRow);
                    Assert.Equal (0, _textView.SelectedLength);
                    Assert.Equal ("", _textView.SelectedText);

                    break;
                case 5:
                    Assert.Equal (28, _textView.CursorPosition.X);
                    Assert.Equal (0, _textView.CursorPosition.Y);
                    Assert.Equal (0, _textView.SelectionStartColumn);
                    Assert.Equal (0, _textView.SelectionStartRow);
                    Assert.Equal (0, _textView.SelectedLength);
                    Assert.Equal ("", _textView.SelectedText);

                    break;
                case 6:
                    Assert.Equal (25, _textView.CursorPosition.X);
                    Assert.Equal (0, _textView.CursorPosition.Y);
                    Assert.Equal (0, _textView.SelectionStartColumn);
                    Assert.Equal (0, _textView.SelectionStartRow);
                    Assert.Equal (0, _textView.SelectedLength);
                    Assert.Equal ("", _textView.SelectedText);

                    break;
                case 7:
                    Assert.Equal (12, _textView.CursorPosition.X);
                    Assert.Equal (0, _textView.CursorPosition.Y);
                    Assert.Equal (0, _textView.SelectionStartColumn);
                    Assert.Equal (0, _textView.SelectionStartRow);
                    Assert.Equal (0, _textView.SelectedLength);
                    Assert.Equal ("", _textView.SelectedText);

                    break;
                case 8:
                    Assert.Equal (9, _textView.CursorPosition.X);
                    Assert.Equal (0, _textView.CursorPosition.Y);
                    Assert.Equal (0, _textView.SelectionStartColumn);
                    Assert.Equal (0, _textView.SelectionStartRow);
                    Assert.Equal (0, _textView.SelectedLength);
                    Assert.Equal ("", _textView.SelectedText);

                    break;
                case 9:
                    Assert.Equal (6, _textView.CursorPosition.X);
                    Assert.Equal (0, _textView.CursorPosition.Y);
                    Assert.Equal (0, _textView.SelectionStartColumn);
                    Assert.Equal (0, _textView.SelectionStartRow);
                    Assert.Equal (0, _textView.SelectedLength);
                    Assert.Equal ("", _textView.SelectedText);

                    break;
                case 10:
                    Assert.Equal (0, _textView.CursorPosition.X);
                    Assert.Equal (0, _textView.CursorPosition.Y);
                    Assert.Equal (0, _textView.SelectionStartColumn);
                    Assert.Equal (0, _textView.SelectionStartRow);
                    Assert.Equal (0, _textView.SelectedLength);
                    Assert.Equal ("", _textView.SelectedText);

                    break;
            }

            iteration++;
        }
    }

    [Fact]
    [TextViewTestsAutoInitShutdown]
    public void WordBackward_With_Selection ()
    {
        _textView.CursorPosition = new Point (_textView.Text.Length, 0);
        _textView.SelectionStartColumn = _textView.Text.Length;
        _textView.SelectionStartRow = 0;
        var iteration = 0;

        while (_textView.CursorPosition.X > 0)
        {
            _textView.NewKeyDownEvent (Key.CursorLeft.WithCtrl.WithShift);

            switch (iteration)
            {
                case 0:
                    Assert.Equal (31, _textView.CursorPosition.X);
                    Assert.Equal (0, _textView.CursorPosition.Y);
                    Assert.Equal (32, _textView.SelectionStartColumn);
                    Assert.Equal (0, _textView.SelectionStartRow);
                    Assert.Equal (1, _textView.SelectedLength);
                    Assert.Equal (".", _textView.SelectedText);

                    break;
                case 1:
                    Assert.Equal (25, _textView.CursorPosition.X);
                    Assert.Equal (0, _textView.CursorPosition.Y);
                    Assert.Equal (32, _textView.SelectionStartColumn);
                    Assert.Equal (0, _textView.SelectionStartRow);
                    Assert.Equal (7, _textView.SelectedLength);
                    Assert.Equal ("fields.", _textView.SelectedText);

                    break;
                case 2:
                    Assert.Equal (20, _textView.CursorPosition.X);
                    Assert.Equal (0, _textView.CursorPosition.Y);
                    Assert.Equal (32, _textView.SelectionStartColumn);
                    Assert.Equal (0, _textView.SelectionStartRow);
                    Assert.Equal (12, _textView.SelectedLength);
                    Assert.Equal ("text fields.", _textView.SelectedText);

                    break;
                case 3:
                    Assert.Equal (12, _textView.CursorPosition.X);
                    Assert.Equal (0, _textView.CursorPosition.Y);
                    Assert.Equal (32, _textView.SelectionStartColumn);
                    Assert.Equal (0, _textView.SelectionStartRow);
                    Assert.Equal (20, _textView.SelectedLength);
                    Assert.Equal ("between text fields.", _textView.SelectedText);

                    break;
                case 4:
                    Assert.Equal (7, _textView.CursorPosition.X);
                    Assert.Equal (0, _textView.CursorPosition.Y);
                    Assert.Equal (32, _textView.SelectionStartColumn);
                    Assert.Equal (0, _textView.SelectionStartRow);
                    Assert.Equal (25, _textView.SelectedLength);
                    Assert.Equal ("jump between text fields.", _textView.SelectedText);

                    break;
                case 5:
                    Assert.Equal (4, _textView.CursorPosition.X);
                    Assert.Equal (0, _textView.CursorPosition.Y);
                    Assert.Equal (32, _textView.SelectionStartColumn);
                    Assert.Equal (0, _textView.SelectionStartRow);
                    Assert.Equal (28, _textView.SelectedLength);
                    Assert.Equal ("to jump between text fields.", _textView.SelectedText);

                    break;
                case 6:
                    Assert.Equal (0, _textView.CursorPosition.X);
                    Assert.Equal (0, _textView.CursorPosition.Y);
                    Assert.Equal (32, _textView.SelectionStartColumn);
                    Assert.Equal (0, _textView.SelectionStartRow);
                    Assert.Equal (32, _textView.SelectedLength);
                    Assert.Equal ("TAB to jump between text fields.", _textView.SelectedText);

                    break;
            }

            iteration++;
        }
    }

    [Fact]
    [TextViewTestsAutoInitShutdown]
    public void
        WordBackward_With_The_Same_Values_For_SelectedStart_And_CursorPosition_And_Not_Starting_At_Beginning_Of_The_Text ()
    {
        _textView.CursorPosition = new Point (10, 0);
        _textView.SelectionStartColumn = 10;
        _textView.SelectionStartRow = 0;
        var iteration = 0;

        while (_textView.CursorPosition.X > 0)
        {
            _textView.NewKeyDownEvent (Key.CursorLeft.WithCtrl.WithShift);

            switch (iteration)
            {
                case 0:
                    Assert.Equal (7, _textView.CursorPosition.X);
                    Assert.Equal (0, _textView.CursorPosition.Y);
                    Assert.Equal (10, _textView.SelectionStartColumn);
                    Assert.Equal (0, _textView.SelectionStartRow);
                    Assert.Equal (3, _textView.SelectedLength);
                    Assert.Equal ("jum", _textView.SelectedText);

                    break;
                case 1:
                    Assert.Equal (4, _textView.CursorPosition.X);
                    Assert.Equal (0, _textView.CursorPosition.Y);
                    Assert.Equal (10, _textView.SelectionStartColumn);
                    Assert.Equal (0, _textView.SelectionStartRow);
                    Assert.Equal (6, _textView.SelectedLength);
                    Assert.Equal ("to jum", _textView.SelectedText);

                    break;
                case 2:
                    Assert.Equal (0, _textView.CursorPosition.X);
                    Assert.Equal (0, _textView.CursorPosition.Y);
                    Assert.Equal (10, _textView.SelectionStartColumn);
                    Assert.Equal (0, _textView.SelectionStartRow);
                    Assert.Equal (10, _textView.SelectedLength);
                    Assert.Equal ("TAB to jum", _textView.SelectedText);

                    break;
            }

            iteration++;
        }
    }

    [Fact]
    public void WordBackward_WordForward_Limits_Return_Null ()
    {
        var model = new TextModel ();
        model.LoadString ("Test");
        (int col, int row)? newPos = model.WordBackward (0, 0);
        Assert.Null (newPos);
        newPos = model.WordForward (4, 0);
        Assert.Null (newPos);
    }

    [Fact]
    [TextViewTestsAutoInitShutdown]
    public void WordForward_Multiline_With_Selection ()
    {
        //			    1         2          3         4
        //		  01234567890123456789012 34567890123456789012345678-Length
        //			    1         2              1         2
        //                01234567890123456789012  0123456789012345678901234
        _textView.Text = "This is the first line.\nThis is the second line.";

        _textView.SelectionStartColumn = _textView.CurrentColumn;
        _textView.SelectionStartRow = _textView.CurrentRow;
        var iteration = 0;
        var iterationsFinished = false;

        while (!iterationsFinished)
        {
            _textView.NewKeyDownEvent (
                                       new Key (
                                                KeyCode.CursorRight | KeyCode.CtrlMask | KeyCode.ShiftMask
                                               )
                                      );

            switch (iteration)
            {
                case 0:
                    Assert.Equal (5, _textView.CursorPosition.X);
                    Assert.Equal (0, _textView.CursorPosition.Y);
                    Assert.Equal (0, _textView.SelectionStartColumn);
                    Assert.Equal (0, _textView.SelectionStartRow);
                    Assert.Equal (5, _textView.SelectedLength);
                    Assert.Equal ("This ", _textView.SelectedText);

                    break;
                case 1:
                    Assert.Equal (8, _textView.CursorPosition.X);
                    Assert.Equal (0, _textView.CursorPosition.Y);
                    Assert.Equal (0, _textView.SelectionStartColumn);
                    Assert.Equal (0, _textView.SelectionStartRow);
                    Assert.Equal (8, _textView.SelectedLength);
                    Assert.Equal ("This is ", _textView.SelectedText);

                    break;
                case 2:
                    Assert.Equal (12, _textView.CursorPosition.X);
                    Assert.Equal (0, _textView.CursorPosition.Y);
                    Assert.Equal (0, _textView.SelectionStartColumn);
                    Assert.Equal (0, _textView.SelectionStartRow);
                    Assert.Equal (12, _textView.SelectedLength);
                    Assert.Equal ("This is the ", _textView.SelectedText);

                    break;
                case 3:
                    Assert.Equal (18, _textView.CursorPosition.X);
                    Assert.Equal (0, _textView.CursorPosition.Y);
                    Assert.Equal (0, _textView.SelectionStartColumn);
                    Assert.Equal (0, _textView.SelectionStartRow);
                    Assert.Equal (18, _textView.SelectedLength);
                    Assert.Equal ("This is the first ", _textView.SelectedText);

                    break;
                case 4:
                    Assert.Equal (23, _textView.CursorPosition.X);
                    Assert.Equal (0, _textView.CursorPosition.Y);
                    Assert.Equal (0, _textView.SelectionStartColumn);
                    Assert.Equal (0, _textView.SelectionStartRow);
                    Assert.Equal (23, _textView.SelectedLength);
                    Assert.Equal ("This is the first line.", _textView.SelectedText);

                    break;
                case 5:
                    Assert.Equal (0, _textView.CursorPosition.X);
                    Assert.Equal (1, _textView.CursorPosition.Y);
                    Assert.Equal (0, _textView.SelectionStartColumn);
                    Assert.Equal (0, _textView.SelectionStartRow);
                    Assert.Equal (23 + Environment.NewLine.Length, _textView.SelectedLength);
                    Assert.Equal ($"This is the first line.{Environment.NewLine}", _textView.SelectedText);

                    break;
                case 6:
                    Assert.Equal (5, _textView.CursorPosition.X);
                    Assert.Equal (1, _textView.CursorPosition.Y);
                    Assert.Equal (0, _textView.SelectionStartColumn);
                    Assert.Equal (0, _textView.SelectionStartRow);
                    Assert.Equal (28 + Environment.NewLine.Length, _textView.SelectedLength);

                    Assert.Equal (
                                  $"This is the first line.{Environment.NewLine}This ",
                                  _textView.SelectedText
                                 );

                    break;
                case 7:
                    Assert.Equal (8, _textView.CursorPosition.X);
                    Assert.Equal (1, _textView.CursorPosition.Y);
                    Assert.Equal (0, _textView.SelectionStartColumn);
                    Assert.Equal (0, _textView.SelectionStartRow);
                    Assert.Equal (31 + Environment.NewLine.Length, _textView.SelectedLength);

                    Assert.Equal (
                                  $"This is the first line.{Environment.NewLine}This is ",
                                  _textView.SelectedText
                                 );

                    break;
                case 8:
                    Assert.Equal (12, _textView.CursorPosition.X);
                    Assert.Equal (1, _textView.CursorPosition.Y);
                    Assert.Equal (0, _textView.SelectionStartColumn);
                    Assert.Equal (0, _textView.SelectionStartRow);
                    Assert.Equal (35 + Environment.NewLine.Length, _textView.SelectedLength);

                    Assert.Equal (
                                  $"This is the first line.{Environment.NewLine}This is the ",
                                  _textView.SelectedText
                                 );

                    break;
                case 9:
                    Assert.Equal (19, _textView.CursorPosition.X);
                    Assert.Equal (1, _textView.CursorPosition.Y);
                    Assert.Equal (0, _textView.SelectionStartColumn);
                    Assert.Equal (0, _textView.SelectionStartRow);
                    Assert.Equal (42 + Environment.NewLine.Length, _textView.SelectedLength);

                    Assert.Equal (
                                  $"This is the first line.{Environment.NewLine}This is the second ",
                                  _textView.SelectedText
                                 );

                    break;
                case 10:
                    Assert.Equal (24, _textView.CursorPosition.X);
                    Assert.Equal (1, _textView.CursorPosition.Y);
                    Assert.Equal (0, _textView.SelectionStartColumn);
                    Assert.Equal (0, _textView.SelectionStartRow);
                    Assert.Equal (47 + Environment.NewLine.Length, _textView.SelectedLength);

                    Assert.Equal (
                                  $"This is the first line.{Environment.NewLine}This is the second line.",
                                  _textView.SelectedText
                                 );

                    break;
                default:
                    iterationsFinished = true;

                    break;
            }

            iteration++;
        }
    }

    [Fact]
    [TextViewTestsAutoInitShutdown]
    public void WordForward_With_No_Selection ()
    {
        _textView.CursorPosition = new Point (0, 0);
        var iteration = 0;

        while (_textView.CursorPosition.X < _textView.Text.Length)
        {
            _textView.NewKeyDownEvent (Key.CursorRight.WithCtrl);

            switch (iteration)
            {
                case 0:
                    Assert.Equal (4, _textView.CursorPosition.X);
                    Assert.Equal (0, _textView.CursorPosition.Y);
                    Assert.Equal (0, _textView.SelectionStartColumn);
                    Assert.Equal (0, _textView.SelectionStartRow);
                    Assert.Equal (0, _textView.SelectedLength);
                    Assert.Equal ("", _textView.SelectedText);

                    break;
                case 1:
                    Assert.Equal (7, _textView.CursorPosition.X);
                    Assert.Equal (0, _textView.CursorPosition.Y);
                    Assert.Equal (0, _textView.SelectionStartColumn);
                    Assert.Equal (0, _textView.SelectionStartRow);
                    Assert.Equal (0, _textView.SelectedLength);
                    Assert.Equal ("", _textView.SelectedText);

                    break;
                case 2:
                    Assert.Equal (12, _textView.CursorPosition.X);
                    Assert.Equal (0, _textView.CursorPosition.Y);
                    Assert.Equal (0, _textView.SelectionStartColumn);
                    Assert.Equal (0, _textView.SelectionStartRow);
                    Assert.Equal (0, _textView.SelectedLength);
                    Assert.Equal ("", _textView.SelectedText);

                    break;
                case 3:
                    Assert.Equal (20, _textView.CursorPosition.X);
                    Assert.Equal (0, _textView.CursorPosition.Y);
                    Assert.Equal (0, _textView.SelectionStartColumn);
                    Assert.Equal (0, _textView.SelectionStartRow);
                    Assert.Equal (0, _textView.SelectedLength);
                    Assert.Equal ("", _textView.SelectedText);

                    break;
                case 4:
                    Assert.Equal (25, _textView.CursorPosition.X);
                    Assert.Equal (0, _textView.CursorPosition.Y);
                    Assert.Equal (0, _textView.SelectionStartColumn);
                    Assert.Equal (0, _textView.SelectionStartRow);
                    Assert.Equal (0, _textView.SelectedLength);
                    Assert.Equal ("", _textView.SelectedText);

                    break;
                case 5:
                    Assert.Equal (32, _textView.CursorPosition.X);
                    Assert.Equal (0, _textView.CursorPosition.Y);
                    Assert.Equal (0, _textView.SelectionStartColumn);
                    Assert.Equal (0, _textView.SelectionStartRow);
                    Assert.Equal (0, _textView.SelectedLength);
                    Assert.Equal ("", _textView.SelectedText);

                    break;
            }

            iteration++;
        }
    }

    [Fact]
    [TextViewTestsAutoInitShutdown]
    public void WordForward_With_No_Selection_And_With_More_Than_Only_One_Whitespace_And_With_Only_One_Letter ()
    {
        //                          1         2         3         4         5    
        //                0123456789012345678901234567890123456789012345678901234=55 (Length)
        _textView.Text = "TAB   t  o  jump         b  etween    t ext   f ields .";
        _textView.CursorPosition = new Point (0, 0);
        var iteration = 0;

        while (_textView.CursorPosition.X < _textView.Text.Length)
        {
            _textView.NewKeyDownEvent (Key.CursorRight.WithCtrl);

            switch (iteration)
            {
                case 0:
                    Assert.Equal (6, _textView.CursorPosition.X);
                    Assert.Equal (0, _textView.CursorPosition.Y);
                    Assert.Equal (0, _textView.SelectionStartColumn);
                    Assert.Equal (0, _textView.SelectionStartRow);
                    Assert.Equal (0, _textView.SelectedLength);
                    Assert.Equal ("", _textView.SelectedText);

                    break;
                case 1:
                    Assert.Equal (9, _textView.CursorPosition.X);
                    Assert.Equal (0, _textView.CursorPosition.Y);
                    Assert.Equal (0, _textView.SelectionStartColumn);
                    Assert.Equal (0, _textView.SelectionStartRow);
                    Assert.Equal (0, _textView.SelectedLength);
                    Assert.Equal ("", _textView.SelectedText);

                    break;
                case 2:
                    Assert.Equal (12, _textView.CursorPosition.X);
                    Assert.Equal (0, _textView.CursorPosition.Y);
                    Assert.Equal (0, _textView.SelectionStartColumn);
                    Assert.Equal (0, _textView.SelectionStartRow);
                    Assert.Equal (0, _textView.SelectedLength);
                    Assert.Equal ("", _textView.SelectedText);

                    break;
                case 3:
                    Assert.Equal (25, _textView.CursorPosition.X);
                    Assert.Equal (0, _textView.CursorPosition.Y);
                    Assert.Equal (0, _textView.SelectionStartColumn);
                    Assert.Equal (0, _textView.SelectionStartRow);
                    Assert.Equal (0, _textView.SelectedLength);
                    Assert.Equal ("", _textView.SelectedText);

                    break;
                case 4:
                    Assert.Equal (28, _textView.CursorPosition.X);
                    Assert.Equal (0, _textView.CursorPosition.Y);
                    Assert.Equal (0, _textView.SelectionStartColumn);
                    Assert.Equal (0, _textView.SelectionStartRow);
                    Assert.Equal (0, _textView.SelectedLength);
                    Assert.Equal ("", _textView.SelectedText);

                    break;
                case 5:
                    Assert.Equal (38, _textView.CursorPosition.X);
                    Assert.Equal (0, _textView.CursorPosition.Y);
                    Assert.Equal (0, _textView.SelectionStartColumn);
                    Assert.Equal (0, _textView.SelectionStartRow);
                    Assert.Equal (0, _textView.SelectedLength);
                    Assert.Equal ("", _textView.SelectedText);

                    break;
                case 6:
                    Assert.Equal (40, _textView.CursorPosition.X);
                    Assert.Equal (0, _textView.CursorPosition.Y);
                    Assert.Equal (0, _textView.SelectionStartColumn);
                    Assert.Equal (0, _textView.SelectionStartRow);
                    Assert.Equal (0, _textView.SelectedLength);
                    Assert.Equal ("", _textView.SelectedText);

                    break;
                case 7:
                    Assert.Equal (46, _textView.CursorPosition.X);
                    Assert.Equal (0, _textView.CursorPosition.Y);
                    Assert.Equal (0, _textView.SelectionStartColumn);
                    Assert.Equal (0, _textView.SelectionStartRow);
                    Assert.Equal (0, _textView.SelectedLength);
                    Assert.Equal ("", _textView.SelectedText);

                    break;
                case 8:
                    Assert.Equal (48, _textView.CursorPosition.X);
                    Assert.Equal (0, _textView.CursorPosition.Y);
                    Assert.Equal (0, _textView.SelectionStartColumn);
                    Assert.Equal (0, _textView.SelectionStartRow);
                    Assert.Equal (0, _textView.SelectedLength);
                    Assert.Equal ("", _textView.SelectedText);

                    break;
                case 9:
                    Assert.Equal (54, _textView.CursorPosition.X);
                    Assert.Equal (0, _textView.CursorPosition.Y);
                    Assert.Equal (0, _textView.SelectionStartColumn);
                    Assert.Equal (0, _textView.SelectionStartRow);
                    Assert.Equal (0, _textView.SelectedLength);
                    Assert.Equal ("", _textView.SelectedText);

                    break;
                case 10:
                    Assert.Equal (55, _textView.CursorPosition.X);
                    Assert.Equal (0, _textView.CursorPosition.Y);
                    Assert.Equal (0, _textView.SelectionStartColumn);
                    Assert.Equal (0, _textView.SelectionStartRow);
                    Assert.Equal (0, _textView.SelectedLength);
                    Assert.Equal ("", _textView.SelectedText);

                    break;
            }

            iteration++;
        }
    }

    [Fact]
    [TextViewTestsAutoInitShutdown]
    public void WordForward_With_Selection ()
    {
        _textView.CursorPosition = new Point (0, 0);
        _textView.SelectionStartColumn = 0;
        _textView.SelectionStartRow = 0;
        var iteration = 0;

        while (_textView.CursorPosition.X < _textView.Text.Length)
        {
            _textView.NewKeyDownEvent (
                                       new Key (
                                                KeyCode.CursorRight | KeyCode.CtrlMask | KeyCode.ShiftMask
                                               )
                                      );

            switch (iteration)
            {
                case 0:
                    Assert.Equal (4, _textView.CursorPosition.X);
                    Assert.Equal (0, _textView.CursorPosition.Y);
                    Assert.Equal (0, _textView.SelectionStartColumn);
                    Assert.Equal (0, _textView.SelectionStartRow);
                    Assert.Equal (4, _textView.SelectedLength);
                    Assert.Equal ("TAB ", _textView.SelectedText);

                    break;
                case 1:
                    Assert.Equal (7, _textView.CursorPosition.X);
                    Assert.Equal (0, _textView.CursorPosition.Y);
                    Assert.Equal (0, _textView.SelectionStartColumn);
                    Assert.Equal (0, _textView.SelectionStartRow);
                    Assert.Equal (7, _textView.SelectedLength);
                    Assert.Equal ("TAB to ", _textView.SelectedText);

                    break;
                case 2:
                    Assert.Equal (12, _textView.CursorPosition.X);
                    Assert.Equal (0, _textView.CursorPosition.Y);
                    Assert.Equal (0, _textView.SelectionStartColumn);
                    Assert.Equal (0, _textView.SelectionStartRow);
                    Assert.Equal (12, _textView.SelectedLength);
                    Assert.Equal ("TAB to jump ", _textView.SelectedText);

                    break;
                case 3:
                    Assert.Equal (20, _textView.CursorPosition.X);
                    Assert.Equal (0, _textView.CursorPosition.Y);
                    Assert.Equal (0, _textView.SelectionStartColumn);
                    Assert.Equal (0, _textView.SelectionStartRow);
                    Assert.Equal (20, _textView.SelectedLength);
                    Assert.Equal ("TAB to jump between ", _textView.SelectedText);

                    break;
                case 4:
                    Assert.Equal (25, _textView.CursorPosition.X);
                    Assert.Equal (0, _textView.CursorPosition.Y);
                    Assert.Equal (0, _textView.SelectionStartColumn);
                    Assert.Equal (0, _textView.SelectionStartRow);
                    Assert.Equal (25, _textView.SelectedLength);
                    Assert.Equal ("TAB to jump between text ", _textView.SelectedText);

                    break;
                case 5:
                    Assert.Equal (32, _textView.CursorPosition.X);
                    Assert.Equal (0, _textView.CursorPosition.Y);
                    Assert.Equal (0, _textView.SelectionStartColumn);
                    Assert.Equal (0, _textView.SelectionStartRow);
                    Assert.Equal (32, _textView.SelectedLength);
                    Assert.Equal ("TAB to jump between text fields.", _textView.SelectedText);

                    break;
            }

            iteration++;
        }
    }

    [Fact]
    [TextViewTestsAutoInitShutdown]
    public void
        WordForward_With_The_Same_Values_For_SelectedStart_And_CursorPosition_And_Not_Starting_At_Beginning_Of_The_Text ()
    {
        _textView.CursorPosition = new Point (10, 0);
        _textView.SelectionStartColumn = 10;
        _textView.SelectionStartRow = 0;
        var iteration = 0;

        while (_textView.CursorPosition.X < _textView.Text.Length)
        {
            _textView.NewKeyDownEvent (
                                       new Key (
                                                KeyCode.CursorRight | KeyCode.CtrlMask | KeyCode.ShiftMask
                                               )
                                      );

            switch (iteration)
            {
                case 0:
                    Assert.Equal (12, _textView.CursorPosition.X);
                    Assert.Equal (0, _textView.CursorPosition.Y);
                    Assert.Equal (10, _textView.SelectionStartColumn);
                    Assert.Equal (0, _textView.SelectionStartRow);
                    Assert.Equal (2, _textView.SelectedLength);
                    Assert.Equal ("p ", _textView.SelectedText);

                    break;
                case 1:
                    Assert.Equal (20, _textView.CursorPosition.X);
                    Assert.Equal (0, _textView.CursorPosition.Y);
                    Assert.Equal (10, _textView.SelectionStartColumn);
                    Assert.Equal (0, _textView.SelectionStartRow);
                    Assert.Equal (10, _textView.SelectedLength);
                    Assert.Equal ("p between ", _textView.SelectedText);

                    break;
                case 2:
                    Assert.Equal (25, _textView.CursorPosition.X);
                    Assert.Equal (0, _textView.CursorPosition.Y);
                    Assert.Equal (10, _textView.SelectionStartColumn);
                    Assert.Equal (0, _textView.SelectionStartRow);
                    Assert.Equal (15, _textView.SelectedLength);
                    Assert.Equal ("p between text ", _textView.SelectedText);

                    break;
                case 3:
                    Assert.Equal (32, _textView.CursorPosition.X);
                    Assert.Equal (0, _textView.CursorPosition.Y);
                    Assert.Equal (10, _textView.SelectionStartColumn);
                    Assert.Equal (0, _textView.SelectionStartRow);
                    Assert.Equal (22, _textView.SelectedLength);
                    Assert.Equal ("p between text fields.", _textView.SelectedText);

                    break;
            }

            iteration++;
        }
    }

    [Fact]
    [AutoInitShutdown]
    public void WordWrap_Deleting_Backwards ()
    {
        var tv = new TextView { Width = 5, Height = 2, WordWrap = true, Text = "aaaa" };
        Application.Top.Add (tv);
        Application.Begin (Application.Top);

        Assert.Equal (new Point (0, 0), tv.CursorPosition);
        Assert.Equal (0, tv.LeftColumn);

        TestHelpers.AssertDriverContentsAre (
                                             @"
aaaa
",
                                             _output
                                            );

        tv.CursorPosition = new Point (5, 0);
        Assert.True (tv.NewKeyDownEvent (Key.Backspace));
        Application.Refresh ();
        Assert.Equal (0, tv.LeftColumn);

        TestHelpers.AssertDriverContentsAre (
                                             @"
aaa
",
                                             _output
                                            );

        Assert.True (tv.NewKeyDownEvent (Key.Backspace));
        Application.Refresh ();
        Assert.Equal (0, tv.LeftColumn);

        TestHelpers.AssertDriverContentsAre (
                                             @"
aa
",
                                             _output
                                            );

        Assert.True (tv.NewKeyDownEvent (Key.Backspace));
        Application.Refresh ();
        Assert.Equal (0, tv.LeftColumn);

        TestHelpers.AssertDriverContentsAre (
                                             @"
a
",
                                             _output
                                            );

        Assert.True (tv.NewKeyDownEvent (Key.Backspace));
        Application.Refresh ();
        Assert.Equal (0, tv.LeftColumn);

        TestHelpers.AssertDriverContentsAre (
                                             @"

",
                                             _output
                                            );

        Assert.True (tv.NewKeyDownEvent (Key.Backspace));
        Application.Refresh ();
        Assert.Equal (0, tv.LeftColumn);

        TestHelpers.AssertDriverContentsAre (
                                             @"

",
                                             _output
                                            );
    }

    [Theory]
    [TextViewTestsAutoInitShutdown]
    [InlineData (KeyCode.Delete)]
    public void WordWrap_Draw_Typed_Keys_After_Text_Is_Deleted (KeyCode del)
    {
        Application.Top.Add (_textView);
        _textView.Text = "Line 1.\nLine 2.";
        _textView.WordWrap = true;
        Application.Begin (Application.Top);

        Assert.True (_textView.WordWrap);

        TestHelpers.AssertDriverContentsWithFrameAre (
                                                      @"
Line 1.
Line 2.",
                                                      _output
                                                     );

        Assert.True (_textView.NewKeyDownEvent (Key.End.WithShift));
        Assert.Equal ("Line 1.", _textView.SelectedText);

        Assert.True (_textView.NewKeyDownEvent (new Key (del)));
        Application.Refresh ();
        TestHelpers.AssertDriverContentsWithFrameAre ("Line 2.", _output);

<<<<<<< HEAD
        Assert.True (_textView.NewKeyDownEvent (new Key (KeyCode.H | KeyCode.ShiftMask)));
        Assert.NotEqual (Rectangle.Empty, _textView._needsDisplayRect);
=======
        Assert.True (_textView.NewKeyDownEvent (Key.H.WithShift));
        Assert.NotEqual (Rect.Empty, _textView._needsDisplayRect);
>>>>>>> 16055c53
        Application.Refresh ();

        TestHelpers.AssertDriverContentsWithFrameAre (
                                                      @"
H      
Line 2.",
                                                      _output
                                                     );
    }

    [Fact]
    public void WordWrap_Gets_Sets ()
    {
        var tv = new TextView { WordWrap = true };
        Assert.True (tv.WordWrap);
        tv.WordWrap = false;
        Assert.False (tv.WordWrap);
    }

    [Fact]
    [AutoInitShutdown]
    public void WordWrap_Not_Throw_If_Width_Is_Less_Than_Zero ()
    {
        Exception exception = Record.Exception (
                                                () =>
                                                {
                                                    var tv = new TextView
                                                    {
                                                        Width = Dim.Fill (),
                                                        Height = Dim.Fill (),
                                                        WordWrap = true,
                                                        Text = "これは、左右のクリップ境界をテストするための非常に長いテキストです。"
                                                    };
                                                }
                                               );
        Assert.Null (exception);
    }

    [Fact]
    [TextViewTestsAutoInitShutdown]
    public void WordWrap_ReadOnly_CursorPosition_SelectedText_Copy ()
    {
        //          0123456789
        var text = "This is the first line.\nThis is the second line.\n";
        var tv = new TextView { Width = 11, Height = 9 };
        tv.Text = text;

        Assert.Equal (
                      $"This is the first line.{Environment.NewLine}This is the second line.{Environment.NewLine}",
                      tv.Text
                     );
        tv.WordWrap = true;

        Application.Top.Add (tv);
        Application.Top.LayoutSubviews ();
        tv.Draw ();

        TestHelpers.AssertDriverContentsWithFrameAre (
                                                      @"
This is  
the first
line.    
This is  
the      
second   
line.    
",
                                                      _output
                                                     );

        tv.ReadOnly = true;
        tv.CursorPosition = new Point (6, 2);
        Assert.Equal (new Point (5, 2), tv.CursorPosition);
        Application.Top.LayoutSubviews ();
        tv.Draw ();

        TestHelpers.AssertDriverContentsWithFrameAre (
                                                      @"
This is  
the first
line.    
This is  
the      
second   
line.    
",
                                                      _output
                                                     );

        tv.SelectionStartRow = 0;
        tv.SelectionStartColumn = 0;
        Assert.Equal ("This is the first line.", tv.SelectedText);

        tv.Copy ();
        Assert.Equal ("This is the first line.", Clipboard.Contents);
    }

    [Fact]
    [TextViewTestsAutoInitShutdown]
    public void WordWrap_True_LoadStream_New_Text ()
    {
        Assert.Equal ("TAB to jump between text fields.", _textView.Text);
        _textView.WordWrap = true;
        Assert.Equal ("TAB to jump between text fields.", _textView.Text);
        var text = "This is the first line.\nThis is the second line.\n";

        using (var stream = new MemoryStream ())
        {
            var writer = new StreamWriter (stream);
            writer.Write (text);
            writer.Flush ();
            stream.Position = 0;

            _textView.Load (stream);

            Assert.Equal (
                          $"This is the first line.{Environment.NewLine}This is the second line.{Environment.NewLine}",
                          _textView.Text
                         );
            Assert.True (_textView.WordWrap);
        }
    }

    [Fact]
    public void WordWrap_True_Text_Always_Returns_Unwrapped ()
    {
        var text = "This is the first line.\nThis is the second line.\n";
        var tv = new TextView { Width = 10 };
        tv.Text = text;

        Assert.Equal (
                      $"This is the first line.{Environment.NewLine}This is the second line.{Environment.NewLine}",
                      tv.Text
                     );
        tv.WordWrap = true;

        Assert.Equal (
                      $"This is the first line.{Environment.NewLine}This is the second line.{Environment.NewLine}",
                      tv.Text
                     );
    }

    [Fact]
    [TextViewTestsAutoInitShutdown]
    public void WordWrap_WrapModel_Output ()
    {
        //          0123456789
        var text = "This is the first line.\nThis is the second line.\n";
        var tv = new TextView { Width = 10, Height = 10 };
        tv.Text = text;

        Assert.Equal (
                      $"This is the first line.{Environment.NewLine}This is the second line.{Environment.NewLine}",
                      tv.Text
                     );
        tv.WordWrap = true;

        Application.Top.Add (tv);

        tv.LayoutSubviews ();
        tv.Draw ();

        TestHelpers.AssertDriverContentsWithFrameAre (
                                                      @"
This is
the    
first  
line.  
This is
the    
second 
line.  
",
                                                      _output
                                                     );
    }

    private int GetLeftCol (int start)
    {
        string [] lines = _textView.Text.Split (Environment.NewLine);

        if (lines == null || lines.Length == 0)
        {
            return 0;
        }

        if (start == _textView.LeftColumn)
        {
            return start;
        }

        if (_textView.LeftColumn == _textView.CurrentColumn)
        {
            return _textView.CurrentColumn;
        }

        int cCol = _textView.CurrentColumn;
        string line = lines [_textView.CurrentRow];
        int lCount = cCol > line.Length - 1 ? line.Length - 1 : cCol;
        int width = _textView.Frame.Width;
        int tabWidth = _textView.TabWidth;
        var sumLength = 0;
        var col = 0;

        for (int i = lCount; i >= 0; i--)
        {
            char r = line [i];
            sumLength += ((Rune)r).GetColumns ();

            if (r == '\t')
            {
                sumLength += tabWidth + 1;
            }

            if (sumLength > width)
            {
                if (col + width == cCol)
                {
                    col++;
                }

                break;
            }

            if ((cCol < line.Length && col > 0 && start < cCol && col == start) || cCol - col == width - 1)
            {
                break;
            }

            col = i;
        }

        return col;
    }

    // This class enables test functions annotated with the [InitShutdown] attribute
    // to have a function called before the test function is called and after.
    // 
    // This is necessary because a) Application is a singleton and Init/Shutdown must be called
    // as a pair, and b) all unit test functions should be atomic.
    [AttributeUsage (AttributeTargets.Class | AttributeTargets.Method)]
    public class TextViewTestsAutoInitShutdown : AutoInitShutdownAttribute
    {
        public static string Txt = "TAB to jump between text fields.";

        public override void After (MethodInfo methodUnderTest)
        {
            _textView = null;
            base.After (methodUnderTest);
        }

        public override void Before (MethodInfo methodUnderTest)
        {
            FakeDriver.FakeBehaviors.UseFakeClipboard = true;
            base.Before (methodUnderTest);

            //                   1         2         3 
            //         01234567890123456789012345678901=32 (Length)
            byte [] buff = Encoding.Unicode.GetBytes (Txt);
            byte [] ms = new MemoryStream (buff).ToArray ();
            _textView = new TextView { Width = 30, Height = 10, ColorScheme = Colors.ColorSchemes ["Base"] };
            _textView.Text = Encoding.Unicode.GetString (ms);
        }
    }
}<|MERGE_RESOLUTION|>--- conflicted
+++ resolved
@@ -1,4 +1,4 @@
-﻿using System.Reflection;
+using System.Reflection;
 using System.Text;
 using System.Text.RegularExpressions;
 using Xunit.Abstractions;
@@ -8893,13 +8893,8 @@
         Application.Refresh ();
         TestHelpers.AssertDriverContentsWithFrameAre ("Line 2.", _output);
 
-<<<<<<< HEAD
-        Assert.True (_textView.NewKeyDownEvent (new Key (KeyCode.H | KeyCode.ShiftMask)));
-        Assert.NotEqual (Rectangle.Empty, _textView._needsDisplayRect);
-=======
         Assert.True (_textView.NewKeyDownEvent (Key.H.WithShift));
         Assert.NotEqual (Rect.Empty, _textView._needsDisplayRect);
->>>>>>> 16055c53
         Application.Refresh ();
 
         TestHelpers.AssertDriverContentsWithFrameAre (
