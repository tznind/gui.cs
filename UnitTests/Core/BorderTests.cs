--- conflicted
+++ resolved
@@ -81,392 +81,7 @@
 			Assert.Equal (new Thickness (5, 5, 5, 5), b.GetSumThickness ());
 		}
 
-<<<<<<< HEAD
-		//[Fact]
-		//[AutoInitShutdown]
-		//public void DrawContent_With_Child_Border ()
-		//{
-		//	var top = Application.Top;
-		//	var driver = (FakeDriver)Application.Driver;
-
-		//	var label = new Label () {
-		//		X = Pos.Center (),
-		//		Y = Pos.Center (),
-		//		Border = new Border () {
-		//			BorderStyle = BorderStyle.Single,
-		//			Padding = new Thickness (2),
-		//			BorderThickness = new Thickness (2),
-		//			BorderBrush = Color.Red,
-		//			Background = Color.BrightGreen,
-		//			Effect3D = true,
-		//			Effect3DOffset = new Point (2, -3)
-		//		},
-		//		ColorScheme = Colors.TopLevel,
-		//		Text = "This is a test"
-		//	};
-		//	label.Border.Child = label;
-		//	top.Add (label);
-
-		//	top.LayoutSubviews ();
-		//	label.Redraw (label.Bounds);
-
-		//	var frame = label.Frame;
-		//	var drawMarginFrame = label.Border.DrawMarginFrame ? 1 : 0;
-		//	var sumThickness = label.Border.GetSumThickness ();
-		//	var padding = label.Border.Padding;
-		//	var effect3DOffset = label.Border.Effect3DOffset;
-		//	var borderStyle = label.Border.BorderStyle;
-
-		//	// Check the upper BorderThickness
-		//	for (int r = frame.Y - drawMarginFrame - sumThickness.Top;
-		//		r < frame.Y - drawMarginFrame - padding.Top; r++) {
-		//		for (int c = frame.X - drawMarginFrame - sumThickness.Left;
-		//			c < frame.Right + drawMarginFrame + sumThickness.Right; c++) {
-
-		//			var color = (Attribute)driver.Contents [r, c, 1];
-		//			Assert.Equal (Color.Red, color.Background);
-		//		}
-		//	}
-
-		//	// Check the left BorderThickness
-		//	for (int r = frame.Y - drawMarginFrame - padding.Top;
-		//		r < frame.Bottom + drawMarginFrame + padding.Bottom; r++) {
-		//		for (int c = frame.X - drawMarginFrame - sumThickness.Left;
-		//			c < frame.X - drawMarginFrame - padding.Left; c++) {
-
-		//			var color = (Attribute)driver.Contents [r, c, 1];
-		//			Assert.Equal (Color.Red, color.Background);
-		//		}
-		//	}
-
-		//	// Check the right BorderThickness
-		//	for (int r = frame.Y - drawMarginFrame - padding.Top;
-		//		r < frame.Bottom + drawMarginFrame + padding.Bottom; r++) {
-		//		for (int c = frame.Right + drawMarginFrame + padding.Right;
-		//			c < frame.Right + drawMarginFrame - sumThickness.Right; c++) {
-
-		//			var color = (Attribute)driver.Contents [r, c, 1];
-		//			Assert.Equal (Color.Red, color.Background);
-		//		}
-		//	}
-
-		//	// Check the lower BorderThickness
-		//	for (int r = frame.Bottom + drawMarginFrame + padding.Bottom;
-		//		r < frame.Bottom + drawMarginFrame + sumThickness.Bottom; r++) {
-		//		for (int c = frame.X - drawMarginFrame - sumThickness.Left;
-		//			c < frame.Right + drawMarginFrame + sumThickness.Right; c++) {
-
-		//			var color = (Attribute)driver.Contents [r, c, 1];
-		//			Assert.Equal (Color.Red, color.Background);
-		//		}
-		//	}
-
-		//	// Check the upper Padding
-		//	for (int r = frame.Y - drawMarginFrame - padding.Top;
-		//		r < frame.Y - drawMarginFrame; r++) {
-		//		for (int c = frame.X - drawMarginFrame - padding.Left;
-		//			c < frame.Right + drawMarginFrame + padding.Right; c++) {
-
-		//			var color = (Attribute)driver.Contents [r, c, 1];
-		//			Assert.Equal (Color.BrightGreen, color.Background);
-		//		}
-		//	}
-
-		//	// Check the left Padding
-		//	for (int r = frame.Y - drawMarginFrame;
-		//		r < frame.Bottom + drawMarginFrame; r++) {
-		//		for (int c = frame.X - drawMarginFrame - padding.Left;
-		//			c < frame.X - drawMarginFrame; c++) {
-
-		//			var color = (Attribute)driver.Contents [r, c, 1];
-		//			Assert.Equal (Color.BrightGreen, color.Background);
-		//		}
-		//	}
-
-		//	// Check the right Padding
-		//	for (int r = frame.Y - drawMarginFrame;
-		//		r < frame.Bottom + drawMarginFrame; r++) {
-		//		for (int c = frame.Right + drawMarginFrame;
-		//			c < frame.Right + drawMarginFrame - padding.Right; c++) {
-
-		//			var color = (Attribute)driver.Contents [r, c, 1];
-		//			Assert.Equal (Color.BrightGreen, color.Background);
-		//		}
-		//	}
-
-		//	// Check the lower Padding
-		//	for (int r = frame.Bottom + drawMarginFrame;
-		//		r < frame.Bottom + drawMarginFrame + padding.Bottom; r++) {
-		//		for (int c = frame.X - drawMarginFrame - padding.Left;
-		//			c < frame.Right + drawMarginFrame + padding.Right; c++) {
-
-		//			var color = (Attribute)driver.Contents [r, c, 1];
-		//			Assert.Equal (Color.BrightGreen, color.Background);
-		//		}
-		//	}
-
-		//	Rune hLine = drawMarginFrame > 0 ? (borderStyle == BorderStyle.Single
-		//		? driver.HLine : (borderStyle == BorderStyle.Double ? driver.HDLine : ' ')) : ' ';
-		//	Rune vLine = drawMarginFrame > 0 ? (borderStyle == BorderStyle.Single
-		//		? driver.VLine : (borderStyle == BorderStyle.Double ? driver.VDLine : ' ')) : ' ';
-		//	Rune uRCorner = drawMarginFrame > 0 ? (borderStyle == BorderStyle.Single
-		//		? driver.URCorner : (borderStyle == BorderStyle.Double ? driver.URDCorner : ' ')) : ' ';
-		//	Rune uLCorner = drawMarginFrame > 0 ? (borderStyle == BorderStyle.Single
-		//		? driver.ULCorner : (borderStyle == BorderStyle.Double ? driver.ULDCorner : ' ')) : ' ';
-		//	Rune lLCorner = drawMarginFrame > 0 ? (borderStyle == BorderStyle.Single
-		//		? driver.LLCorner : (borderStyle == BorderStyle.Double ? driver.LLDCorner : ' ')) : ' ';
-		//	Rune lRCorner = drawMarginFrame > 0 ? (borderStyle == BorderStyle.Single
-		//		? driver.LRCorner : (borderStyle == BorderStyle.Double ? driver.LRDCorner : ' ')) : ' ';
-
-		//	var text = "";
-		//	// Check the MarginFrame
-		//	for (int r = frame.Y - drawMarginFrame;
-		//		r < frame.Bottom + drawMarginFrame; r++) {
-		//		for (int c = frame.X - drawMarginFrame;
-		//			c <= frame.Right + drawMarginFrame - 1; c++) {
-
-		//			var color = (Attribute)driver.Contents [r, c, 1];
-		//			var rune = (Rune)driver.Contents [r, c, 0];
-		//			Assert.Equal (Color.Black, color.Background);
-		//			if (c == frame.X - drawMarginFrame && r == frame.Y - drawMarginFrame) {
-		//				Assert.Equal (uLCorner, rune);
-		//			} else if (c == frame.Right && r == frame.Y - drawMarginFrame) {
-		//				Assert.Equal (uRCorner, rune);
-		//			} else if (c == frame.X - drawMarginFrame && r == frame.Bottom) {
-		//				Assert.Equal (lLCorner, rune);
-		//			} else if (c == frame.Right && r == frame.Bottom) {
-		//				Assert.Equal (lRCorner, rune);
-		//			} else if (c >= frame.X && (r == frame.Y - drawMarginFrame
-		//				|| r == frame.Bottom)) {
-		//				Assert.Equal (hLine, rune);
-		//			} else if ((c == frame.X - drawMarginFrame || c == frame.Right)
-		//				&& r >= frame.Y && r <= frame.Bottom - drawMarginFrame) {
-		//				Assert.Equal (vLine, rune);
-		//			} else {
-		//				text += rune.ToString ();
-		//			}
-		//		}
-		//	}
-		//	Assert.Equal ("This is a test", text.Trim ());
-
-		//	// Check the upper Effect3D
-		//	for (int r = frame.Y - drawMarginFrame - sumThickness.Top + effect3DOffset.Y;
-		//		r < frame.Y - drawMarginFrame - sumThickness.Top; r++) {
-		//		for (int c = frame.X - drawMarginFrame - sumThickness.Left + effect3DOffset.X;
-		//			c < frame.Right + drawMarginFrame + sumThickness.Right + effect3DOffset.X; c++) {
-
-		//			var color = (Attribute)driver.Contents [r, c, 1];
-		//			Assert.Equal (Color.DarkGray, color.Background);
-		//		}
-		//	}
-
-		//	// Check the left Effect3D
-		//	for (int r = frame.Y - drawMarginFrame - sumThickness.Top + effect3DOffset.Y;
-		//		r < frame.Bottom + drawMarginFrame + sumThickness.Bottom + effect3DOffset.Y; r++) {
-		//		for (int c = frame.X - drawMarginFrame - sumThickness.Left + effect3DOffset.X;
-		//			c < frame.X - drawMarginFrame - sumThickness.Left; c++) {
-
-		//			var color = (Attribute)driver.Contents [r, c, 1];
-		//			Assert.Equal (Color.DarkGray, color.Background);
-		//		}
-		//	}
-
-		//	// Check the right Effect3D
-		//	for (int r = frame.Y - drawMarginFrame - sumThickness.Top + effect3DOffset.Y;
-		//		r < frame.Bottom + drawMarginFrame + sumThickness.Bottom + effect3DOffset.Y; r++) {
-		//		for (int c = frame.Right + drawMarginFrame + sumThickness.Right;
-		//			c < frame.Right + drawMarginFrame + sumThickness.Right + effect3DOffset.X; c++) {
-
-		//			var color = (Attribute)driver.Contents [r, c, 1];
-		//			Assert.Equal (Color.DarkGray, color.Background);
-		//		}
-		//	}
-
-		//	// Check the lower Effect3D
-		//	for (int r = frame.Bottom + drawMarginFrame + sumThickness.Bottom;
-		//		r < frame.Bottom + drawMarginFrame + sumThickness.Bottom + effect3DOffset.Y; r++) {
-		//		for (int c = frame.X - drawMarginFrame - sumThickness.Left + effect3DOffset.X;
-		//			c < frame.Right + drawMarginFrame + sumThickness.Right + effect3DOffset.X; c++) {
-
-		//			var color = (Attribute)driver.Contents [r, c, 1];
-		//			Assert.Equal (Color.DarkGray, color.Background);
-		//		}
-		//	}
-
-		//	// Check the Child frame
-		//	for (int r = frame.Y; r < frame.Y + frame.Height; r++) {
-		//		for (int c = frame.X; c < frame.X + frame.Width; c++) {
-
-		//			var color = (Attribute)driver.Contents [r, c, 1];
-		//			Assert.Equal (Color.BrightGreen, color.Foreground);
-		//			Assert.Equal (Color.Black, color.Background);
-		//		}
-		//	}
-		//}
-=======
-		[Fact]
-		[AutoInitShutdown]
-		public void DrawContent_With_Child_Border ()
-		{
-			var top = Application.Top;
-			var driver = (FakeDriver)Application.Driver;
-
-			var label = new Label () {
-				X = Pos.Center (),
-				Y = Pos.Center (),
-				Border = new Border () {
-					BorderStyle = BorderStyle.Single,
-					Padding = new Thickness (2),
-					BorderThickness = new Thickness (2),
-					BorderBrush = Color.Red,
-					Background = Color.BrightGreen,
-					Effect3D = true,
-					Effect3DOffset = new Point (2, -3)
-				},
-				ColorScheme = Colors.TopLevel,
-				Text = "This is a test"
-			};
-			label.Border.Child = label;
-			top.Add (label);
-
-			top.LayoutSubviews ();
-			label.Redraw (label.Bounds);
-
-			var frame = label.Frame;
-			var drawMarginFrame = label.Border.DrawMarginFrame ? 1 : 0;
-			var sumThickness = label.Border.GetSumThickness ();
-			var padding = label.Border.Padding;
-			var effect3DOffset = label.Border.Effect3DOffset;
-			var borderStyle = label.Border.BorderStyle;
-
-			// Check the upper BorderThickness
-			for (int r = frame.Y - drawMarginFrame - sumThickness.Top;
-				r < frame.Y - drawMarginFrame - padding.Top; r++) {
-				for (int c = frame.X - drawMarginFrame - sumThickness.Left;
-					c < frame.Right + drawMarginFrame + sumThickness.Right; c++) {
-
-					var color = (Attribute)driver.Contents [r, c, 1];
-					Assert.Equal (Color.Red, color.Background);
-				}
-			}
-
-			// Check the left BorderThickness
-			for (int r = frame.Y - drawMarginFrame - padding.Top;
-				r < frame.Bottom + drawMarginFrame + padding.Bottom; r++) {
-				for (int c = frame.X - drawMarginFrame - sumThickness.Left;
-					c < frame.X - drawMarginFrame - padding.Left; c++) {
-
-					var color = (Attribute)driver.Contents [r, c, 1];
-					Assert.Equal (Color.Red, color.Background);
-				}
-			}
-
-			// Check the right BorderThickness
-			for (int r = frame.Y - drawMarginFrame - padding.Top;
-				r < frame.Bottom + drawMarginFrame + padding.Bottom; r++) {
-				for (int c = frame.Right + drawMarginFrame + padding.Right;
-					c < frame.Right + drawMarginFrame - sumThickness.Right; c++) {
-
-					var color = (Attribute)driver.Contents [r, c, 1];
-					Assert.Equal (Color.Red, color.Background);
-				}
-			}
-
-			// Check the lower BorderThickness
-			for (int r = frame.Bottom + drawMarginFrame + padding.Bottom;
-				r < frame.Bottom + drawMarginFrame + sumThickness.Bottom; r++) {
-				for (int c = frame.X - drawMarginFrame - sumThickness.Left;
-					c < frame.Right + drawMarginFrame + sumThickness.Right; c++) {
-
-					var color = (Attribute)driver.Contents [r, c, 1];
-					Assert.Equal (Color.Red, color.Background);
-				}
-			}
-
-			// Check the upper Padding
-			for (int r = frame.Y - drawMarginFrame - padding.Top;
-				r < frame.Y - drawMarginFrame; r++) {
-				for (int c = frame.X - drawMarginFrame - padding.Left;
-					c < frame.Right + drawMarginFrame + padding.Right; c++) {
-
-					var color = (Attribute)driver.Contents [r, c, 1];
-					Assert.Equal (Color.BrightGreen, color.Background);
-				}
-			}
-
-			// Check the left Padding
-			for (int r = frame.Y - drawMarginFrame;
-				r < frame.Bottom + drawMarginFrame; r++) {
-				for (int c = frame.X - drawMarginFrame - padding.Left;
-					c < frame.X - drawMarginFrame; c++) {
-
-					var color = (Attribute)driver.Contents [r, c, 1];
-					Assert.Equal (Color.BrightGreen, color.Background);
-				}
-			}
-
-			// Check the right Padding
-			for (int r = frame.Y - drawMarginFrame;
-				r < frame.Bottom + drawMarginFrame; r++) {
-				for (int c = frame.Right + drawMarginFrame;
-					c < frame.Right + drawMarginFrame - padding.Right; c++) {
-
-					var color = (Attribute)driver.Contents [r, c, 1];
-					Assert.Equal (Color.BrightGreen, color.Background);
-				}
-			}
-
-			// Check the lower Padding
-			for (int r = frame.Bottom + drawMarginFrame;
-				r < frame.Bottom + drawMarginFrame + padding.Bottom; r++) {
-				for (int c = frame.X - drawMarginFrame - padding.Left;
-					c < frame.Right + drawMarginFrame + padding.Right; c++) {
-
-					var color = (Attribute)driver.Contents [r, c, 1];
-					Assert.Equal (Color.BrightGreen, color.Background);
-				}
-			}
-
-			Rune hLine = drawMarginFrame > 0 ? (borderStyle == BorderStyle.Single
-				? driver.HLine : (borderStyle == BorderStyle.Double ? driver.HDLine : ' ')) : ' ';
-			Rune vLine = drawMarginFrame > 0 ? (borderStyle == BorderStyle.Single
-				? driver.VLine : (borderStyle == BorderStyle.Double ? driver.VDLine : ' ')) : ' ';
-			Rune uRCorner = drawMarginFrame > 0 ? (borderStyle == BorderStyle.Single
-				? driver.URCorner : (borderStyle == BorderStyle.Double ? driver.URDCorner : ' ')) : ' ';
-			Rune uLCorner = drawMarginFrame > 0 ? (borderStyle == BorderStyle.Single
-				? driver.ULCorner : (borderStyle == BorderStyle.Double ? driver.ULDCorner : ' ')) : ' ';
-			Rune lLCorner = drawMarginFrame > 0 ? (borderStyle == BorderStyle.Single
-				? driver.LLCorner : (borderStyle == BorderStyle.Double ? driver.LLDCorner : ' ')) : ' ';
-			Rune lRCorner = drawMarginFrame > 0 ? (borderStyle == BorderStyle.Single
-				? driver.LRCorner : (borderStyle == BorderStyle.Double ? driver.LRDCorner : ' ')) : ' ';
-
-			var text = "";
-			// Check the MarginFrame
-			for (int r = frame.Y - drawMarginFrame;
-				r < frame.Bottom + drawMarginFrame; r++) {
-				for (int c = frame.X - drawMarginFrame;
-					c <= frame.Right + drawMarginFrame - 1; c++) {
-
-					var color = (Attribute)driver.Contents [r, c, 1];
-					var rune = (Rune)driver.Contents [r, c, 0];
-					Assert.Equal (Color.Black, color.Background);
-					if (c == frame.X - drawMarginFrame && r == frame.Y - drawMarginFrame) {
-						Assert.Equal (uLCorner, rune);
-					} else if (c == frame.Right && r == frame.Y - drawMarginFrame) {
-						Assert.Equal (uRCorner, rune);
-					} else if (c == frame.X - drawMarginFrame && r == frame.Bottom) {
-						Assert.Equal (lLCorner, rune);
-					} else if (c == frame.Right && r == frame.Bottom) {
-						Assert.Equal (lRCorner, rune);
-					} else if (c >= frame.X && (r == frame.Y - drawMarginFrame
-						|| r == frame.Bottom)) {
-						Assert.Equal (hLine, rune);
-					} else if ((c == frame.X - drawMarginFrame || c == frame.Right)
-						&& r >= frame.Y && r <= frame.Bottom - drawMarginFrame) {
-						Assert.Equal (vLine, rune);
-					} else {
-						text += rune.ToString ();
-					}
+	}
 				}
 			}
 			Assert.Equal ("This is a test", text.Trim ());
@@ -525,7 +140,6 @@
 				}
 			}
 		}
->>>>>>> 7fbece9d
 
 		[Fact]
 		[AutoInitShutdown]
