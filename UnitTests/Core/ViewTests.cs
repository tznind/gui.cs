﻿using NStack;
using System;
using System.Collections.Generic;
using Terminal.Gui.Graphs;
using Xunit;
using Xunit.Abstractions;

// Alias Console to MockConsole so we don't accidentally use Console
using Console = Terminal.Gui.FakeConsole;

namespace Terminal.Gui.CoreTests {
	public class ViewTests {
		readonly ITestOutputHelper output;

		public ViewTests (ITestOutputHelper output)
		{
			this.output = output;
		}

		[Fact]
		public void New_Initializes ()
		{
			// Parameterless
			var r = new View ();
			Assert.NotNull (r);
			Assert.Equal (LayoutStyle.Computed, r.LayoutStyle);
			Assert.Equal ("View()({X=0,Y=0,Width=0,Height=0})", r.ToString ());
			Assert.False (r.CanFocus);
			Assert.False (r.HasFocus);
			Assert.Equal (new Rect (0, 0, 0, 0), r.Bounds);
			Assert.Equal (new Rect (0, 0, 0, 0), r.Frame);
			Assert.Null (r.Focused);
			Assert.Null (r.ColorScheme);
			Assert.Null (r.Width);
			Assert.Null (r.Height);
			Assert.Null (r.X);
			Assert.Null (r.Y);
			Assert.False (r.IsCurrentTop);
			Assert.Empty (r.Id);
			Assert.Empty (r.Subviews);
			Assert.False (r.WantContinuousButtonPressed);
			Assert.False (r.WantMousePositionReports);
			Assert.Null (r.SuperView);
			Assert.Null (r.MostFocused);
			Assert.Equal (TextDirection.LeftRight_TopBottom, r.TextDirection);

			// Empty Rect
			r = new View (Rect.Empty);
			Assert.NotNull (r);
			Assert.Equal (LayoutStyle.Absolute, r.LayoutStyle);
			Assert.Equal ("View()({X=0,Y=0,Width=0,Height=0})", r.ToString ());
			Assert.False (r.CanFocus);
			Assert.False (r.HasFocus);
			Assert.Equal (new Rect (0, 0, 0, 0), r.Bounds);
			Assert.Equal (new Rect (0, 0, 0, 0), r.Frame);
			Assert.Null (r.Focused);
			Assert.Null (r.ColorScheme);
			Assert.Null (r.Width);       // All view Dim are initialized now in the IsAdded setter,
			Assert.Null (r.Height);      // avoiding Dim errors.
			Assert.Null (r.X);           // All view Pos are initialized now in the IsAdded setter,
			Assert.Null (r.Y);           // avoiding Pos errors.
			Assert.False (r.IsCurrentTop);
			Assert.Empty (r.Id);
			Assert.Empty (r.Subviews);
			Assert.False (r.WantContinuousButtonPressed);
			Assert.False (r.WantMousePositionReports);
			Assert.Null (r.SuperView);
			Assert.Null (r.MostFocused);
			Assert.Equal (TextDirection.LeftRight_TopBottom, r.TextDirection);

			// Rect with values
			r = new View (new Rect (1, 2, 3, 4));
			Assert.NotNull (r);
			Assert.Equal (LayoutStyle.Absolute, r.LayoutStyle);
			Assert.Equal ("View()({X=1,Y=2,Width=3,Height=4})", r.ToString ());
			Assert.False (r.CanFocus);
			Assert.False (r.HasFocus);
			Assert.Equal (new Rect (0, 0, 3, 4), r.Bounds);
			Assert.Equal (new Rect (1, 2, 3, 4), r.Frame);
			Assert.Null (r.Focused);
			Assert.Null (r.ColorScheme);
			Assert.Null (r.Width);
			Assert.Null (r.Height);
			Assert.Null (r.X);
			Assert.Null (r.Y);
			Assert.False (r.IsCurrentTop);
			Assert.Empty (r.Id);
			Assert.Empty (r.Subviews);
			Assert.False (r.WantContinuousButtonPressed);
			Assert.False (r.WantMousePositionReports);
			Assert.Null (r.SuperView);
			Assert.Null (r.MostFocused);
			Assert.Equal (TextDirection.LeftRight_TopBottom, r.TextDirection);

			// Initializes a view with a vertical direction
			r = new View ("Vertical View", TextDirection.TopBottom_LeftRight);
			Assert.NotNull (r);
			Assert.Equal (LayoutStyle.Computed, r.LayoutStyle);
			Assert.Equal ("View()({X=0,Y=0,Width=1,Height=13})", r.ToString ());
			Assert.False (r.CanFocus);
			Assert.False (r.HasFocus);
			Assert.Equal (new Rect (0, 0, 1, 13), r.Bounds);
			Assert.Equal (new Rect (0, 0, 1, 13), r.Frame);
			Assert.Null (r.Focused);
			Assert.Null (r.ColorScheme);
			Assert.Null (r.Width);       // All view Dim are initialized now in the IsAdded setter,
			Assert.Null (r.Height);      // avoiding Dim errors.
			Assert.Null (r.X);           // All view Pos are initialized now in the IsAdded setter,
			Assert.Null (r.Y);           // avoiding Pos errors.
			Assert.False (r.IsCurrentTop);
			Assert.Empty (r.Id);
			Assert.Empty (r.Subviews);
			Assert.False (r.WantContinuousButtonPressed);
			Assert.False (r.WantMousePositionReports);
			Assert.Null (r.SuperView);
			Assert.Null (r.MostFocused);
			Assert.Equal (TextDirection.TopBottom_LeftRight, r.TextDirection);

		}

		[Fact]
		public void New_Methods_Return_False ()
		{
			var r = new View ();

			Assert.False (r.ProcessKey (new KeyEvent () { Key = Key.Unknown }));
			Assert.False (r.ProcessHotKey (new KeyEvent () { Key = Key.Unknown }));
			Assert.False (r.ProcessColdKey (new KeyEvent () { Key = Key.Unknown }));
			Assert.False (r.OnKeyDown (new KeyEvent () { Key = Key.Unknown }));
			Assert.False (r.OnKeyUp (new KeyEvent () { Key = Key.Unknown }));
			Assert.False (r.MouseEvent (new MouseEvent () { Flags = MouseFlags.AllEvents }));
			Assert.False (r.OnMouseEnter (new MouseEvent () { Flags = MouseFlags.AllEvents }));
			Assert.False (r.OnMouseLeave (new MouseEvent () { Flags = MouseFlags.AllEvents }));
			Assert.False (r.OnEnter (new View ()));
			Assert.False (r.OnLeave (new View ()));

			// TODO: Add more
		}


		[Fact]
		public void View_With_No_Difference_Between_An_Object_Initializer_And_A_Constructor ()
		{
			// Object Initializer
			var view = new View () {
				X = 1,
				Y = 2,
				Width = 3,
				Height = 4
			};
			Assert.Equal (1, view.X);
			Assert.Equal (2, view.Y);
			Assert.Equal (3, view.Width);
			Assert.Equal (4, view.Height);
			Assert.False (view.Frame.IsEmpty);
			Assert.Equal (new Rect (1, 2, 3, 4), view.Frame);
			Assert.False (view.Bounds.IsEmpty);
			Assert.Equal (new Rect (0, 0, 3, 4), view.Bounds);

			view.LayoutSubviews ();

			Assert.Equal (1, view.X);
			Assert.Equal (2, view.Y);
			Assert.Equal (3, view.Width);
			Assert.Equal (4, view.Height);
			Assert.False (view.Frame.IsEmpty);
			Assert.False (view.Bounds.IsEmpty);

			// Default Constructor
			view = new View ();
			Assert.Null (view.X);
			Assert.Null (view.Y);
			Assert.Null (view.Width);
			Assert.Null (view.Height);
			Assert.True (view.Frame.IsEmpty);
			Assert.True (view.Bounds.IsEmpty);

			// Constructor
			view = new View (1, 2, "");
			Assert.Null (view.X);
			Assert.Null (view.Y);
			Assert.Null (view.Width);
			Assert.Null (view.Height);
			Assert.False (view.Frame.IsEmpty);
			Assert.True (view.Bounds.IsEmpty);

			// Default Constructor and post assignment equivalent to Object Initializer
			view = new View ();
			view.X = 1;
			view.Y = 2;
			view.Width = 3;
			view.Height = 4;
			Assert.Equal (1, view.X);
			Assert.Equal (2, view.Y);
			Assert.Equal (3, view.Width);
			Assert.Equal (4, view.Height);
			Assert.False (view.Frame.IsEmpty);
			Assert.Equal (new Rect (1, 2, 3, 4), view.Frame);
			Assert.False (view.Bounds.IsEmpty);
			Assert.Equal (new Rect (0, 0, 3, 4), view.Bounds);
		}

		[Fact]
		public void FocusNearestView_Ensure_Focus_Ordered ()
		{
			var top = new Toplevel ();

			var win = new Window ();
			var winSubview = new View ("WindowSubview") {
				CanFocus = true
			};
			win.Add (winSubview);
			top.Add (win);

			var frm = new FrameView ();
			var frmSubview = new View ("FrameSubview") {
				CanFocus = true
			};
			frm.Add (frmSubview);
			top.Add (frm);

			top.ProcessKey (new KeyEvent (Key.Tab, new KeyModifiers ()));
			Assert.Equal ($"WindowSubview", top.MostFocused.Text);
			top.ProcessKey (new KeyEvent (Key.Tab, new KeyModifiers ()));
			Assert.Equal ("FrameSubview", top.MostFocused.Text);
			top.ProcessKey (new KeyEvent (Key.Tab, new KeyModifiers ()));
			Assert.Equal ($"WindowSubview", top.MostFocused.Text);

			top.ProcessKey (new KeyEvent (Key.BackTab | Key.ShiftMask, new KeyModifiers ()));
			Assert.Equal ("FrameSubview", top.MostFocused.Text);
			top.ProcessKey (new KeyEvent (Key.BackTab | Key.ShiftMask, new KeyModifiers ()));
			Assert.Equal ($"WindowSubview", top.MostFocused.Text);
		}

		[Fact]
		public void Added_Removed ()
		{
			var v = new View (new Rect (0, 0, 10, 24));
			var t = new View ();

			v.Added += (s,e) => {
				Assert.Same (v.SuperView, e.Parent);
				Assert.Same (t, e.Parent);
				Assert.Same (v, e.Child);
			};

			v.Removed += (s, e) => {
				Assert.Same (t, e.Parent);
				Assert.Same (v, e.Child);
				Assert.True (v.SuperView == null);
			};

			t.Add (v);
			Assert.True (t.Subviews.Count == 1);

			t.Remove (v);
			Assert.True (t.Subviews.Count == 0);
		}

		[Fact]
		public void Subviews_TabIndexes_AreEqual ()
		{
			var r = new View ();
			var v1 = new View () { CanFocus = true };
			var v2 = new View () { CanFocus = true };
			var v3 = new View () { CanFocus = true };

			r.Add (v1, v2, v3);

			Assert.True (r.Subviews.IndexOf (v1) == 0);
			Assert.True (r.Subviews.IndexOf (v2) == 1);
			Assert.True (r.Subviews.IndexOf (v3) == 2);

			Assert.True (r.TabIndexes.IndexOf (v1) == 0);
			Assert.True (r.TabIndexes.IndexOf (v2) == 1);
			Assert.True (r.TabIndexes.IndexOf (v3) == 2);

			Assert.Equal (r.Subviews.IndexOf (v1), r.TabIndexes.IndexOf (v1));
			Assert.Equal (r.Subviews.IndexOf (v2), r.TabIndexes.IndexOf (v2));
			Assert.Equal (r.Subviews.IndexOf (v3), r.TabIndexes.IndexOf (v3));
		}

		[Fact]
		public void BringSubviewToFront_Subviews_vs_TabIndexes ()
		{
			var r = new View ();
			var v1 = new View () { CanFocus = true };
			var v2 = new View () { CanFocus = true };
			var v3 = new View () { CanFocus = true };

			r.Add (v1, v2, v3);

			r.BringSubviewToFront (v1);
			Assert.True (r.Subviews.IndexOf (v1) == 2);
			Assert.True (r.Subviews.IndexOf (v2) == 0);
			Assert.True (r.Subviews.IndexOf (v3) == 1);

			Assert.True (r.TabIndexes.IndexOf (v1) == 0);
			Assert.True (r.TabIndexes.IndexOf (v2) == 1);
			Assert.True (r.TabIndexes.IndexOf (v3) == 2);
		}

		[Fact]
		public void BringSubviewForward_Subviews_vs_TabIndexes ()
		{
			var r = new View ();
			var v1 = new View () { CanFocus = true };
			var v2 = new View () { CanFocus = true };
			var v3 = new View () { CanFocus = true };

			r.Add (v1, v2, v3);

			r.BringSubviewForward (v1);
			Assert.True (r.Subviews.IndexOf (v1) == 1);
			Assert.True (r.Subviews.IndexOf (v2) == 0);
			Assert.True (r.Subviews.IndexOf (v3) == 2);

			Assert.True (r.TabIndexes.IndexOf (v1) == 0);
			Assert.True (r.TabIndexes.IndexOf (v2) == 1);
			Assert.True (r.TabIndexes.IndexOf (v3) == 2);
		}

		[Fact]
		public void SendSubviewToBack_Subviews_vs_TabIndexes ()
		{
			var r = new View ();
			var v1 = new View () { CanFocus = true };
			var v2 = new View () { CanFocus = true };
			var v3 = new View () { CanFocus = true };

			r.Add (v1, v2, v3);

			r.SendSubviewToBack (v3);
			Assert.True (r.Subviews.IndexOf (v1) == 1);
			Assert.True (r.Subviews.IndexOf (v2) == 2);
			Assert.True (r.Subviews.IndexOf (v3) == 0);

			Assert.True (r.TabIndexes.IndexOf (v1) == 0);
			Assert.True (r.TabIndexes.IndexOf (v2) == 1);
			Assert.True (r.TabIndexes.IndexOf (v3) == 2);
		}

		[Fact]
		public void SendSubviewBackwards_Subviews_vs_TabIndexes ()
		{
			var r = new View ();
			var v1 = new View () { CanFocus = true };
			var v2 = new View () { CanFocus = true };
			var v3 = new View () { CanFocus = true };

			r.Add (v1, v2, v3);

			r.SendSubviewBackwards (v3);
			Assert.True (r.Subviews.IndexOf (v1) == 0);
			Assert.True (r.Subviews.IndexOf (v2) == 2);
			Assert.True (r.Subviews.IndexOf (v3) == 1);

			Assert.True (r.TabIndexes.IndexOf (v1) == 0);
			Assert.True (r.TabIndexes.IndexOf (v2) == 1);
			Assert.True (r.TabIndexes.IndexOf (v3) == 2);
		}

		[Fact]
		public void TabIndex_Set_CanFocus_ValidValues ()
		{
			var r = new View ();
			var v1 = new View () { CanFocus = true };
			var v2 = new View () { CanFocus = true };
			var v3 = new View () { CanFocus = true };

			r.Add (v1, v2, v3);

			v1.TabIndex = 1;
			Assert.True (r.Subviews.IndexOf (v1) == 0);
			Assert.True (r.TabIndexes.IndexOf (v1) == 1);

			v1.TabIndex = 2;
			Assert.True (r.Subviews.IndexOf (v1) == 0);
			Assert.True (r.TabIndexes.IndexOf (v1) == 2);
		}

		[Fact]
		public void TabIndex_Set_CanFocus_HigherValues ()
		{
			var r = new View ();
			var v1 = new View () { CanFocus = true };
			var v2 = new View () { CanFocus = true };
			var v3 = new View () { CanFocus = true };

			r.Add (v1, v2, v3);

			v1.TabIndex = 3;
			Assert.True (r.Subviews.IndexOf (v1) == 0);
			Assert.True (r.TabIndexes.IndexOf (v1) == 2);
		}

		[Fact]
		public void TabIndex_Set_CanFocus_LowerValues ()
		{
			var r = new View ();
			var v1 = new View () { CanFocus = true };
			var v2 = new View () { CanFocus = true };
			var v3 = new View () { CanFocus = true };

			r.Add (v1, v2, v3);

			v1.TabIndex = -1;
			Assert.True (r.Subviews.IndexOf (v1) == 0);
			Assert.True (r.TabIndexes.IndexOf (v1) == 0);
		}

		[Fact]
		public void TabIndex_Set_CanFocus_False ()
		{
			var r = new View ();
			var v1 = new View () { CanFocus = true };
			var v2 = new View () { CanFocus = true };
			var v3 = new View () { CanFocus = true };

			r.Add (v1, v2, v3);

			v1.CanFocus = false;
			v1.TabIndex = 0;
			Assert.True (r.Subviews.IndexOf (v1) == 0);
			Assert.True (r.TabIndexes.IndexOf (v1) == 0);
			Assert.Equal (-1, v1.TabIndex);
		}

		[Fact]
		public void TabIndex_Set_CanFocus_False_To_True ()
		{
			var r = new View ();
			var v1 = new View ();
			var v2 = new View () { CanFocus = true };
			var v3 = new View () { CanFocus = true };

			r.Add (v1, v2, v3);

			v1.CanFocus = true;
			v1.TabIndex = 1;
			Assert.True (r.Subviews.IndexOf (v1) == 0);
			Assert.True (r.TabIndexes.IndexOf (v1) == 1);
		}

		[Fact]
		public void TabStop_And_CanFocus_Are_All_True ()
		{
			var r = new View ();
			var v1 = new View () { CanFocus = true };
			var v2 = new View () { CanFocus = true };
			var v3 = new View () { CanFocus = true };

			r.Add (v1, v2, v3);

			r.FocusNext ();
			Assert.True (v1.HasFocus);
			Assert.False (v2.HasFocus);
			Assert.False (v3.HasFocus);
			r.FocusNext ();
			Assert.False (v1.HasFocus);
			Assert.True (v2.HasFocus);
			Assert.False (v3.HasFocus);
			r.FocusNext ();
			Assert.False (v1.HasFocus);
			Assert.False (v2.HasFocus);
			Assert.True (v3.HasFocus);
		}

		[Fact]
		public void TabStop_Are_All_True_And_CanFocus_Are_All_False ()
		{
			var r = new View ();
			var v1 = new View ();
			var v2 = new View ();
			var v3 = new View ();

			r.Add (v1, v2, v3);

			r.FocusNext ();
			Assert.False (v1.HasFocus);
			Assert.False (v2.HasFocus);
			Assert.False (v3.HasFocus);
			r.FocusNext ();
			Assert.False (v1.HasFocus);
			Assert.False (v2.HasFocus);
			Assert.False (v3.HasFocus);
			r.FocusNext ();
			Assert.False (v1.HasFocus);
			Assert.False (v2.HasFocus);
			Assert.False (v3.HasFocus);
		}

		[Fact]
		public void TabStop_Are_All_False_And_CanFocus_Are_All_True ()
		{
			var r = new View ();
			var v1 = new View () { CanFocus = true, TabStop = false };
			var v2 = new View () { CanFocus = true, TabStop = false };
			var v3 = new View () { CanFocus = true, TabStop = false };

			r.Add (v1, v2, v3);

			r.FocusNext ();
			Assert.False (v1.HasFocus);
			Assert.False (v2.HasFocus);
			Assert.False (v3.HasFocus);
			r.FocusNext ();
			Assert.False (v1.HasFocus);
			Assert.False (v2.HasFocus);
			Assert.False (v3.HasFocus);
			r.FocusNext ();
			Assert.False (v1.HasFocus);
			Assert.False (v2.HasFocus);
			Assert.False (v3.HasFocus);
		}

		[Fact]
		public void TabStop_And_CanFocus_Mixed_And_BothFalse ()
		{
			var r = new View ();
			var v1 = new View () { CanFocus = true, TabStop = false };
			var v2 = new View () { CanFocus = false, TabStop = true };
			var v3 = new View () { CanFocus = false, TabStop = false };

			r.Add (v1, v2, v3);

			r.FocusNext ();
			Assert.False (v1.HasFocus);
			Assert.False (v2.HasFocus);
			Assert.False (v3.HasFocus);
			r.FocusNext ();
			Assert.False (v1.HasFocus);
			Assert.False (v2.HasFocus);
			Assert.False (v3.HasFocus);
			r.FocusNext ();
			Assert.False (v1.HasFocus);
			Assert.False (v2.HasFocus);
			Assert.False (v3.HasFocus);
		}

		[Fact]
		public void TabStop_All_True_And_Changing_CanFocus_Later ()
		{
			var r = new View ();
			var v1 = new View ();
			var v2 = new View ();
			var v3 = new View ();

			r.Add (v1, v2, v3);

			r.FocusNext ();
			Assert.False (v1.HasFocus);
			Assert.False (v2.HasFocus);
			Assert.False (v3.HasFocus);

			v1.CanFocus = true;
			r.FocusNext ();
			Assert.True (v1.HasFocus);
			Assert.False (v2.HasFocus);
			Assert.False (v3.HasFocus);
			v2.CanFocus = true;
			r.FocusNext ();
			Assert.False (v1.HasFocus);
			Assert.True (v2.HasFocus);
			Assert.False (v3.HasFocus);
			v3.CanFocus = true;
			r.FocusNext ();
			Assert.False (v1.HasFocus);
			Assert.False (v2.HasFocus);
			Assert.True (v3.HasFocus);
		}

		[Fact]
		public void TabStop_All_False_And_All_True_And_Changing_TabStop_Later ()
		{
			var r = new View ();
			var v1 = new View () { CanFocus = true, TabStop = false };
			var v2 = new View () { CanFocus = true, TabStop = false };
			var v3 = new View () { CanFocus = true, TabStop = false };

			r.Add (v1, v2, v3);

			r.FocusNext ();
			Assert.False (v1.HasFocus);
			Assert.False (v2.HasFocus);
			Assert.False (v3.HasFocus);

			v1.TabStop = true;
			r.FocusNext ();
			Assert.True (v1.HasFocus);
			Assert.False (v2.HasFocus);
			Assert.False (v3.HasFocus);
			v2.TabStop = true;
			r.FocusNext ();
			Assert.False (v1.HasFocus);
			Assert.True (v2.HasFocus);
			Assert.False (v3.HasFocus);
			v3.TabStop = true;
			r.FocusNext ();
			Assert.False (v1.HasFocus);
			Assert.False (v2.HasFocus);
			Assert.True (v3.HasFocus);
		}

		[Fact]
		public void CanFocus_Set_Changes_TabIndex_And_TabStop ()
		{
			var r = new View ();
			var v1 = new View ("1");
			var v2 = new View ("2");
			var v3 = new View ("3");

			r.Add (v1, v2, v3);

			v2.CanFocus = true;
			Assert.Equal (r.TabIndexes.IndexOf (v2), v2.TabIndex);
			Assert.Equal (0, v2.TabIndex);
			Assert.True (v2.TabStop);

			v1.CanFocus = true;
			Assert.Equal (r.TabIndexes.IndexOf (v1), v1.TabIndex);
			Assert.Equal (1, v1.TabIndex);
			Assert.True (v1.TabStop);

			v1.TabIndex = 2;
			Assert.Equal (r.TabIndexes.IndexOf (v1), v1.TabIndex);
			Assert.Equal (1, v1.TabIndex);
			v3.CanFocus = true;
			Assert.Equal (r.TabIndexes.IndexOf (v1), v1.TabIndex);
			Assert.Equal (1, v1.TabIndex);
			Assert.Equal (r.TabIndexes.IndexOf (v3), v3.TabIndex);
			Assert.Equal (2, v3.TabIndex);
			Assert.True (v3.TabStop);

			v2.CanFocus = false;
			Assert.Equal (r.TabIndexes.IndexOf (v1), v1.TabIndex);
			Assert.Equal (1, v1.TabIndex);
			Assert.True (v1.TabStop);
			Assert.NotEqual (r.TabIndexes.IndexOf (v2), v2.TabIndex);
			Assert.Equal (-1, v2.TabIndex);
			Assert.False (v2.TabStop);
			Assert.Equal (r.TabIndexes.IndexOf (v3), v3.TabIndex);
			Assert.Equal (2, v3.TabIndex);
			Assert.True (v3.TabStop);
		}

		[Fact]
		public void Initialized_Event_Comparing_With_Added_Event ()
		{
			Application.Init (new FakeDriver ());

			var t = new Toplevel () { Id = "0", };

			var w = new Window () { Id = "t", Width = Dim.Fill (), Height = Dim.Fill () };
			var v1 = new View () { Id = "v1", Width = Dim.Fill (), Height = Dim.Fill () };
			var v2 = new View () { Id = "v2", Width = Dim.Fill (), Height = Dim.Fill () };
			var sv1 = new View () { Id = "sv1", Width = Dim.Fill (), Height = Dim.Fill () };

			int tc = 0, wc = 0, v1c = 0, v2c = 0, sv1c = 0;

			w.Added += (s,e) => {
				Assert.Equal (e.Parent.Frame.Width, w.Frame.Width);
				Assert.Equal (e.Parent.Frame.Height, w.Frame.Height);
			};
			v1.Added += (s, e) => {
				Assert.Equal (e.Parent.Frame.Width, v1.Frame.Width);
				Assert.Equal (e.Parent.Frame.Height, v1.Frame.Height);
			};
			v2.Added += (s, e) => {
				Assert.Equal (e.Parent.Frame.Width, v2.Frame.Width);
				Assert.Equal (e.Parent.Frame.Height, v2.Frame.Height);
			};
			sv1.Added += (s, e) => {
				Assert.Equal (e.Parent.Frame.Width, sv1.Frame.Width);
				Assert.Equal (e.Parent.Frame.Height, sv1.Frame.Height);
			};

			t.Initialized += (s, e) => {
				tc++;
				Assert.Equal (1, tc);
				Assert.Equal (1, wc);
				Assert.Equal (1, v1c);
				Assert.Equal (1, v2c);
				Assert.Equal (1, sv1c);

				Assert.True (t.CanFocus);
				Assert.True (w.CanFocus);
				Assert.False (v1.CanFocus);
				Assert.False (v2.CanFocus);
				Assert.False (sv1.CanFocus);

				Application.Refresh ();
			};
			w.Initialized += (s, e) => {
				wc++;
				Assert.Equal (t.Frame.Width, w.Frame.Width);
				Assert.Equal (t.Frame.Height, w.Frame.Height);
			};
			v1.Initialized += (s, e) => {
				v1c++;
				Assert.Equal (t.Frame.Width, v1.Frame.Width);
				Assert.Equal (t.Frame.Height, v1.Frame.Height);
			};
			v2.Initialized += (s, e) => {
				v2c++;
				Assert.Equal (t.Frame.Width, v2.Frame.Width);
				Assert.Equal (t.Frame.Height, v2.Frame.Height);
			};
			sv1.Initialized += (s, e) => {
				sv1c++;
				Assert.Equal (t.Frame.Width, sv1.Frame.Width);
				Assert.Equal (t.Frame.Height, sv1.Frame.Height);
				Assert.False (sv1.CanFocus);
				Assert.Throws<InvalidOperationException> (() => sv1.CanFocus = true);
				Assert.False (sv1.CanFocus);
			};

			v1.Add (sv1);
			w.Add (v1, v2);
			t.Add (w);

			Application.Iteration = () => {
				Application.Refresh ();
				t.Running = false;
			};

			Application.Run (t);
			Application.Shutdown ();

			Assert.Equal (1, tc);
			Assert.Equal (1, wc);
			Assert.Equal (1, v1c);
			Assert.Equal (1, v2c);
			Assert.Equal (1, sv1c);

			Assert.True (t.CanFocus);
			Assert.True (w.CanFocus);
			Assert.False (v1.CanFocus);
			Assert.False (v2.CanFocus);
			Assert.False (sv1.CanFocus);

			v1.CanFocus = true;
			Assert.False (sv1.CanFocus); // False because sv1 was disposed and it isn't a subview of v1.
		}

		[Fact]
		public void Initialized_Event_Will_Be_Invoked_When_Added_Dynamically ()
		{
			Application.Init (new FakeDriver ());

			var t = new Toplevel () { Id = "0", };

			var w = new Window () { Id = "t", Width = Dim.Fill (), Height = Dim.Fill () };
			var v1 = new View () { Id = "v1", Width = Dim.Fill (), Height = Dim.Fill () };
			var v2 = new View () { Id = "v2", Width = Dim.Fill (), Height = Dim.Fill () };

			int tc = 0, wc = 0, v1c = 0, v2c = 0, sv1c = 0;

			t.Initialized += (s, e) => {
				tc++;
				Assert.Equal (1, tc);
				Assert.Equal (1, wc);
				Assert.Equal (1, v1c);
				Assert.Equal (1, v2c);
				Assert.Equal (0, sv1c); // Added after t in the Application.Iteration.

				Assert.True (t.CanFocus);
				Assert.True (w.CanFocus);
				Assert.False (v1.CanFocus);
				Assert.False (v2.CanFocus);

				Application.Refresh ();
			};
			w.Initialized += (s, e) => {
				wc++;
				Assert.Equal (t.Frame.Width, w.Frame.Width);
				Assert.Equal (t.Frame.Height, w.Frame.Height);
			};
			v1.Initialized += (s, e) => {
				v1c++;
				Assert.Equal (t.Frame.Width, v1.Frame.Width);
				Assert.Equal (t.Frame.Height, v1.Frame.Height);
			};
			v2.Initialized += (s, e) => {
				v2c++;
				Assert.Equal (t.Frame.Width, v2.Frame.Width);
				Assert.Equal (t.Frame.Height, v2.Frame.Height);
			};
			w.Add (v1, v2);
			t.Add (w);

			Application.Iteration = () => {
				var sv1 = new View () { Id = "sv1", Width = Dim.Fill (), Height = Dim.Fill () };

				sv1.Initialized += (s, e) => {
					sv1c++;
					Assert.NotEqual (t.Frame.Width, sv1.Frame.Width);
					Assert.NotEqual (t.Frame.Height, sv1.Frame.Height);
					Assert.False (sv1.CanFocus);
					Assert.Throws<InvalidOperationException> (() => sv1.CanFocus = true);
					Assert.False (sv1.CanFocus);
				};

				v1.Add (sv1);

				Application.Refresh ();
				t.Running = false;
			};

			Application.Run (t);
			Application.Shutdown ();

			Assert.Equal (1, tc);
			Assert.Equal (1, wc);
			Assert.Equal (1, v1c);
			Assert.Equal (1, v2c);
			Assert.Equal (1, sv1c);

			Assert.True (t.CanFocus);
			Assert.True (w.CanFocus);
			Assert.False (v1.CanFocus);
			Assert.False (v2.CanFocus);
		}

		[Fact]
		[AutoInitShutdown]
		public void CanFocus_Faced_With_Container ()
		{
			var t = new Toplevel ();
			var w = new Window ();
			var f = new FrameView ();
			var v = new View () { CanFocus = true };
			f.Add (v);
			w.Add (f);
			t.Add (w);

			Assert.True (t.CanFocus);
			Assert.True (w.CanFocus);
			Assert.True (f.CanFocus);
			Assert.True (v.CanFocus);

			f.CanFocus = false;
			Assert.False (f.CanFocus);
			Assert.True (v.CanFocus);

			v.CanFocus = false;
			Assert.False (f.CanFocus);
			Assert.False (v.CanFocus);

			v.CanFocus = true;
			Assert.False (f.CanFocus);
			Assert.True (v.CanFocus);
		}

		[Fact]
		public void CanFocus_Faced_With_Container_Before_Run ()
		{
			Application.Init (new FakeDriver ());

			var t = Application.Top;

			var w = new Window ("w");
			var f = new FrameView ("f");
			var v = new View ("v") { CanFocus = true };
			f.Add (v);
			w.Add (f);
			t.Add (w);

			Assert.True (t.CanFocus);
			Assert.True (w.CanFocus);
			Assert.True (f.CanFocus);
			Assert.True (v.CanFocus);

			f.CanFocus = false;
			Assert.False (f.CanFocus);
			Assert.True (v.CanFocus);

			v.CanFocus = false;
			Assert.False (f.CanFocus);
			Assert.False (v.CanFocus);

			v.CanFocus = true;
			Assert.False (f.CanFocus);
			Assert.True (v.CanFocus);

			Application.Iteration += () => Application.RequestStop ();

			Application.Run ();
			Application.Shutdown ();
		}

		[Fact]
		public void CanFocus_Faced_With_Container_After_Run ()
		{
			Application.Init (new FakeDriver ());

			var t = Application.Top;

			var w = new Window ("w");
			var f = new FrameView ("f");
			var v = new View ("v") { CanFocus = true };
			f.Add (v);
			w.Add (f);
			t.Add (w);

			t.Ready += (s, e) => {
				Assert.True (t.CanFocus);
				Assert.True (w.CanFocus);
				Assert.True (f.CanFocus);
				Assert.True (v.CanFocus);

				f.CanFocus = false;
				Assert.False (f.CanFocus);
				Assert.False (v.CanFocus);

				v.CanFocus = false;
				Assert.False (f.CanFocus);
				Assert.False (v.CanFocus);

				Assert.Throws<InvalidOperationException> (() => v.CanFocus = true);
				Assert.False (f.CanFocus);
				Assert.False (v.CanFocus);

				f.CanFocus = true;
				Assert.True (f.CanFocus);
				Assert.True (v.CanFocus);
			};

			Application.Iteration += () => Application.RequestStop ();

			Application.Run ();
			Application.Shutdown ();
		}

		[Fact]
		public void CanFocus_Container_ToFalse_Turns_All_Subviews_ToFalse_Too ()
		{
			Application.Init (new FakeDriver ());

			var t = Application.Top;

			var w = new Window ("w");
			var f = new FrameView ("f");
			var v1 = new View ("v1") { CanFocus = true };
			var v2 = new View ("v2") { CanFocus = true };
			f.Add (v1, v2);
			w.Add (f);
			t.Add (w);

			t.Ready += (s, e) => {
				Assert.True (t.CanFocus);
				Assert.True (w.CanFocus);
				Assert.True (f.CanFocus);
				Assert.True (v1.CanFocus);
				Assert.True (v2.CanFocus);

				w.CanFocus = false;
				Assert.False (w.CanFocus);
				Assert.False (f.CanFocus);
				Assert.False (v1.CanFocus);
				Assert.False (v2.CanFocus);
			};

			Application.Iteration += () => Application.RequestStop ();

			Application.Run ();
			Application.Shutdown ();
		}

		[Fact]
		public void CanFocus_Container_Toggling_All_Subviews_To_Old_Value_When_Is_True ()
		{
			Application.Init (new FakeDriver ());

			var t = Application.Top;

			var w = new Window ("w");
			var f = new FrameView ("f");
			var v1 = new View ("v1");
			var v2 = new View ("v2") { CanFocus = true };
			f.Add (v1, v2);
			w.Add (f);
			t.Add (w);

			t.Ready += (s, e) => {
				Assert.True (t.CanFocus);
				Assert.True (w.CanFocus);
				Assert.True (f.CanFocus);
				Assert.False (v1.CanFocus);
				Assert.True (v2.CanFocus);

				w.CanFocus = false;
				Assert.False (w.CanFocus);
				Assert.False (f.CanFocus);
				Assert.False (v1.CanFocus);
				Assert.False (v2.CanFocus);

				w.CanFocus = true;
				Assert.True (w.CanFocus);
				Assert.True (f.CanFocus);
				Assert.False (v1.CanFocus);
				Assert.True (v2.CanFocus);
			};

			Application.Iteration += () => Application.RequestStop ();

			Application.Run ();
			Application.Shutdown ();
		}


		[Fact]
		public void Navigation_With_Null_Focused_View ()
		{
			// Non-regression test for #882 (NullReferenceException during keyboard navigation when Focused is null)

			Application.Init (new FakeDriver ());

			Application.Top.Ready += (s, e) => {
				Assert.Null (Application.Top.Focused);
			};

			// Keyboard navigation with tab
			Console.MockKeyPresses.Push (new ConsoleKeyInfo ('\t', ConsoleKey.Tab, false, false, false));

			Application.Iteration += () => Application.RequestStop ();

			Application.Run ();
			Application.Shutdown ();
		}

		[Fact]
		public void Multi_Thread_Toplevels ()
		{
			Application.Init (new FakeDriver ());

			var t = Application.Top;
			var w = new Window ();
			t.Add (w);

			int count = 0, count1 = 0, count2 = 0;
			bool log = false, log1 = false, log2 = false;
			bool fromTopStillKnowFirstIsRunning = false;
			bool fromTopStillKnowSecondIsRunning = false;
			bool fromFirstStillKnowSecondIsRunning = false;

			Application.MainLoop.AddTimeout (TimeSpan.FromMilliseconds (100), (_) => {
				count++;
				if (count1 == 5) {
					log1 = true;
				}
				if (count1 == 14 && count2 == 10 && count == 15) { // count2 is already stopped
					fromTopStillKnowFirstIsRunning = true;
				}
				if (count1 == 7 && count2 == 7 && count == 8) {
					fromTopStillKnowSecondIsRunning = true;
				}
				if (count == 30) {
					Assert.Equal (30, count);
					Assert.Equal (20, count1);
					Assert.Equal (10, count2);

					Assert.True (log);
					Assert.True (log1);
					Assert.True (log2);

					Assert.True (fromTopStillKnowFirstIsRunning);
					Assert.True (fromTopStillKnowSecondIsRunning);
					Assert.True (fromFirstStillKnowSecondIsRunning);

					Application.RequestStop ();
					return false;
				}
				return true;
			});

			t.Ready += FirstDialogToplevel;

			void FirstDialogToplevel (object sender, EventArgs args)
			{
				var od = new OpenDialog ();
				od.Ready += SecondDialogToplevel;

				Application.MainLoop.AddTimeout (TimeSpan.FromMilliseconds (100), (_) => {
					count1++;
					if (count2 == 5) {
						log2 = true;
					}
					if (count2 == 4 && count1 == 5 && count == 5) {
						fromFirstStillKnowSecondIsRunning = true;
					}
					if (count1 == 20) {
						Assert.Equal (20, count1);
						Application.RequestStop ();
						return false;
					}
					return true;
				});

				Application.Run (od);
			}

			void SecondDialogToplevel (object sender, EventArgs args)
			{
				var d = new Dialog ();

				Application.MainLoop.AddTimeout (TimeSpan.FromMilliseconds (100), (_) => {
					count2++;
					if (count < 30) {
						log = true;
					}
					if (count2 == 10) {
						Assert.Equal (10, count2);
						Application.RequestStop ();
						return false;
					}
					return true;
				});

				Application.Run (d);
			}

			Application.Run ();
			Application.Shutdown ();
		}

		[Fact]
		public void KeyPress_Handled_To_True_Prevents_Changes ()
		{
			Application.Init (new FakeDriver ());

			Console.MockKeyPresses.Push (new ConsoleKeyInfo ('N', ConsoleKey.N, false, false, false));

			var top = Application.Top;

			var text = new TextField ("");
			text.KeyPress += (s, e) => {
				e.Handled = true;
				Assert.True (e.Handled);
				Assert.Equal (Key.N, e.KeyEvent.Key);
			};
			top.Add (text);

			Application.Iteration += () => {
				Console.MockKeyPresses.Push (new ConsoleKeyInfo ('N', ConsoleKey.N, false, false, false));
				Assert.Equal ("", text.Text);

				Application.RequestStop ();
			};

			Application.Run ();

			// Shutdown must be called to safely clean up Application if Init has been called
			Application.Shutdown ();
		}


		[Theory]
		[InlineData (1)]
		[InlineData (2)]
		[InlineData (3)]
		public void LabelChangeText_RendersCorrectly_Constructors (int choice)
		{
			var driver = new FakeDriver ();
			Application.Init (driver);

			try {
				// Create a label with a short text 
				Label lbl;
				var text = "test";

				if (choice == 1) {
					// An object initializer should call the default constructor.
					lbl = new Label { Text = text };
				} else if (choice == 2) {
					// Calling the default constructor followed by the object initializer.
					lbl = new Label () { Text = text };
				} else {
					// Calling the Text constructor.
					lbl = new Label (text);
				}
				Application.Top.Add (lbl);
				Application.Top.Redraw (Application.Top.Bounds);

				// should have the initial text
				Assert.Equal ('t', driver.Contents [0, 0, 0]);
				Assert.Equal ('e', driver.Contents [0, 1, 0]);
				Assert.Equal ('s', driver.Contents [0, 2, 0]);
				Assert.Equal ('t', driver.Contents [0, 3, 0]);
				Assert.Equal (' ', driver.Contents [0, 4, 0]);
			} finally {
				Application.Shutdown ();
			}
		}

		[Fact]
		[AutoInitShutdown]
		public void Internal_Tests ()
		{
			Assert.Equal (new [] { View.Direction.Forward, View.Direction.Backward },
				Enum.GetValues (typeof (View.Direction)));

			var rect = new Rect (1, 1, 10, 1);
			var view = new View (rect);
			var top = Application.Top;
			top.Add (view);
			Assert.Equal (View.Direction.Forward, view.FocusDirection);
			view.FocusDirection = View.Direction.Backward;
			Assert.Equal (View.Direction.Backward, view.FocusDirection);
			Assert.Empty (view.InternalSubviews);
			Assert.Equal (new Rect (new Point (0, 0), rect.Size), view._needsDisplay);
			Assert.True (view.LayoutNeeded);
			Assert.False (view._childNeedsDisplay);
			Assert.False (view.addingView);
			view.addingView = true;
			Assert.True (view.addingView);
			view.ViewToScreen (0, 0, out int rcol, out int rrow);
			Assert.Equal (1, rcol);
			Assert.Equal (1, rrow);
			Assert.Equal (rect, view.ViewToScreen (view.Bounds));
			Assert.Equal (top.Bounds, view.ScreenClip (top.Bounds));
			view.Width = Dim.Fill ();
			view.Height = Dim.Fill ();
			Assert.Equal (10, view.Bounds.Width);
			Assert.Equal (1, view.Bounds.Height);
			view.SetRelativeLayout (top.Bounds);
			Assert.Equal (79, view.Bounds.Width);
			Assert.Equal (24, view.Bounds.Height);
			view.X = 0;
			view.Y = 0;
			view.SetRelativeLayout (top.Bounds);
			Assert.Equal (80, view.Bounds.Width);
			Assert.Equal (25, view.Bounds.Height);
			bool layoutStarted = false;
			view.LayoutStarted += (s,e) => layoutStarted = true;
			view.OnLayoutStarted (null);
			Assert.True (layoutStarted);
			view.LayoutComplete += (s,e) => layoutStarted = false;
			view.OnLayoutComplete (null);
			Assert.False (layoutStarted);
			view.X = Pos.Center () - 41;
			view.Y = Pos.Center () - 13;
			view.SetRelativeLayout (top.Bounds);
			view.ViewToScreen (0, 0, out rcol, out rrow);
			Assert.Equal (-41, rcol);
			Assert.Equal (-13, rrow);
		}

		[Fact]
		[AutoInitShutdown]
		public void Enabled_False_Sets_HasFocus_To_False ()
		{
			var wasClicked = false;
			var view = new Button ("Click Me");
			view.Clicked += (s,e) => wasClicked = !wasClicked;
			Application.Top.Add (view);

			view.ProcessKey (new KeyEvent (Key.Enter, null));
			Assert.True (wasClicked);
			view.MouseEvent (new MouseEvent () { Flags = MouseFlags.Button1Clicked });
			Assert.False (wasClicked);
			Assert.True (view.Enabled);
			Assert.True (view.CanFocus);
			Assert.True (view.HasFocus);

			view.Enabled = false;
			view.ProcessKey (new KeyEvent (Key.Enter, null));
			Assert.False (wasClicked);
			view.MouseEvent (new MouseEvent () { Flags = MouseFlags.Button1Clicked });
			Assert.False (wasClicked);
			Assert.False (view.Enabled);
			Assert.True (view.CanFocus);
			Assert.False (view.HasFocus);
			view.SetFocus ();
			Assert.False (view.HasFocus);
		}

		[Fact]
		[AutoInitShutdown]
		public void Enabled_Sets_Also_Sets_Subviews ()
		{
			var wasClicked = false;
			var button = new Button ("Click Me");
			button.Clicked += (s,e) => wasClicked = !wasClicked;
			var win = new Window () { Width = Dim.Fill (), Height = Dim.Fill () };
			win.Add (button);
			Application.Top.Add (win);

			var iterations = 0;

			Application.Iteration += () => {
				iterations++;

				button.ProcessKey (new KeyEvent (Key.Enter, null));
				Assert.True (wasClicked);
				button.MouseEvent (new MouseEvent () { Flags = MouseFlags.Button1Clicked });
				Assert.False (wasClicked);
				Assert.True (button.Enabled);
				Assert.True (button.CanFocus);
				Assert.True (button.HasFocus);
				Assert.True (win.Enabled);
				Assert.True (win.CanFocus);
				Assert.True (win.HasFocus);

				win.Enabled = false;
				button.ProcessKey (new KeyEvent (Key.Enter, null));
				Assert.False (wasClicked);
				button.MouseEvent (new MouseEvent () { Flags = MouseFlags.Button1Clicked });
				Assert.False (wasClicked);
				Assert.False (button.Enabled);
				Assert.True (button.CanFocus);
				Assert.False (button.HasFocus);
				Assert.False (win.Enabled);
				Assert.True (win.CanFocus);
				Assert.False (win.HasFocus);
				button.SetFocus ();
				Assert.False (button.HasFocus);
				Assert.False (win.HasFocus);
				win.SetFocus ();
				Assert.False (button.HasFocus);
				Assert.False (win.HasFocus);

				win.Enabled = true;
				win.FocusFirst ();
				Assert.True (button.HasFocus);
				Assert.True (win.HasFocus);

				Application.RequestStop ();
			};

			Application.Run ();

			Assert.Equal (1, iterations);
		}

		[Fact]
		[AutoInitShutdown]
		public void Visible_Sets_Also_Sets_Subviews ()
		{
			var button = new Button ("Click Me");
			var win = new Window () { Width = Dim.Fill (), Height = Dim.Fill () };
			win.Add (button);
			var top = Application.Top;
			top.Add (win);

			var iterations = 0;

			Application.Iteration += () => {
				iterations++;

				Assert.True (button.Visible);
				Assert.True (button.CanFocus);
				Assert.True (button.HasFocus);
				Assert.True (win.Visible);
				Assert.True (win.CanFocus);
				Assert.True (win.HasFocus);
				Assert.True (RunesCount () > 0);

				win.Visible = false;
				Assert.True (button.Visible);
				Assert.True (button.CanFocus);
				Assert.False (button.HasFocus);
				Assert.False (win.Visible);
				Assert.True (win.CanFocus);
				Assert.False (win.HasFocus);
				button.SetFocus ();
				Assert.False (button.HasFocus);
				Assert.False (win.HasFocus);
				win.SetFocus ();
				Assert.False (button.HasFocus);
				Assert.False (win.HasFocus);
				top.Redraw (top.Bounds);
				Assert.True (RunesCount () == 0);

				win.Visible = true;
				win.FocusFirst ();
				Assert.True (button.HasFocus);
				Assert.True (win.HasFocus);
				top.Redraw (top.Bounds);
				Assert.True (RunesCount () > 0);

				Application.RequestStop ();
			};

			Application.Run ();

			Assert.Equal (1, iterations);

			int RunesCount ()
			{
				var contents = ((FakeDriver)Application.Driver).Contents;
				var runesCount = 0;

				for (int i = 0; i < Application.Driver.Rows; i++) {
					for (int j = 0; j < Application.Driver.Cols; j++) {
						if (contents [i, j, 0] != ' ') {
							runesCount++;
						}
					}
				}
				return runesCount;
			}
		}

		[Fact]
		[AutoInitShutdown]
		public void GetTopSuperView_Test ()
		{
			var v1 = new View ();
			var fv1 = new FrameView ();
			fv1.Add (v1);
			var tf1 = new TextField ();
			var w1 = new Window ();
			w1.Add (fv1, tf1);
			var top1 = new Toplevel ();
			top1.Add (w1);

			var v2 = new View ();
			var fv2 = new FrameView ();
			fv2.Add (v2);
			var tf2 = new TextField ();
			var w2 = new Window ();
			w2.Add (fv2, tf2);
			var top2 = new Toplevel ();
			top2.Add (w2);

			Assert.Equal (top1, v1.GetTopSuperView ());
			Assert.Equal (top2, v2.GetTopSuperView ());
		}

		[Fact]
		[AutoInitShutdown]
		public void CanFocus_Sets_To_False_Does_Not_Sets_HasFocus_To_True ()
		{
			var view = new View () { CanFocus = true };
			var win = new Window () { Width = Dim.Fill (), Height = Dim.Fill () };
			win.Add (view);
			Application.Top.Add (win);
			Application.Begin (Application.Top);

			Assert.True (view.CanFocus);
			Assert.True (view.HasFocus);

			view.CanFocus = false;
			Assert.False (view.CanFocus);
			Assert.False (view.HasFocus);
			Assert.Null (Application.Current.Focused);
			Assert.Null (Application.Current.MostFocused);
		}

		[Fact]
		[AutoInitShutdown]
		public void CanFocus_Sets_To_False_On_Single_View_Focus_View_On_Another_Toplevel ()
		{
			var view1 = new View () { Width = 10, Height = 1, CanFocus = true };
			var win1 = new Window () { Width = Dim.Percent (50), Height = Dim.Fill () };
			win1.Add (view1);
			var view2 = new View () { Width = 20, Height = 2, CanFocus = true };
			var win2 = new Window () { X = Pos.Right (win1), Width = Dim.Fill (), Height = Dim.Fill () };
			win2.Add (view2);
			Application.Top.Add (win1, win2);
			Application.Begin (Application.Top);

			Assert.True (view1.CanFocus);
			Assert.True (view1.HasFocus);
			Assert.True (view2.CanFocus);
			Assert.True (view2.HasFocus);

			view1.CanFocus = false;
			Assert.False (view1.CanFocus);
			Assert.False (view1.HasFocus);
			Assert.Equal (win2, Application.Current.Focused);
			Assert.Equal (view2, Application.Current.MostFocused);
		}

		[Fact]
		[AutoInitShutdown]
		public void CanFocus_Sets_To_False_With_Two_Views_Focus_Another_View_On_The_Same_Toplevel ()
		{
			var view1 = new View () { Width = 10, Height = 1, CanFocus = true };
			var view12 = new View () { Y = 5, Width = 10, Height = 1, CanFocus = true };
			var win1 = new Window () { Width = Dim.Percent (50), Height = Dim.Fill () };
			win1.Add (view1, view12);
			var view2 = new View () { Width = 20, Height = 2, CanFocus = true };
			var win2 = new Window () { X = Pos.Right (win1), Width = Dim.Fill (), Height = Dim.Fill () };
			win2.Add (view2);
			Application.Top.Add (win1, win2);
			Application.Begin (Application.Top);

			Assert.True (view1.CanFocus);
			Assert.True (view1.HasFocus);
			Assert.True (view2.CanFocus);
			Assert.True (view2.HasFocus);

			view1.CanFocus = false;
			Assert.False (view1.CanFocus);
			Assert.False (view1.HasFocus);
			Assert.Equal (win1, Application.Current.Focused);
			Assert.Equal (view12, Application.Current.MostFocused);
		}

		[Fact]
		[AutoInitShutdown]
		public void CanFocus_Sets_To_False_On_Toplevel_Focus_View_On_Another_Toplevel ()
		{
			var view1 = new View () { Width = 10, Height = 1, CanFocus = true };
			var win1 = new Window () { Width = Dim.Percent (50), Height = Dim.Fill () };
			win1.Add (view1);
			var view2 = new View () { Width = 20, Height = 2, CanFocus = true };
			var win2 = new Window () { X = Pos.Right (win1), Width = Dim.Fill (), Height = Dim.Fill () };
			win2.Add (view2);
			Application.Top.Add (win1, win2);
			Application.Begin (Application.Top);

			Assert.True (view1.CanFocus);
			Assert.True (view1.HasFocus);
			Assert.True (view2.CanFocus);
			Assert.True (view2.HasFocus);

			win1.CanFocus = false;
			Assert.False (view1.CanFocus);
			Assert.False (view1.HasFocus);
			Assert.False (win1.CanFocus);
			Assert.False (win1.HasFocus);
			Assert.Equal (win2, Application.Current.Focused);
			Assert.Equal (view2, Application.Current.MostFocused);
		}

		[Fact]
		[AutoInitShutdown]
		public void ProcessHotKey_Will_Invoke_ProcessKey_Only_For_The_MostFocused_With_Top_KeyPress_Event ()
		{
			var sbQuiting = false;
			var tfQuiting = false;
			var topQuiting = false;
			var sb = new StatusBar (new StatusItem [] {
				new StatusItem(Key.CtrlMask | Key.Q, "~^Q~ Quit", () => sbQuiting = true )
			});
			var tf = new TextField ();
			tf.KeyPress += Tf_KeyPress;

			void Tf_KeyPress (object sender, KeyEventEventArgs obj)
			{
				if (obj.KeyEvent.Key == (Key.Q | Key.CtrlMask)) {
					obj.Handled = tfQuiting = true;
				}
			}

			var win = new Window ();
			win.Add (sb, tf);
			var top = Application.Top;
			top.KeyPress += Top_KeyPress;

			void Top_KeyPress (object sender, KeyEventEventArgs obj)
			{
				if (obj.KeyEvent.Key == (Key.Q | Key.CtrlMask)) {
					obj.Handled = topQuiting = true;
				}
			}

			top.Add (win);
			Application.Begin (top);

			Assert.False (sbQuiting);
			Assert.False (tfQuiting);
			Assert.False (topQuiting);

			Application.Driver.SendKeys ('q', ConsoleKey.Q, false, false, true);
			Assert.False (sbQuiting);
			Assert.True (tfQuiting);
			Assert.False (topQuiting);

			tf.KeyPress -= Tf_KeyPress;
			tfQuiting = false;
			Application.Driver.SendKeys ('q', ConsoleKey.Q, false, false, true);
			Application.MainLoop.MainIteration ();
			Assert.True (sbQuiting);
			Assert.False (tfQuiting);
			Assert.False (topQuiting);

			sb.RemoveItem (0);
			sbQuiting = false;
			Application.Driver.SendKeys ('q', ConsoleKey.Q, false, false, true);
			Application.MainLoop.MainIteration ();
			Assert.False (sbQuiting);
			Assert.False (tfQuiting);
			Assert.True (topQuiting);
		}

		[Fact]
		[AutoInitShutdown]
		public void ProcessHotKey_Will_Invoke_ProcessKey_Only_For_The_MostFocused_Without_Top_KeyPress_Event ()
		{
			var sbQuiting = false;
			var tfQuiting = false;
			var sb = new StatusBar (new StatusItem [] {
				new StatusItem(Key.CtrlMask | Key.Q, "~^Q~ Quit", () => sbQuiting = true )
			});
			var tf = new TextField ();
			tf.KeyPress += Tf_KeyPress;

			void Tf_KeyPress (object sender, KeyEventEventArgs obj)
			{
				if (obj.KeyEvent.Key == (Key.Q | Key.CtrlMask)) {
					obj.Handled = tfQuiting = true;
				}
			}

			var win = new Window ();
			win.Add (sb, tf);
			var top = Application.Top;
			top.Add (win);
			Application.Begin (top);

			Assert.False (sbQuiting);
			Assert.False (tfQuiting);

			Application.Driver.SendKeys ('q', ConsoleKey.Q, false, false, true);
			Assert.False (sbQuiting);
			Assert.True (tfQuiting);

			tf.KeyPress -= Tf_KeyPress;
			tfQuiting = false;
			Application.Driver.SendKeys ('q', ConsoleKey.Q, false, false, true);
			Application.MainLoop.MainIteration ();
			Assert.True (sbQuiting);
			Assert.False (tfQuiting);
		}

		[Fact]
		[AutoInitShutdown]
		public void WindowDispose_CanFocusProblem ()
		{
			// Arrange
			Application.Init ();
			using var top = Toplevel.Create ();
			using var view = new View (
				x: 0,
				y: 1,
				text: nameof (WindowDispose_CanFocusProblem));
			using var window = new Window ();
			top.Add (window);
			window.Add (view);

			// Act
			Application.Begin (top);
			Application.Shutdown ();

			// Assert does Not throw NullReferenceException
			top.SetFocus ();
		}

		[Fact, AutoInitShutdown]
		public void DrawFrame_With_Positive_Positions ()
		{
			var view = new View (new Rect (0, 0, 8, 4));

			view.DrawContent += (s, e) => view.DrawFrame (view.Bounds, 0, true);

			Assert.Equal (Point.Empty, new Point (view.Frame.X, view.Frame.Y));
			Assert.Equal (new Size (8, 4), new Size (view.Frame.Width, view.Frame.Height));

			Application.Top.Add (view);
			Application.Begin (Application.Top);

			var expected = @"
┌──────┐
│      │
│      │
└──────┘
";

			var pos = TestHelpers.AssertDriverContentsWithFrameAre (expected, output);
			Assert.Equal (new Rect (0, 0, 8, 4), pos);
		}

		[Fact, AutoInitShutdown]
		public void DrawFrame_With_Minimum_Size ()
		{
			var view = new View (new Rect (0, 0, 2, 2));

			view.DrawContent += (s, e) => view.DrawFrame (view.Bounds, 0, true);

			Assert.Equal (Point.Empty, new Point (view.Frame.X, view.Frame.Y));
			Assert.Equal (new Size (2, 2), new Size (view.Frame.Width, view.Frame.Height));

			Application.Top.Add (view);
			Application.Begin (Application.Top);

			var expected = @"
┌┐
└┘
";

			var pos = TestHelpers.AssertDriverContentsWithFrameAre (expected, output);
			Assert.Equal (new Rect (0, 0, 2, 2), pos);
		}

		[Fact, AutoInitShutdown]
		public void DrawFrame_With_Negative_Positions ()
		{
			var view = new View (new Rect (-1, 0, 8, 4));

			view.DrawContent += (s, e) => view.DrawFrame (view.Bounds, 0, true);

			Assert.Equal (new Point (-1, 0), new Point (view.Frame.X, view.Frame.Y));
			Assert.Equal (new Size (8, 4), new Size (view.Frame.Width, view.Frame.Height));

			Application.Top.Add (view);
			Application.Begin (Application.Top);

			var expected = @"
──────┐
      │
      │
──────┘
";

			var pos = TestHelpers.AssertDriverContentsWithFrameAre (expected, output);
			Assert.Equal (new Rect (0, 0, 7, 4), pos);

			view.Frame = new Rect (-1, -1, 8, 4);
			Application.Refresh ();

			expected = @"
      │
      │
──────┘
";

			pos = TestHelpers.AssertDriverContentsWithFrameAre (expected, output);
			Assert.Equal (new Rect (6, 0, 7, 3), pos);

			view.Frame = new Rect (0, 0, 8, 4);
			((FakeDriver)Application.Driver).SetBufferSize (7, 4);

			expected = @"
┌──────
│      
│      
└──────
";

			pos = TestHelpers.AssertDriverContentsWithFrameAre (expected, output);
			Assert.Equal (new Rect (0, 0, 7, 4), pos);

			view.Frame = new Rect (0, 0, 8, 4);
			((FakeDriver)Application.Driver).SetBufferSize (7, 3);
		}

		[Fact, AutoInitShutdown]
		public void DrawTextFormatter_Respects_The_Clip_Bounds ()
		{
			var view = new View (new Rect (0, 0, 20, 20));
			view.Add (new Label ("0123456789abcdefghij"));
			view.Add (new Label (0, 1, "1\n2\n3\n4\n5\n6\n7\n8\n9\n0"));
			view.Add (new Button (1, 1, "Press me!"));
			var scrollView = new ScrollView (new Rect (1, 1, 15, 10)) {
				ContentSize = new Size (40, 40),
				ShowHorizontalScrollIndicator = true,
				ShowVerticalScrollIndicator = true
			};
			scrollView.Add (view);
			var win = new Window (new Rect (1, 1, 20, 14), "Test");
			win.Add (scrollView);
			Application.Top.Add (win);
			Application.Begin (Application.Top);

			var expected = @"
 ┌ Test ────────────┐
 │                  │
 │ 0123456789abcd▲  │
 │ 1[ Press me! ]┬  │
 │ 2             │  │
 │ 3             ┴  │
 │ 4             ░  │
 │ 5             ░  │
 │ 6             ░  │
 │ 7             ░  │
 │ 8             ▼  │
 │ ◄├───┤░░░░░░░►   │
 │                  │
 └──────────────────┘
";

			var pos = TestHelpers.AssertDriverContentsWithFrameAre (expected, output);
			Assert.Equal (new Rect (1, 1, 21, 14), pos);

			Assert.True (scrollView.ProcessKey (new KeyEvent (Key.CursorRight, new KeyModifiers ())));
			Application.Top.Redraw (Application.Top.Bounds);

			expected = @"
 ┌ Test ────────────┐
 │                  │
 │ 123456789abcde▲  │
 │ [ Press me! ] ┬  │
 │               │  │
 │               ┴  │
 │               ░  │
 │               ░  │
 │               ░  │
 │               ░  │
 │               ▼  │
 │ ◄├───┤░░░░░░░►   │
 │                  │
 └──────────────────┘
";

			pos = TestHelpers.AssertDriverContentsWithFrameAre (expected, output);
			Assert.Equal (new Rect (1, 1, 21, 14), pos);

			Assert.True (scrollView.ProcessKey (new KeyEvent (Key.CursorRight, new KeyModifiers ())));
			Application.Top.Redraw (Application.Top.Bounds);

			expected = @"
 ┌ Test ────────────┐
 │                  │
 │ 23456789abcdef▲  │
 │  Press me! ]  ┬  │
 │               │  │
 │               ┴  │
 │               ░  │
 │               ░  │
 │               ░  │
 │               ░  │
 │               ▼  │
 │ ◄├────┤░░░░░░►   │
 │                  │
 └──────────────────┘
";

			pos = TestHelpers.AssertDriverContentsWithFrameAre (expected, output);
			Assert.Equal (new Rect (1, 1, 21, 14), pos);

			Assert.True (scrollView.ProcessKey (new KeyEvent (Key.CursorRight, new KeyModifiers ())));
			Application.Top.Redraw (Application.Top.Bounds);

			expected = @"
 ┌ Test ────────────┐
 │                  │
 │ 3456789abcdefg▲  │
 │ Press me! ]   ┬  │
 │               │  │
 │               ┴  │
 │               ░  │
 │               ░  │
 │               ░  │
 │               ░  │
 │               ▼  │
 │ ◄├────┤░░░░░░►   │
 │                  │
 └──────────────────┘
";

			pos = TestHelpers.AssertDriverContentsWithFrameAre (expected, output);
			Assert.Equal (new Rect (1, 1, 21, 14), pos);

			Assert.True (scrollView.ProcessKey (new KeyEvent (Key.CursorRight, new KeyModifiers ())));
			Application.Top.Redraw (Application.Top.Bounds);

			expected = @"
 ┌ Test ────────────┐
 │                  │
 │ 456789abcdefgh▲  │
 │ ress me! ]    ┬  │
 │               │  │
 │               ┴  │
 │               ░  │
 │               ░  │
 │               ░  │
 │               ░  │
 │               ▼  │
 │ ◄░├───┤░░░░░░►   │
 │                  │
 └──────────────────┘
";

			pos = TestHelpers.AssertDriverContentsWithFrameAre (expected, output);
			Assert.Equal (new Rect (1, 1, 21, 14), pos);

			Assert.True (scrollView.ProcessKey (new KeyEvent (Key.CursorRight, new KeyModifiers ())));
			Application.Top.Redraw (Application.Top.Bounds);

			expected = @"
 ┌ Test ────────────┐
 │                  │
 │ 56789abcdefghi▲  │
 │ ess me! ]     ┬  │
 │               │  │
 │               ┴  │
 │               ░  │
 │               ░  │
 │               ░  │
 │               ░  │
 │               ▼  │
 │ ◄░├────┤░░░░░►   │
 │                  │
 └──────────────────┘
";

			pos = TestHelpers.AssertDriverContentsWithFrameAre (expected, output);
			Assert.Equal (new Rect (1, 1, 21, 14), pos);

			Assert.True (scrollView.ProcessKey (new KeyEvent (Key.CursorRight, new KeyModifiers ())));
			Application.Top.Redraw (Application.Top.Bounds);

			expected = @"
 ┌ Test ────────────┐
 │                  │
 │ 6789abcdefghij▲  │
 │ ss me! ]      ┬  │
 │               │  │
 │               ┴  │
 │               ░  │
 │               ░  │
 │               ░  │
 │               ░  │
 │               ▼  │
 │ ◄░├────┤░░░░░►   │
 │                  │
 └──────────────────┘
";

			pos = TestHelpers.AssertDriverContentsWithFrameAre (expected, output);
			Assert.Equal (new Rect (1, 1, 21, 14), pos);

			Assert.True (scrollView.ProcessKey (new KeyEvent (Key.CursorRight, new KeyModifiers ())));
			Application.Top.Redraw (Application.Top.Bounds);

			expected = @"
 ┌ Test ────────────┐
 │                  │
 │ 789abcdefghij ▲  │
 │ s me! ]       ┬  │
 │               │  │
 │               ┴  │
 │               ░  │
 │               ░  │
 │               ░  │
 │               ░  │
 │               ▼  │
 │ ◄░░├───┤░░░░░►   │
 │                  │
 └──────────────────┘
";

			pos = TestHelpers.AssertDriverContentsWithFrameAre (expected, output);
			Assert.Equal (new Rect (1, 1, 21, 14), pos);

			Assert.True (scrollView.ProcessKey (new KeyEvent (Key.CtrlMask | Key.Home, new KeyModifiers ())));
			Assert.True (scrollView.ProcessKey (new KeyEvent (Key.CursorDown, new KeyModifiers ())));
			Application.Top.Redraw (Application.Top.Bounds);

			expected = @"
 ┌ Test ────────────┐
 │                  │
 │ 1[ Press me! ]▲  │
 │ 2             ┬  │
 │ 3             │  │
 │ 4             ┴  │
 │ 5             ░  │
 │ 6             ░  │
 │ 7             ░  │
 │ 8             ░  │
 │ 9             ▼  │
 │ ◄├───┤░░░░░░░►   │
 │                  │
 └──────────────────┘
";

			pos = TestHelpers.AssertDriverContentsWithFrameAre (expected, output);
			Assert.Equal (new Rect (1, 1, 21, 14), pos);

			Assert.True (scrollView.ProcessKey (new KeyEvent (Key.CursorDown, new KeyModifiers ())));
			Application.Top.Redraw (Application.Top.Bounds);

			expected = @"
 ┌ Test ────────────┐
 │                  │
 │ 2             ▲  │
 │ 3             ┬  │
 │ 4             │  │
 │ 5             ┴  │
 │ 6             ░  │
 │ 7             ░  │
 │ 8             ░  │
 │ 9             ░  │
 │ 0             ▼  │
 │ ◄├───┤░░░░░░░►   │
 │                  │
 └──────────────────┘
";

			pos = TestHelpers.AssertDriverContentsWithFrameAre (expected, output);
			Assert.Equal (new Rect (1, 1, 21, 14), pos);

			Assert.True (scrollView.ProcessKey (new KeyEvent (Key.CursorDown, new KeyModifiers ())));
			Application.Top.Redraw (Application.Top.Bounds);

			expected = @"
 ┌ Test ────────────┐
 │                  │
 │ 3             ▲  │
 │ 4             ┬  │
 │ 5             │  │
 │ 6             ┴  │
 │ 7             ░  │
 │ 8             ░  │
 │ 9             ░  │
 │ 0             ░  │
 │               ▼  │
 │ ◄├───┤░░░░░░░►   │
 │                  │
 └──────────────────┘
";

			pos = TestHelpers.AssertDriverContentsWithFrameAre (expected, output);
			Assert.Equal (new Rect (1, 1, 21, 14), pos);
		}

		[Fact, AutoInitShutdown]
		public void Clear_Can_Use_Driver_AddRune_Or_AddStr_Methods ()
		{
			var view = new View () {
				Width = Dim.Fill (),
				Height = Dim.Fill ()
			};
			view.DrawContent += (s,e) => {
				view.DrawFrame (view.Bounds);
				var savedClip = Application.Driver.Clip;
				Application.Driver.Clip = new Rect (1, 1, view.Bounds.Width - 2, view.Bounds.Height - 2);
				for (int row = 0; row < view.Bounds.Height - 2; row++) {
					Application.Driver.Move (1, row + 1);
					for (int col = 0; col < view.Bounds.Width - 2; col++) {
						Application.Driver.AddStr ($"{col}");
					}
				}
				Application.Driver.Clip = savedClip;
			};
			Application.Top.Add (view);
			Application.Begin (Application.Top);
			((FakeDriver)Application.Driver).SetBufferSize (20, 10);

			var expected = @"
┌──────────────────┐
│012345678910111213│
│012345678910111213│
│012345678910111213│
│012345678910111213│
│012345678910111213│
│012345678910111213│
│012345678910111213│
│012345678910111213│
└──────────────────┘
";

			var pos = TestHelpers.AssertDriverContentsWithFrameAre (expected, output);
			Assert.Equal (new Rect (0, 0, 20, 10), pos);

			view.Clear ();

			expected = @"
";

			pos = TestHelpers.AssertDriverContentsWithFrameAre (expected, output);
			Assert.Equal (Rect.Empty, pos);
		}

		[Fact, AutoInitShutdown]
		public void Clear_Bounds_Can_Use_Driver_AddRune_Or_AddStr_Methods ()
		{
			var view = new View () {
				Width = Dim.Fill (),
				Height = Dim.Fill ()
			};
			view.DrawContent += (s,e) => {
				view.DrawFrame (view.Bounds);
				var savedClip = Application.Driver.Clip;
				Application.Driver.Clip = new Rect (1, 1, view.Bounds.Width - 2, view.Bounds.Height - 2);
				for (int row = 0; row < view.Bounds.Height - 2; row++) {
					Application.Driver.Move (1, row + 1);
					for (int col = 0; col < view.Bounds.Width - 2; col++) {
						Application.Driver.AddStr ($"{col}");
					}
				}
				Application.Driver.Clip = savedClip;
			};
			Application.Top.Add (view);
			Application.Begin (Application.Top);
			((FakeDriver)Application.Driver).SetBufferSize (20, 10);

			var expected = @"
┌──────────────────┐
│012345678910111213│
│012345678910111213│
│012345678910111213│
│012345678910111213│
│012345678910111213│
│012345678910111213│
│012345678910111213│
│012345678910111213│
└──────────────────┘
";

			var pos = TestHelpers.AssertDriverContentsWithFrameAre (expected, output);
			Assert.Equal (new Rect (0, 0, 20, 10), pos);

			view.Clear (view.Bounds);

			expected = @"
";

			pos = TestHelpers.AssertDriverContentsWithFrameAre (expected, output);
			Assert.Equal (Rect.Empty, pos);
		}

		[Fact]
		public void GetTextFormatterBoundsSize_GetSizeNeededForText_HotKeySpecifier ()
		{
			var text = "Say Hello 你";
			var horizontalView = new View () { Text = text, AutoSize = true, HotKeySpecifier = '_' };
			var verticalView = new View () {
				Text = text,
				AutoSize = true,
				HotKeySpecifier = '_',
				TextDirection = TextDirection.TopBottom_LeftRight
			};

			Assert.True (horizontalView.AutoSize);
			Assert.Equal (new Rect (0, 0, 12, 1), horizontalView.Frame);
			Assert.Equal (new Size (12, 1), horizontalView.GetSizeNeededForTextWithoutHotKey ());
			Assert.Equal (new Size (12, 1), horizontalView.GetSizeNeededForTextAndHotKey ());
			Assert.Equal (horizontalView.TextFormatter.Size, horizontalView.GetSizeNeededForTextAndHotKey ());
			Assert.Equal (horizontalView.Frame.Size, horizontalView.GetSizeNeededForTextWithoutHotKey ());

			Assert.True (verticalView.AutoSize);
			Assert.Equal (new Rect (0, 0, 2, 11), verticalView.Frame);
			Assert.Equal (new Size (2, 11), verticalView.GetSizeNeededForTextWithoutHotKey ());
			Assert.Equal (new Size (2, 11), verticalView.GetSizeNeededForTextAndHotKey ());
			Assert.Equal (verticalView.TextFormatter.Size, verticalView.GetSizeNeededForTextAndHotKey ());
			Assert.Equal (verticalView.Frame.Size, verticalView.GetSizeNeededForTextWithoutHotKey ());

			text = "Say He_llo 你";
			horizontalView.Text = text;
			verticalView.Text = text;

			Assert.True (horizontalView.AutoSize);
			Assert.Equal (new Rect (0, 0, 12, 1), horizontalView.Frame);
			Assert.Equal (new Size (12, 1), horizontalView.GetSizeNeededForTextWithoutHotKey ());
			Assert.Equal (new Size (13, 1), horizontalView.GetSizeNeededForTextAndHotKey ());
			Assert.Equal (horizontalView.TextFormatter.Size, horizontalView.GetSizeNeededForTextAndHotKey ());
			Assert.Equal (horizontalView.Frame.Size, horizontalView.GetSizeNeededForTextWithoutHotKey ());

			Assert.True (verticalView.AutoSize);
			Assert.Equal (new Rect (0, 0, 2, 11), verticalView.Frame);
			Assert.Equal (new Size (2, 11), verticalView.GetSizeNeededForTextWithoutHotKey ());
			Assert.Equal (new Size (2, 12), verticalView.GetSizeNeededForTextAndHotKey ());
			Assert.Equal (verticalView.TextFormatter.Size, verticalView.GetSizeNeededForTextAndHotKey ());
			Assert.Equal (verticalView.Frame.Size, verticalView.GetSizeNeededForTextWithoutHotKey ());
		}

		[Fact]
		public void IsAdded_Added_Removed ()
		{
			var top = new Toplevel ();
			var view = new View ();
			Assert.False (view.IsAdded);
			top.Add (view);
			Assert.True (view.IsAdded);
			top.Remove (view);
			Assert.False (view.IsAdded);
		}

		[Fact, AutoInitShutdown]
		public void Visible_Clear_The_View_Output ()
		{
			var label = new Label ("Testing visibility.");
			var win = new Window ();
			win.Add (label);
			var top = Application.Top;
			top.Add (win);
			Application.Begin (top);

			Assert.True (label.Visible);
			((FakeDriver)Application.Driver).SetBufferSize (30, 5);
			TestHelpers.AssertDriverContentsWithFrameAre (@"
┌────────────────────────────┐
│Testing visibility.         │
│                            │
│                            │
└────────────────────────────┘
", output);

			label.Visible = false;
			TestHelpers.AssertDriverContentsWithFrameAre (@"
┌────────────────────────────┐
│                            │
│                            │
│                            │
└────────────────────────────┘
", output);
		}

		[Fact, AutoInitShutdown]
		public void ClearOnVisibleFalse_Gets_Sets ()
		{
			var text = "This is a test\nThis is a test\nThis is a test\nThis is a test\nThis is a test\nThis is a test";
			var label = new Label (text);
			Application.Top.Add (label);

			var sbv = new ScrollBarView (label, true, false) {
				Size = 100,
				ClearOnVisibleFalse = false
			};
			Application.Begin (Application.Top);

			Assert.True (sbv.Visible);
			TestHelpers.AssertDriverContentsWithFrameAre (@"
This is a tes▲
This is a tes┬
This is a tes┴
This is a tes░
This is a tes░
This is a tes▼
", output);

			sbv.Visible = false;
			Assert.False (sbv.Visible);
			Application.Top.Redraw (Application.Top.Bounds);
			TestHelpers.AssertDriverContentsWithFrameAre (@"
This is a test
This is a test
This is a test
This is a test
This is a test
This is a test
", output);

			sbv.Visible = true;
			Assert.True (sbv.Visible);
			Application.Top.Redraw (Application.Top.Bounds);
			TestHelpers.AssertDriverContentsWithFrameAre (@"
This is a tes▲
This is a tes┬
This is a tes┴
This is a tes░
This is a tes░
This is a tes▼
", output);

			sbv.ClearOnVisibleFalse = true;
			sbv.Visible = false;
			Assert.False (sbv.Visible);
			TestHelpers.AssertDriverContentsWithFrameAre (@"
This is a tes
This is a tes
This is a tes
This is a tes
This is a tes
This is a tes
", output);
		}

		[Fact, AutoInitShutdown]
		public void DrawContentComplete_Event_Is_Always_Called ()
		{
			var viewCalled = false;
			var tvCalled = false;

			var view = new View ("View") { Width = 10, Height = 10 };
			view.DrawContentComplete += (s,e) => viewCalled = true;
			var tv = new TextView () { Y = 11, Width = 10, Height = 10 };
			tv.DrawContentComplete += (s, e) => tvCalled = true;

			Application.Top.Add (view, tv);
			Application.Begin (Application.Top);

			Assert.True (viewCalled);
			Assert.True (tvCalled);
		}

		[Fact, AutoInitShutdown]
		public void KeyDown_And_KeyUp_Events_Must_Called_Before_OnKeyDown_And_OnKeyUp ()
		{
			var keyDown = false;
			var keyPress = false;
			var keyUp = false;

			var view = new DerivedView ();
			view.KeyDown += (s, e) => {
				Assert.Equal (Key.a, e.KeyEvent.Key);
				Assert.False (keyDown);
				Assert.False (view.IsKeyDown);
				e.Handled = true;
				keyDown = true;
			};
			view.KeyPress += (s,e) => {
				Assert.Equal (Key.a, e.KeyEvent.Key);
				Assert.False (keyPress);
				Assert.False (view.IsKeyPress);
				e.Handled = true;
				keyPress = true;
			};
			view.KeyUp += (s, e) => {
				Assert.Equal (Key.a, e.KeyEvent.Key);
				Assert.False (keyUp);
				Assert.False (view.IsKeyUp);
				e.Handled = true;
				keyUp = true;
			};

			Application.Top.Add (view);

			Console.MockKeyPresses.Push (new ConsoleKeyInfo ('a', ConsoleKey.A, false, false, false));

			Application.Iteration += () => Application.RequestStop ();

			Assert.True (view.CanFocus);

			Application.Run ();
			Application.Shutdown ();

			Assert.True (keyDown);
			Assert.True (keyPress);
			Assert.True (keyUp);
			Assert.False (view.IsKeyDown);
			Assert.False (view.IsKeyPress);
			Assert.False (view.IsKeyUp);
		}

		public class DerivedView : View {
			public DerivedView ()
			{
				CanFocus = true;
			}

			public bool IsKeyDown { get; set; }
			public bool IsKeyPress { get; set; }
			public bool IsKeyUp { get; set; }
			public override ustring Text { get; set; }

			public override bool OnKeyDown (KeyEvent keyEvent)
			{
				IsKeyDown = true;
				return true;
			}

			public override bool ProcessKey (KeyEvent keyEvent)
			{
				IsKeyPress = true;
				return true;
			}

			public override bool OnKeyUp (KeyEvent keyEvent)
			{
				IsKeyUp = true;
				return true;
			}

			public override void Redraw (Rect bounds)
			{
				var idx = 0;
				for (int r = 0; r < Frame.Height; r++) {
					for (int c = 0; c < Frame.Width; c++) {
						if (idx < Text.Length) {
							var rune = Text [idx];
							if (rune != '\n') {
								AddRune (c, r, Text [idx]);
							}
							idx++;
							if (rune == '\n') {
								break;
							}
						}
					}
				}
				ClearLayoutNeeded ();
				ClearNeedsDisplay ();
			}
		}

		[Theory, AutoInitShutdown]
		[InlineData (true, false, false)]
		[InlineData (true, true, false)]
		[InlineData (true, true, true)]
		public void KeyDown_And_KeyUp_Events_With_Only_Key_Modifiers (bool shift, bool alt, bool control)
		{
			var keyDown = false;
			var keyPress = false;
			var keyUp = false;

			var view = new DerivedView ();
			view.KeyDown += (s,e) => {
				Assert.Equal (-1, e.KeyEvent.KeyValue);
				Assert.Equal (shift, e.KeyEvent.IsShift);
				Assert.Equal (alt, e.KeyEvent.IsAlt);
				Assert.Equal (control, e.KeyEvent.IsCtrl);
				Assert.False (keyDown);
				Assert.False (view.IsKeyDown);
				keyDown = true;
			};
			view.KeyPress += (s, e) => {
				keyPress = true;
			};
			view.KeyUp += (s, e) => {
				Assert.Equal (-1, e.KeyEvent.KeyValue);
				Assert.Equal (shift, e.KeyEvent.IsShift);
				Assert.Equal (alt, e.KeyEvent.IsAlt);
				Assert.Equal (control, e.KeyEvent.IsCtrl);
				Assert.False (keyUp);
				Assert.False (view.IsKeyUp);
				keyUp = true;
			};

			Application.Top.Add (view);

			Console.MockKeyPresses.Push (new ConsoleKeyInfo ('\0', (ConsoleKey)'\0', shift, alt, control));

			Application.Iteration += () => Application.RequestStop ();

			Assert.True (view.CanFocus);

			Application.Run ();
			Application.Shutdown ();

			Assert.True (keyDown);
			Assert.False (keyPress);
			Assert.True (keyUp);
			Assert.True (view.IsKeyDown);
			Assert.False (view.IsKeyPress);
			Assert.True (view.IsKeyUp);
		}

		[Fact, AutoInitShutdown]
		public void SetHasFocus_Do_Not_Throws_If_OnLeave_Remove_Focused_Changing_To_Null ()
		{
			var view1Leave = false;
			var subView1Leave = false;
			var subView1subView1Leave = false;
			var top = Application.Top;
			var view1 = new View { CanFocus = true };
			var subView1 = new View { CanFocus = true };
			var subView1subView1 = new View { CanFocus = true };
			view1.Leave += (s,e) => {
				view1Leave = true;
			};
			subView1.Leave += (s,e) => {
				subView1.Remove (subView1subView1);
				subView1Leave = true;
			};
			view1.Add (subView1);
			subView1subView1.Leave += (s,e) => {
				// This is never invoked
				subView1subView1Leave = true;
			};
			subView1.Add (subView1subView1);
			var view2 = new View { CanFocus = true };
			top.Add (view1, view2);
			Application.Begin (top);

			view2.SetFocus ();
			Assert.True (view1Leave);
			Assert.True (subView1Leave);
			Assert.False (subView1subView1Leave);
		}

		[Fact, AutoInitShutdown]
		public void GetNormalColor_ColorScheme ()
		{
			var view = new View { ColorScheme = Colors.Base };

			Assert.Equal (view.ColorScheme.Normal, view.GetNormalColor ());

			view.Enabled = false;
			Assert.Equal (view.ColorScheme.Disabled, view.GetNormalColor ());
		}

		[Fact, AutoInitShutdown]
		public void GetHotNormalColor_ColorScheme ()
		{
			var view = new View { ColorScheme = Colors.Base };

			Assert.Equal (view.ColorScheme.HotNormal, view.GetHotNormalColor ());

			view.Enabled = false;
			Assert.Equal (view.ColorScheme.Disabled, view.GetHotNormalColor ());
		}

		[Theory, AutoInitShutdown]
		[InlineData (true)]
		[InlineData (false)]
		public void Clear_Does_Not_Spillover_Its_Parent (bool label)
		{
			var root = new View () { Width = 20, Height = 10, ColorScheme = Colors.Base };

			var v = label == true ?
				new Label (new string ('c', 100)) {
					Width = Dim.Fill ()
				} :
				(View)new TextView () {
					Height = 1,
					Text = new string ('c', 100),
					Width = Dim.Fill ()
				};

			root.Add (v);

			Application.Top.Add (root);
			Application.Begin (Application.Top);

			if (label) {
				Assert.True (v.AutoSize);
				Assert.False (v.CanFocus);
				Assert.Equal (new Rect (0, 0, 100, 1), v.Frame);
			} else {
				Assert.False (v.AutoSize);
				Assert.True (v.CanFocus);
				Assert.Equal (new Rect (0, 0, 20, 1), v.Frame);
			}

			TestHelpers.AssertDriverContentsWithFrameAre (@"
cccccccccccccccccccc", output);

			var attributes = new Attribute [] {
				Colors.TopLevel.Normal,
				Colors.Base.Normal,
				Colors.Base.Focus
			};
			if (label) {
				TestHelpers.AssertDriverColorsAre (@"
111111111111111111110
111111111111111111110", attributes);
			} else {
				TestHelpers.AssertDriverColorsAre (@"
222222222222222222220
222222222222222222220", attributes);
			}

			if (label) {
				root.CanFocus = true;
				v.CanFocus = true;
				Assert.False (v.HasFocus);
				v.SetFocus ();
				Assert.True (v.HasFocus);
				Application.Refresh ();
				TestHelpers.AssertDriverColorsAre (@"
222222222222222222220
222222222222222222220", attributes);
			}
		}

		[Fact, AutoInitShutdown]
		public void Correct_Redraw_Bounds_NeedDisplay_On_Shrink_And_Move_Up_Left_Using_Frame ()
		{
			var label = new Label ("At 0,0");
			var view = new DerivedView () {
				X = 2,
				Y = 2,
				Width = 30,
				Height = 2,
				Text = "A text with some long width\n and also with two lines."
			};
			var top = Application.Top;
			top.Add (label, view);
			Application.Begin (top);

			top.Redraw (top.Bounds);
			TestHelpers.AssertDriverContentsWithFrameAre (@"
At 0,0                       
                             
  A text with some long width
   and also with two lines.  ", output);

			view.Frame = new Rect (1, 1, 10, 1);
			Assert.Equal (new Rect (1, 1, 10, 1), view.Frame);
			Assert.Equal (LayoutStyle.Computed, view.LayoutStyle);
			view.LayoutStyle = LayoutStyle.Absolute;
			Assert.Equal (new Rect (0, 0, 10, 1), view.Bounds);
			Assert.Equal (new Rect (0, 0, 10, 1), view._needsDisplay);
			top.Redraw (top.Bounds);
			TestHelpers.AssertDriverContentsWithFrameAre (@"
At 0,0     
 A text wit", output);
		}

		[Fact, AutoInitShutdown]
		public void Correct_Redraw_Bounds_NeedDisplay_On_Shrink_And_Move_Up_Left_Using_Pos_Dim ()
		{
			var label = new Label ("At 0,0");
			var view = new DerivedView () {
				X = 2,
				Y = 2,
				Width = 30,
				Height = 2,
				Text = "A text with some long width\n and also with two lines."
			};
			var top = Application.Top;
			top.Add (label, view);
			Application.Begin (top);

			top.Redraw (top.Bounds);
			TestHelpers.AssertDriverContentsWithFrameAre (@"
At 0,0                       
                             
  A text with some long width
   and also with two lines.  ", output);

			view.X = 1;
			view.Y = 1;
			view.Width = 10;
			view.Height = 1;
			Assert.Equal (new Rect (1, 1, 10, 1), view.Frame);
			Assert.Equal (new Rect (0, 0, 10, 1), view.Bounds);
			Assert.Equal (new Rect (0, 0, 30, 2), view._needsDisplay);
			top.Redraw (top.Bounds);
			TestHelpers.AssertDriverContentsWithFrameAre (@"
At 0,0     
 A text wit", output);
		}

		[Fact, AutoInitShutdown]
		public void Incorrect_Redraw_Bounds_NeedDisplay_On_Shrink_And_Move_Up_Left_Using_Frame ()
		{
			var label = new Label ("At 0,0");
			var view = new DerivedView () {
				X = 2,
				Y = 2,
				Width = 30,
				Height = 2,
				Text = "A text with some long width\n and also with two lines."
			};
			var top = Application.Top;
			top.Add (label, view);
			Application.Begin (top);

			view.Redraw (view.Bounds);
			TestHelpers.AssertDriverContentsWithFrameAre (@"
At 0,0                       
                             
  A text with some long width
   and also with two lines.  ", output);

			view.Frame = new Rect (1, 1, 10, 1);
			Assert.Equal (new Rect (1, 1, 10, 1), view.Frame);
			Assert.Equal (LayoutStyle.Computed, view.LayoutStyle);
			view.LayoutStyle = LayoutStyle.Absolute;
			Assert.Equal (new Rect (0, 0, 10, 1), view.Bounds);
			Assert.Equal (new Rect (0, 0, 10, 1), view._needsDisplay);
			view.Redraw (view.Bounds);
			TestHelpers.AssertDriverContentsWithFrameAre (@"
At 0,0                       
 A text wit                  
  A text with some long width
   and also with two lines.  ", output);
		}

		[Fact, AutoInitShutdown]
		public void Incorrect_Redraw_Bounds_NeedDisplay_On_Shrink_And_Move_Up_Left_Using_Pos_Dim ()
		{
			var label = new Label ("At 0,0");
			var view = new DerivedView () {
				X = 2,
				Y = 2,
				Width = 30,
				Height = 2,
				Text = "A text with some long width\n and also with two lines."
			};
			var top = Application.Top;
			top.Add (label, view);
			Application.Begin (top);

			view.Redraw (view.Bounds);
			TestHelpers.AssertDriverContentsWithFrameAre (@"
At 0,0                       
                             
  A text with some long width
   and also with two lines.  ", output);

			view.X = 1;
			view.Y = 1;
			view.Width = 10;
			view.Height = 1;
			Assert.Equal (new Rect (1, 1, 10, 1), view.Frame);
			Assert.Equal (new Rect (0, 0, 10, 1), view.Bounds);
			Assert.Equal (new Rect (0, 0, 30, 2), view._needsDisplay);
			view.Redraw (view.Bounds);
			TestHelpers.AssertDriverContentsWithFrameAre (@"
At 0,0                       
 A text wit                  
  A text with some long width
   and also with two lines.  ", output);
		}

		[Fact, AutoInitShutdown]
		public void Correct_Redraw_Bounds_NeedDisplay_On_Shrink_And_Move_Down_Right_Using_Frame ()
		{
			var label = new Label ("At 0,0");
			var view = new DerivedView () {
				X = 2,
				Y = 2,
				Width = 30,
				Height = 2,
				Text = "A text with some long width\n and also with two lines."
			};
			var top = Application.Top;
			top.Add (label, view);
			Application.Begin (top);

			TestHelpers.AssertDriverContentsWithFrameAre (@"
At 0,0                       
                             
  A text with some long width
   and also with two lines.  ", output);

			view.Frame = new Rect (3, 3, 10, 1);
			Assert.Equal (new Rect (3, 3, 10, 1), view.Frame);
			Assert.Equal (LayoutStyle.Computed, view.LayoutStyle);
			view.LayoutStyle = LayoutStyle.Absolute;
			Assert.Equal (new Rect (0, 0, 10, 1), view.Bounds);
			Assert.Equal (new Rect (0, 0, 10, 1), view._needsDisplay);
			top.Redraw (top.Bounds);
			TestHelpers.AssertDriverContentsWithFrameAre (@"
At 0,0       
             
             
   A text wit", output);
		}

		[Fact, AutoInitShutdown]
		public void Correct_Redraw_Bounds_NeedDisplay_On_Shrink_And_Move_Down_Right_Using_Pos_Dim ()
		{
			var label = new Label ("At 0,0");
			var view = new DerivedView () {
				X = 2,
				Y = 2,
				Width = 30,
				Height = 2,
				Text = "A text with some long width\n and also with two lines."
			};
			var top = Application.Top;
			top.Add (label, view);
			Application.Begin (top);

			top.Redraw (top.Bounds);
			TestHelpers.AssertDriverContentsWithFrameAre (@"
At 0,0                       
                             
  A text with some long width
   and also with two lines.  ", output);

			view.X = 3;
			view.Y = 3;
			view.Width = 10;
			view.Height = 1;
			Assert.Equal (new Rect (3, 3, 10, 1), view.Frame);
			Assert.Equal (new Rect (0, 0, 10, 1), view.Bounds);
			Assert.Equal (new Rect (0, 0, 30, 2), view._needsDisplay);
			top.Redraw (top.Bounds);
			TestHelpers.AssertDriverContentsWithFrameAre (@"
At 0,0       
             
             
   A text wit", output);
		}

		[Fact, AutoInitShutdown]
		public void Incorrect_Redraw_Bounds_NeedDisplay_On_Shrink_And_Move_Down_Right_Using_Frame ()
		{
			var label = new Label ("At 0,0");
			var view = new DerivedView () {
				X = 2,
				Y = 2,
				Width = 30,
				Height = 2,
				Text = "A text with some long width\n and also with two lines."
			};
			var top = Application.Top;
			top.Add (label, view);
			Application.Begin (top);

			view.Redraw (view.Bounds);
			TestHelpers.AssertDriverContentsWithFrameAre (@"
At 0,0                       
                             
  A text with some long width
   and also with two lines.  ", output);

			view.Frame = new Rect (3, 3, 10, 1);
			Assert.Equal (new Rect (0, 0, 10, 1), view.Bounds);
			Assert.Equal (new Rect (0, 0, 10, 1), view._needsDisplay);
			view.Redraw (view.Bounds);
			TestHelpers.AssertDriverContentsWithFrameAre (@"
At 0,0                       
                             
  A text with some long width
   A text witith two lines.  ", output);
		}

		[Fact, AutoInitShutdown]
		public void Incorrect_Redraw_Bounds_NeedDisplay_On_Shrink_And_Move_Down_Right_Using_Pos_Dim ()
		{
			var label = new Label ("At 0,0");
			var view = new DerivedView () {
				X = 2,
				Y = 2,
				Width = 30,
				Height = 2,
				Text = "A text with some long width\n and also with two lines."
			};
			var top = Application.Top;
			top.Add (label, view);
			Application.Begin (top);

			view.Redraw (view.Bounds);
			TestHelpers.AssertDriverContentsWithFrameAre (@"
At 0,0                       
                             
  A text with some long width
   and also with two lines.  ", output);

			view.X = 3;
			view.Y = 3;
			view.Width = 10;
			view.Height = 1;
			Assert.Equal (new Rect (3, 3, 10, 1), view.Frame);
			Assert.Equal (new Rect (0, 0, 10, 1), view.Bounds);
			Assert.Equal (new Rect (0, 0, 30, 2), view._needsDisplay);
			view.Redraw (view.Bounds);
			TestHelpers.AssertDriverContentsWithFrameAre (@"
At 0,0                       
                             
  A text with some long width
   A text witith two lines.  ", output);
		}

		[Fact, AutoInitShutdown]
		public void Test_Nested_Views_With_Height_Equal_To_One ()
		{
			var v = new View () { Width = 11, Height = 3, ColorScheme = new ColorScheme () };

			var top = new View () { Width = Dim.Fill (), Height = 1 };
			var bottom = new View () { Width = Dim.Fill (), Height = 1, Y = 2 };

			top.Add (new Label ("111"));
			v.Add (top);
			v.Add (new LineView (Orientation.Horizontal) { Y = 1 });
			bottom.Add (new Label ("222"));
			v.Add (bottom);

			v.LayoutSubviews ();
			v.Redraw (v.Bounds);


			string looksLike =
@"    
111
───────────
222";
			TestHelpers.AssertDriverContentsAre (looksLike, output);
		}

		[Fact]
		[AutoInitShutdown]
		public void Frame_Set_After_Initialze_Update_NeededDisplay ()
		{
			var frame = new FrameView ();

			var label = new Label ("This should be the first line.") {
				TextAlignment = Terminal.Gui.TextAlignment.Centered,
				ColorScheme = Colors.Menu,
				Width = Dim.Fill (),
				X = Pos.Center (),
				Y = Pos.Center () - 2  // center minus 2 minus two lines top and bottom borders equal to zero (4-2-2=0)
			};

			var button = new Button ("Press me!") {
				X = Pos.Center (),
				Y = Pos.Center ()
			};

			frame.Add (label, button);

			frame.X = Pos.Center ();
			frame.Y = Pos.Center ();
			frame.Width = 40;
			frame.Height = 8;

			var top = Application.Top;

			top.Add (frame);

			Assert.Equal (new Rect (0, 0, 80, 25), top.Frame);
			Assert.Equal (new Rect (0, 0, 40, 8), frame.Frame);
			Assert.Equal (new Rect (1, 1, 0, 0), frame.Subviews [0].Frame);
			Assert.Equal ("ContentView()({X=1,Y=1,Width=0,Height=0})", frame.Subviews [0].ToString ());
			Assert.Equal (new Rect (0, 0, 40, 8), new Rect (
				frame.Frame.Left, frame.Frame.Top,
				frame.Frame.Right, frame.Frame.Bottom));
			Assert.Equal (new Rect (0, 0, 30, 1), label.Frame);
			Assert.Equal (new Rect (0, 0, 13, 1), button.Frame);

			Assert.Equal (new Rect (0, 0, 80, 25), top._needsDisplay);
			Assert.Equal (new Rect (0, 0, 40, 8), frame._needsDisplay);
			Assert.Equal (Rect.Empty, frame.Subviews [0]._needsDisplay);
			Assert.Equal (new Rect (0, 0, 40, 8), new Rect (
				frame._needsDisplay.Left, frame._needsDisplay.Top,
				frame._needsDisplay.Right, frame._needsDisplay.Bottom));
			Assert.Equal (new Rect (0, 0, 30, 1), label._needsDisplay);
			Assert.Equal (new Rect (0, 0, 13, 1), button._needsDisplay);

<<<<<<< HEAD
			top.LayoutComplete += e => {
				Assert.Equal (new Rect (0, 0, 80, 25), top._needsDisplay);
			};

			frame.LayoutComplete += e => {
				Assert.Equal (new Rect (0, 0, 40, 8), frame._needsDisplay);
=======
			top.LayoutComplete += (s,e) => {
				Assert.Equal (new Rect (0, 0, 80, 25), top.NeedDisplay);
			};

			frame.LayoutComplete += (s, e) => {
				Assert.Equal (new Rect (0, 0, 40, 8), frame.NeedDisplay);
>>>>>>> f269fd7b
			};

			frame.Subviews [0].LayoutComplete += (s, e) => {
				if (top.IsLoaded) {
					Assert.Equal (new Rect (0, 0, 38, 6), frame.Subviews [0]._needsDisplay);
				} else {
					Assert.Equal (new Rect (0, 0, 38, 6), frame.Subviews [0]._needsDisplay);
				}
			};

<<<<<<< HEAD
			label.LayoutComplete += e => {
				Assert.Equal (new Rect (0, 0, 38, 1), label._needsDisplay);
			};

			button.LayoutComplete += e => {
				Assert.Equal (new Rect (0, 0, 13, 1), button._needsDisplay);
=======
			label.LayoutComplete += (s, e) => {
				Assert.Equal (new Rect (0, 0, 38, 1), label.NeedDisplay);
			};

			button.LayoutComplete += (s, e) => {
				Assert.Equal (new Rect (0, 0, 13, 1), button.NeedDisplay);
>>>>>>> f269fd7b
			};

			Application.Begin (top);

			Assert.True (label.AutoSize);
			Assert.Equal (new Rect (0, 0, 80, 25), top.Frame);
			Assert.Equal (new Rect (20, 8, 40, 8), frame.Frame);
			Assert.Equal (new Rect (1, 1, 38, 6), frame.Subviews [0].Frame);
			Assert.Equal ("ContentView()({X=1,Y=1,Width=38,Height=6})", frame.Subviews [0].ToString ());
			Assert.Equal (new Rect (20, 8, 60, 16), new Rect (
				frame.Frame.Left, frame.Frame.Top,
				frame.Frame.Right, frame.Frame.Bottom));
			Assert.Equal (new Rect (0, 0, 38, 1), label.Frame);
			Assert.Equal (new Rect (12, 2, 13, 1), button.Frame);
			var expected = @"
                    ┌──────────────────────────────────────┐
                    │    This should be the first line.    │
                    │                                      │
                    │            [ Press me! ]             │
                    │                                      │
                    │                                      │
                    │                                      │
                    └──────────────────────────────────────┘
";

			TestHelpers.AssertDriverContentsWithFrameAre (expected, output);
		}
	}
}<|MERGE_RESOLUTION|>--- conflicted
+++ resolved
@@ -2908,21 +2908,12 @@
 			Assert.Equal (new Rect (0, 0, 30, 1), label._needsDisplay);
 			Assert.Equal (new Rect (0, 0, 13, 1), button._needsDisplay);
 
-<<<<<<< HEAD
-			top.LayoutComplete += e => {
+			top.LayoutComplete += (s,e) => {
 				Assert.Equal (new Rect (0, 0, 80, 25), top._needsDisplay);
 			};
 
-			frame.LayoutComplete += e => {
+			frame.LayoutComplete += (s, e) => {
 				Assert.Equal (new Rect (0, 0, 40, 8), frame._needsDisplay);
-=======
-			top.LayoutComplete += (s,e) => {
-				Assert.Equal (new Rect (0, 0, 80, 25), top.NeedDisplay);
-			};
-
-			frame.LayoutComplete += (s, e) => {
-				Assert.Equal (new Rect (0, 0, 40, 8), frame.NeedDisplay);
->>>>>>> f269fd7b
 			};
 
 			frame.Subviews [0].LayoutComplete += (s, e) => {
@@ -2933,21 +2924,12 @@
 				}
 			};
 
-<<<<<<< HEAD
-			label.LayoutComplete += e => {
+			label.LayoutComplete += (s, e) => {
 				Assert.Equal (new Rect (0, 0, 38, 1), label._needsDisplay);
 			};
 
-			button.LayoutComplete += e => {
+			button.LayoutComplete += (s, e) => {
 				Assert.Equal (new Rect (0, 0, 13, 1), button._needsDisplay);
-=======
-			label.LayoutComplete += (s, e) => {
-				Assert.Equal (new Rect (0, 0, 38, 1), label.NeedDisplay);
-			};
-
-			button.LayoutComplete += (s, e) => {
-				Assert.Equal (new Rect (0, 0, 13, 1), button.NeedDisplay);
->>>>>>> f269fd7b
 			};
 
 			Application.Begin (top);
