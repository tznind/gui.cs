--- conflicted
+++ resolved
@@ -368,12 +368,9 @@
 			};
 
 			Application.Run (top);
-<<<<<<< HEAD
-=======
 
 			// Shutdown must be called to safely clean up Application if Init has been called
 			Application.Shutdown ();
->>>>>>> 739e7df0
 		}
 	}
 }