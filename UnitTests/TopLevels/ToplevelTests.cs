--- conflicted
+++ resolved
@@ -1074,20 +1074,12 @@
 
 			view.Frame = new Rect (1, 3, 10, 5);
 			Assert.Equal (new Rect (1, 3, 10, 5), view.Frame);
-<<<<<<< HEAD
-			Assert.Equal (new Rect (0, 0, 20, 10), view.NeedDisplay);
-=======
 			Assert.Equal (new Rect (0, 0, 10, 5), view.NeedDisplay);
->>>>>>> e66c3a03
 
 			view.Redraw (view.Bounds);
 			view.Frame = new Rect (1, 3, 10, 5);
 			Assert.Equal (new Rect (1, 3, 10, 5), view.Frame);
-<<<<<<< HEAD
-			Assert.Equal (new Rect (1, 3, 10, 5), view.NeedDisplay);
-=======
 			Assert.Equal (new Rect (0, 0, 10, 5), view.NeedDisplay);
->>>>>>> e66c3a03
 		}
 	}
 }