--- conflicted
+++ resolved
@@ -12,11 +12,7 @@
 	public void ComputedPosDim_StayComputed ()
 	{
 		var screen = new Rect (0, 0, 10, 15);
-<<<<<<< HEAD
-		var view = new View () {
-=======
-		var view = new View {
->>>>>>> 81ad703f
+		var view = new View {
 			X = 1,
 			Y = 2,
 			Width = Dim.Fill (),
@@ -36,13 +32,8 @@
 	public void AbsolutePosDim_DontChange ()
 	{
 		var screen = new Rect (0, 0, 10, 15);
-<<<<<<< HEAD
-		var view = new View () {
-			X = 1,  // outside of screen +10
-=======
 		var view = new View {
 			X = 1, // outside of screen +10
->>>>>>> 81ad703f
 			Y = 2, // outside of screen -10
 			Width = 3,
 			Height = 4
@@ -390,15 +381,9 @@
 		// view will be 3 chars wide. It's X will be 27 (30 - 3).
 		view.SetRelativeLayout (screen);
 		Assert.Equal (27, view.Frame.X);
-<<<<<<< HEAD
-		Assert.Equal (0,  view.Frame.Y);
-		Assert.Equal (3,  view.Frame.Width);
-		Assert.Equal (1,  view.Frame.Height);
-=======
 		Assert.Equal (0, view.Frame.Y);
 		Assert.Equal (3, view.Frame.Width);
 		Assert.Equal (1, view.Frame.Height);
->>>>>>> 81ad703f
 
 		var tf = new TextField ("01234567890123456789");
 		tf.Width = Dim.Fill (1) - Dim.Function (GetViewWidth);
@@ -406,17 +391,10 @@
 		// tf will fill the screen minus 1 minus the width of view (3).
 		// so it's width will be 26 (30 - 1 - 3).
 		tf.SetRelativeLayout (screen);
-<<<<<<< HEAD
-		Assert.Equal (0,  tf.Frame.X);
-		Assert.Equal (0,  tf.Frame.Y);
-		Assert.Equal (26, tf.Frame.Width);
-		Assert.Equal (1,  tf.Frame.Height);
-=======
 		Assert.Equal (0, tf.Frame.X);
 		Assert.Equal (0, tf.Frame.Y);
 		Assert.Equal (26, tf.Frame.Width);
 		Assert.Equal (1, tf.Frame.Height);
->>>>>>> 81ad703f
 
 	}
 }