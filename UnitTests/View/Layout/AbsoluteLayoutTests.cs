﻿using Xunit;
using Xunit.Abstractions;

//using GraphViewTests = Terminal.Gui.Views.GraphViewTests;

// Alias Console to MockConsole so we don't accidentally use Console

namespace Terminal.Gui.ViewTests;

public class AbsoluteLayoutTests {
	readonly ITestOutputHelper _output;

	public AbsoluteLayoutTests (ITestOutputHelper output) => _output = output;

	[Fact]
	[TestRespondersDisposed]
	public void AbsoluteLayout_Constructor ()
	{
		var v = new View ();
		Assert.True (v.LayoutStyle == LayoutStyle.Absolute);
		v.Dispose ();

		var frame = Rect.Empty;
		v = new View (frame);
		Assert.True (v.LayoutStyle == LayoutStyle.Absolute);
<<<<<<< HEAD
		Assert.Equal (frame,                                      v.Frame);
		Assert.Equal (new Rect (0, 0, frame.Width, frame.Height), v.Bounds); // With Absolute Bounds *is* deterministic before Layout
		Assert.Equal (Pos.At (0),                                 v.X);
		Assert.Equal (Pos.At (0),                                 v.Y);
		Assert.Equal (Dim.Sized (0),                              v.Width);
		Assert.Equal (Dim.Sized (0),                              v.Height);
=======
		Assert.Equal (frame, v.Frame);
		Assert.Equal (new Rect (0, 0, frame.Width, frame.Height), v.Bounds); // With Absolute Bounds *is* deterministic before Layout
		Assert.Equal (Pos.At (0), v.X);
		Assert.Equal (Pos.At (0), v.Y);
		Assert.Equal (Dim.Sized (0), v.Width);
		Assert.Equal (Dim.Sized (0), v.Height);
>>>>>>> 81ad703f
		v.Dispose ();

		frame = new Rect (1, 2, 3, 4);
		v = new View (frame);
		Assert.True (v.LayoutStyle == LayoutStyle.Absolute);
		Assert.Equal (frame,                                      v.Frame);
		Assert.Equal (new Rect (0, 0, frame.Width, frame.Height), v.Bounds); // With Absolute Bounds *is* deterministic before Layout
<<<<<<< HEAD
		Assert.Equal (Pos.At (1),                                 v.X);
		Assert.Equal (Pos.At (2),                                 v.Y);
		Assert.Equal (Dim.Sized (3),                              v.Width);
		Assert.Equal (Dim.Sized (4),                              v.Height);
=======
		Assert.Equal (Pos.At (1), v.X);
		Assert.Equal (Pos.At (2), v.Y);
		Assert.Equal (Dim.Sized (3), v.Width);
		Assert.Equal (Dim.Sized (4), v.Height);
>>>>>>> 81ad703f
		v.Dispose ();

		v = new View (frame, "v");
		Assert.True (v.LayoutStyle == LayoutStyle.Absolute);
		Assert.Equal (frame,                                      v.Frame);
		Assert.Equal (new Rect (0, 0, frame.Width, frame.Height), v.Bounds); // With Absolute Bounds *is* deterministic before Layout
<<<<<<< HEAD
		Assert.Equal (Pos.At (1),                                 v.X);
		Assert.Equal (Pos.At (2),                                 v.Y);
		Assert.Equal (Dim.Sized (3),                              v.Width);
		Assert.Equal (Dim.Sized (4),                              v.Height);
=======
		Assert.Equal (Pos.At (1), v.X);
		Assert.Equal (Pos.At (2), v.Y);
		Assert.Equal (Dim.Sized (3), v.Width);
		Assert.Equal (Dim.Sized (4), v.Height);
>>>>>>> 81ad703f
		v.Dispose ();

		v = new View (frame.X, frame.Y, "v");
		Assert.True (v.LayoutStyle == LayoutStyle.Absolute);
		// BUGBUG: v2 - I think the default size should be 0,0 not 1,1
		Assert.Equal (new Rect (frame.X, frame.Y, 1, 1), v.Frame);
<<<<<<< HEAD
		Assert.Equal (new Rect (0,       0,       1, 1), v.Bounds); // With Absolute Bounds *is* deterministic before Layout
		Assert.Equal (Pos.At (1),                        v.X);
		Assert.Equal (Pos.At (2),                        v.Y);
		Assert.Equal (Dim.Sized (1),                     v.Width);
		Assert.Equal (Dim.Sized (1),                     v.Height);
=======
		Assert.Equal (new Rect (0, 0, 1, 1), v.Bounds); // With Absolute Bounds *is* deterministic before Layout
		Assert.Equal (Pos.At (1), v.X);
		Assert.Equal (Pos.At (2), v.Y);
		Assert.Equal (Dim.Sized (1), v.Width);
		Assert.Equal (Dim.Sized (1), v.Height);
>>>>>>> 81ad703f
		v.Dispose ();

		v = new View ();
		Assert.True (v.LayoutStyle == LayoutStyle.Absolute);
		Assert.Equal (new Rect (0, 0, 0, 0), v.Frame);
		Assert.Equal (new Rect (0, 0, 0, 0), v.Bounds); // With Absolute Bounds *is* deterministic before Layout
<<<<<<< HEAD
		Assert.Equal (Pos.At (0),            v.X);
		Assert.Equal (Pos.At (0),            v.Y);
		Assert.Equal (Dim.Sized (0),         v.Width);
		Assert.Equal (Dim.Sized (0),         v.Height);
=======
		Assert.Equal (Pos.At (0), v.X);
		Assert.Equal (Pos.At (0), v.Y);
		Assert.Equal (Dim.Sized (0), v.Width);
		Assert.Equal (Dim.Sized (0), v.Height);
>>>>>>> 81ad703f
		v.Dispose ();

		v = new View {
			X = frame.X,
			Y = frame.Y,
			Width = frame.Width,
			Height = frame.Height
		};
		Assert.True (v.LayoutStyle == LayoutStyle.Absolute);
		Assert.Equal (new Rect (frame.X, frame.Y, 3, 4), v.Frame);
<<<<<<< HEAD
		Assert.Equal (new Rect (0,       0,       3, 4), v.Bounds); // With Absolute Bounds *is* deterministic before Layout
		Assert.Equal (Pos.At (1),                        v.X);
		Assert.Equal (Pos.At (2),                        v.Y);
		Assert.Equal (Dim.Sized (3),                     v.Width);
		Assert.Equal (Dim.Sized (4),                     v.Height);
=======
		Assert.Equal (new Rect (0, 0, 3, 4), v.Bounds); // With Absolute Bounds *is* deterministic before Layout
		Assert.Equal (Pos.At (1), v.X);
		Assert.Equal (Pos.At (2), v.Y);
		Assert.Equal (Dim.Sized (3), v.Width);
		Assert.Equal (Dim.Sized (4), v.Height);
>>>>>>> 81ad703f
		v.Dispose ();
	}

	[Fact]
	[TestRespondersDisposed]
	public void AbsoluteLayout_Change_Frame ()
	{
		var frame = new Rect (1,    2, 3,  4);
		var newFrame = new Rect (1, 2, 30, 40);

		var v = new View ();
		Assert.True (v.LayoutStyle == LayoutStyle.Absolute);
		v.Dispose ();

		v = new View (frame);
		Assert.True (v.LayoutStyle == LayoutStyle.Absolute);
<<<<<<< HEAD
		
=======

>>>>>>> 81ad703f
		v.Frame = newFrame;
		Assert.True (v.LayoutStyle == LayoutStyle.Absolute);
		Assert.Equal (newFrame,                                         v.Frame);
		Assert.Equal (new Rect (0, 0, newFrame.Width, newFrame.Height), v.Bounds); // With Absolute Bounds *is* deterministic before Layout
<<<<<<< HEAD
		Assert.Equal (Pos.At (1),                                       v.X);
		Assert.Equal (Pos.At (2),                                       v.Y);
		Assert.Equal (Dim.Sized (30),                                    v.Width);
		Assert.Equal (Dim.Sized (40),                                    v.Height);
=======
		Assert.Equal (Pos.At (1), v.X);
		Assert.Equal (Pos.At (2), v.Y);
		Assert.Equal (Dim.Sized (30), v.Width);
		Assert.Equal (Dim.Sized (40), v.Height);
>>>>>>> 81ad703f
		v.Dispose ();

		v = new View (frame.X, frame.Y, "v");
		v.Frame = newFrame;
		Assert.True (v.LayoutStyle == LayoutStyle.Absolute);
<<<<<<< HEAD
		Assert.Equal (newFrame,                                         v.Frame);
		Assert.Equal (new Rect (0, 0, newFrame.Width, newFrame.Height), v.Bounds); // With Absolute Bounds *is* deterministic before Layout
		Assert.Equal (Pos.At (1),                                       v.X);
		Assert.Equal (Pos.At (2),                                       v.Y);
		Assert.Equal (Dim.Sized (30),                                   v.Width);
		Assert.Equal (Dim.Sized (40),                                   v.Height);
=======
		Assert.Equal (newFrame, v.Frame);
		Assert.Equal (new Rect (0, 0, newFrame.Width, newFrame.Height), v.Bounds); // With Absolute Bounds *is* deterministic before Layout
		Assert.Equal (Pos.At (1), v.X);
		Assert.Equal (Pos.At (2), v.Y);
		Assert.Equal (Dim.Sized (30), v.Width);
		Assert.Equal (Dim.Sized (40), v.Height);
>>>>>>> 81ad703f
		v.Dispose ();

		newFrame = new Rect (10, 20, 30, 40);
		v = new View (frame);
		v.Frame = newFrame;
		Assert.True (v.LayoutStyle == LayoutStyle.Absolute);
<<<<<<< HEAD
		Assert.Equal (newFrame,                                         v.Frame);
		Assert.Equal (new Rect (0, 0, newFrame.Width, newFrame.Height), v.Bounds); // With Absolute Bounds *is* deterministic before Layout
		Assert.Equal (Pos.At (10),                                       v.X);
		Assert.Equal (Pos.At (20),                                       v.Y);
		Assert.Equal (Dim.Sized (30),                                   v.Width);
		Assert.Equal (Dim.Sized (40),                                   v.Height);
=======
		Assert.Equal (newFrame, v.Frame);
		Assert.Equal (new Rect (0, 0, newFrame.Width, newFrame.Height), v.Bounds); // With Absolute Bounds *is* deterministic before Layout
		Assert.Equal (Pos.At (10), v.X);
		Assert.Equal (Pos.At (20), v.Y);
		Assert.Equal (Dim.Sized (30), v.Width);
		Assert.Equal (Dim.Sized (40), v.Height);
>>>>>>> 81ad703f
		v.Dispose ();

		v = new View (frame.X, frame.Y, "v");
		v.Frame = newFrame;
		Assert.True (v.LayoutStyle == LayoutStyle.Absolute);
<<<<<<< HEAD
		Assert.Equal (newFrame,                                         v.Frame);
		Assert.Equal (new Rect (0, 0, newFrame.Width, newFrame.Height), v.Bounds); // With Absolute Bounds *is* deterministic before Layout
		Assert.Equal (Pos.At (10),                                       v.X);
		Assert.Equal (Pos.At (20),                                       v.Y);
		Assert.Equal (Dim.Sized (30),                                   v.Width);
		Assert.Equal (Dim.Sized (40),                                   v.Height);
=======
		Assert.Equal (newFrame, v.Frame);
		Assert.Equal (new Rect (0, 0, newFrame.Width, newFrame.Height), v.Bounds); // With Absolute Bounds *is* deterministic before Layout
		Assert.Equal (Pos.At (10), v.X);
		Assert.Equal (Pos.At (20), v.Y);
		Assert.Equal (Dim.Sized (30), v.Width);
		Assert.Equal (Dim.Sized (40), v.Height);
>>>>>>> 81ad703f
		v.Dispose ();
	}

	[Fact]
	[TestRespondersDisposed]
	public void AbsoluteLayout_Change_Height_or_Width_Absolute ()
	{
		var frame = new Rect (1,    2, 3,  4);
		var newFrame = new Rect (1, 2, 30, 40);

		var v = new View (frame);
		v.Height = newFrame.Height;
		v.Width = newFrame.Width;
		Assert.True (v.LayoutStyle == LayoutStyle.Absolute);
		Assert.Equal (newFrame,                                         v.Frame);
		Assert.Equal (new Rect (0, 0, newFrame.Width, newFrame.Height), v.Bounds); // With Absolute Bounds *is* deterministic before Layout
<<<<<<< HEAD
		Assert.Equal (Pos.At (1),                                      v.X);
		Assert.Equal (Pos.At (2),                                      v.Y);
		Assert.Equal ($"Absolute({newFrame.Height})",                   v.Height.ToString ());
		Assert.Equal ($"Absolute({newFrame.Width})",                    v.Width.ToString ());
=======
		Assert.Equal (Pos.At (1), v.X);
		Assert.Equal (Pos.At (2), v.Y);
		Assert.Equal ($"Absolute({newFrame.Height})", v.Height.ToString ());
		Assert.Equal ($"Absolute({newFrame.Width})", v.Width.ToString ());
>>>>>>> 81ad703f
		v.Dispose ();
	}

	[Fact]
	[TestRespondersDisposed]
	public void AbsoluteLayout_Change_Height_or_Width_MakesComputed ()
	{
		var v = new View (Rect.Empty);
		v.Height = Dim.Fill ();
		v.Width = Dim.Fill ();
<<<<<<< HEAD
		Assert.True (v.LayoutStyle == LayoutStyle.Computed); 
=======
		Assert.True (v.LayoutStyle == LayoutStyle.Computed);
>>>>>>> 81ad703f
		v.Dispose ();
	}

	[Fact]
	[TestRespondersDisposed]
	public void AbsoluteLayout_Change_X_or_Y_Absolute ()
	{
		var frame = new Rect (1,     2,  3, 4);
		var newFrame = new Rect (10, 20, 3, 4);

		var v = new View (frame);
		v.X = newFrame.X;
		v.Y = newFrame.Y;
		Assert.True (v.LayoutStyle == LayoutStyle.Absolute);
		Assert.Equal (newFrame,                                         v.Frame);
		Assert.Equal (new Rect (0, 0, newFrame.Width, newFrame.Height), v.Bounds); // With Absolute Bounds *is* deterministic before Layout
<<<<<<< HEAD
		Assert.Equal ($"Absolute({newFrame.X})",                        v.X.ToString ());
		Assert.Equal ($"Absolute({newFrame.Y})",                        v.Y.ToString ());
		Assert.Equal (Dim.Sized (3),                                   v.Width);
		Assert.Equal (Dim.Sized (4),                                   v.Height);
=======
		Assert.Equal ($"Absolute({newFrame.X})", v.X.ToString ());
		Assert.Equal ($"Absolute({newFrame.Y})", v.Y.ToString ());
		Assert.Equal (Dim.Sized (3), v.Width);
		Assert.Equal (Dim.Sized (4), v.Height);
>>>>>>> 81ad703f
		v.Dispose ();
	}

	[Fact]
	[TestRespondersDisposed]
	public void AbsoluteLayout_Change_X_or_Y_MakesComputed ()
	{
		var v = new View (Rect.Empty);
		v.X = Pos.Center ();
		v.Y = Pos.Center ();
		Assert.True (v.LayoutStyle == LayoutStyle.Computed);
		v.Dispose ();
	}
<<<<<<< HEAD
	
=======

>>>>>>> 81ad703f
	[Fact]
	[TestRespondersDisposed]
	public void AbsoluteLayout_Change_X_Y_Height_Width_Absolute ()
	{
		var v = new View (Rect.Empty);
		v.X = 1;
		v.Y = 2;
		v.Height = 3;
		v.Width = 4;
		Assert.True (v.LayoutStyle == LayoutStyle.Absolute);
		v.Dispose ();

		v = new View (Rect.Empty);
		v.X = Pos.Center ();
		v.Y = Pos.Center ();
		v.Width = Dim.Fill ();
		v.Height = Dim.Fill ();
		Assert.True (v.LayoutStyle == LayoutStyle.Computed);
		v.Dispose ();

		v = new View (Rect.Empty);
		v.X = Pos.Center ();
		v.Y = Pos.Center ();
		v.Width = Dim.Fill ();
		v.Height = Dim.Fill ();
		Assert.True (v.LayoutStyle == LayoutStyle.Computed);

		v.X = 1;
		Assert.True (v.LayoutStyle == LayoutStyle.Computed);
		v.Dispose ();

		v = new View (Rect.Empty);
		v.X = Pos.Center ();
		v.Y = Pos.Center ();
		v.Width = Dim.Fill ();
		v.Height = Dim.Fill ();
		Assert.True (v.LayoutStyle == LayoutStyle.Computed);
<<<<<<< HEAD
		
=======

>>>>>>> 81ad703f
		v.Y = 2;
		Assert.True (v.LayoutStyle == LayoutStyle.Computed);
		v.Dispose ();

		v = new View (Rect.Empty);
		v.X = Pos.Center ();
		v.Y = Pos.Center ();
		v.Width = Dim.Fill ();
		v.Height = Dim.Fill ();
		Assert.True (v.LayoutStyle == LayoutStyle.Computed);

		v.Width = 3;
<<<<<<< HEAD
		Assert.True (v.LayoutStyle == LayoutStyle.Computed); 
=======
		Assert.True (v.LayoutStyle == LayoutStyle.Computed);
>>>>>>> 81ad703f
		v.Dispose ();

		v = new View (Rect.Empty);
		v.X = Pos.Center ();
		v.Y = Pos.Center ();
		v.Width = Dim.Fill ();
		v.Height = Dim.Fill ();
		Assert.True (v.LayoutStyle == LayoutStyle.Computed);

		v.Height = 3;
		Assert.True (v.LayoutStyle == LayoutStyle.Computed);
		v.Dispose ();

		v = new View (Rect.Empty);
		v.X = Pos.Center ();
		v.Y = Pos.Center ();
		v.Width = Dim.Fill ();
		v.Height = Dim.Fill ();
		Assert.True (v.LayoutStyle == LayoutStyle.Computed);

		v.X = 1;
		v.Y = 2;
		v.Height = 3;
		v.Width = 4;
<<<<<<< HEAD
		Assert.True (v.LayoutStyle == LayoutStyle.Absolute); 
		v.Dispose ();
	}
	
=======
		Assert.True (v.LayoutStyle == LayoutStyle.Absolute);
		v.Dispose ();
	}

>>>>>>> 81ad703f
	[Fact]
	[TestRespondersDisposed]
	public void AbsoluteLayout_LayoutSubviews ()
	{
		var superRect = new Rect (0, 0, 100, 100);
		var super = new View (superRect, "super");
		Assert.True (super.LayoutStyle == LayoutStyle.Absolute);
		var v1 = new View {
			X = 0,
			Y = 0,
			Width = 10,
			Height = 10
		};
		Assert.True (v1.LayoutStyle == LayoutStyle.Absolute);

		var v2 = new View {
			X = 10,
			Y = 10,
			Width = 10,
			Height = 10
		};
		Assert.True (v2.LayoutStyle == LayoutStyle.Absolute);

		super.Add (v1, v2);
		Assert.True (v1.LayoutStyle == LayoutStyle.Absolute);
		Assert.True (v2.LayoutStyle == LayoutStyle.Absolute);

		super.LayoutSubviews ();
		Assert.Equal (new Rect (0,  0,  10, 10), v1.Frame);
		Assert.Equal (new Rect (10, 10, 10, 10), v2.Frame);
		super.Dispose ();
	}

	[Fact]
	public void AbsoluteLayout_Setting_Bounds_Location_NotEmpty ()
	{
		// TODO: Should we enforce Bounds.X/Y == 0? The code currently ignores value.X/Y which is
		// TODO: correct behavior, but is silent. Perhaps an exception?
<<<<<<< HEAD
		var frame = new Rect (1,     2, 3,  4);
=======
		var frame = new Rect (1, 2, 3, 4);
>>>>>>> 81ad703f
		var newBounds = new Rect (10, 20, 30, 40);
		var view = new View (frame);
		view.Bounds = newBounds;
		Assert.Equal (new Rect (0, 0, 30, 40), view.Bounds);
		Assert.Equal (new Rect (1, 2, 30, 40), view.Frame);
	}

	[Fact]
	public void AbsoluteLayout_Setting_Bounds_Sets_Frame ()
	{
		var frame = new Rect (1, 2, 3, 4);
		var newBounds = new Rect (0, 0, 30, 40);

		var v = new View (frame);
		Assert.True (v.LayoutStyle == LayoutStyle.Absolute);

		v.Bounds = newBounds;
		Assert.True (v.LayoutStyle == LayoutStyle.Absolute);
<<<<<<< HEAD
		Assert.Equal (newBounds,                                          v.Bounds);
		Assert.Equal (new Rect (1, 2, newBounds.Width, newBounds.Height), v.Frame);
		Assert.Equal (new Rect (0, 0, newBounds.Width, newBounds.Height), v.Bounds); 
		Assert.Equal (Pos.At (1),                                         v.X);
		Assert.Equal (Pos.At (2),                                         v.Y);
		Assert.Equal (Dim.Sized (30),                                     v.Width);
		Assert.Equal (Dim.Sized (40),                                     v.Height);

		newBounds = new Rect (0, 0, 3, 4);
		v.Bounds  = newBounds;
		Assert.Equal (newBounds,                                          v.Bounds);
		Assert.Equal (new Rect (1, 2, newBounds.Width, newBounds.Height), v.Frame);
		Assert.Equal (new Rect (0, 0, newBounds.Width, newBounds.Height), v.Bounds);
		Assert.Equal (Pos.At (1),                                        v.X);
		Assert.Equal (Pos.At (2),                                        v.Y);
		Assert.Equal (Dim.Sized (3),                                     v.Width);
		Assert.Equal (Dim.Sized (4),                                     v.Height);

		v.BorderStyle = LineStyle.Single;
		// Bounds should shrink
		Assert.Equal (new Rect (0, 0, 1,               2),                v.Bounds);
		// Frame should not change
		Assert.Equal (new Rect (1, 2, 3,               4),                v.Frame);
		Assert.Equal (Pos.At (1),                                         v.X);
		Assert.Equal (Pos.At (2),                                         v.Y);
		Assert.Equal (Dim.Sized (3),                                      v.Width);
		Assert.Equal (Dim.Sized (4),                                      v.Height);

		// Now set bounds bigger as before
		newBounds = new Rect (0, 0, 3, 4);
		v.Bounds  = newBounds;
		Assert.Equal (newBounds,                                          v.Bounds);
		// Frame grows because there's now a border
		Assert.Equal (new Rect (1, 2, 5, 6), v.Frame);
		Assert.Equal (new Rect (0, 0, newBounds.Width, newBounds.Height), v.Bounds);
		Assert.Equal (Pos.At (1),                                         v.X);
		Assert.Equal (Pos.At (2),                                         v.Y);
		Assert.Equal (Dim.Sized (5),                                      v.Width);
		Assert.Equal (Dim.Sized (6),                                      v.Height);
=======
		Assert.Equal (newBounds, v.Bounds);
		Assert.Equal (new Rect (1, 2, newBounds.Width, newBounds.Height), v.Frame);
		Assert.Equal (new Rect (0, 0, newBounds.Width, newBounds.Height), v.Bounds);
		Assert.Equal (Pos.At (1), v.X);
		Assert.Equal (Pos.At (2), v.Y);
		Assert.Equal (Dim.Sized (30), v.Width);
		Assert.Equal (Dim.Sized (40), v.Height);

		newBounds = new Rect (0, 0, 3, 4);
		v.Bounds = newBounds;
		Assert.Equal (newBounds, v.Bounds);
		Assert.Equal (new Rect (1, 2, newBounds.Width, newBounds.Height), v.Frame);
		Assert.Equal (new Rect (0, 0, newBounds.Width, newBounds.Height), v.Bounds);
		Assert.Equal (Pos.At (1), v.X);
		Assert.Equal (Pos.At (2), v.Y);
		Assert.Equal (Dim.Sized (3), v.Width);
		Assert.Equal (Dim.Sized (4), v.Height);

		v.BorderStyle = LineStyle.Single;
		// Bounds should shrink
		Assert.Equal (new Rect (0, 0, 1, 2), v.Bounds);
		// Frame should not change
		Assert.Equal (new Rect (1, 2, 3, 4), v.Frame);
		Assert.Equal (Pos.At (1), v.X);
		Assert.Equal (Pos.At (2), v.Y);
		Assert.Equal (Dim.Sized (3), v.Width);
		Assert.Equal (Dim.Sized (4), v.Height);

		// Now set bounds bigger as before
		newBounds = new Rect (0, 0, 3, 4);
		v.Bounds = newBounds;
		Assert.Equal (newBounds, v.Bounds);
		// Frame grows because there's now a border
		Assert.Equal (new Rect (1, 2, 5, 6), v.Frame);
		Assert.Equal (new Rect (0, 0, newBounds.Width, newBounds.Height), v.Bounds);
		Assert.Equal (Pos.At (1), v.X);
		Assert.Equal (Pos.At (2), v.Y);
		Assert.Equal (Dim.Sized (5), v.Width);
		Assert.Equal (Dim.Sized (6), v.Height);
>>>>>>> 81ad703f
	}
}<|MERGE_RESOLUTION|>--- conflicted
+++ resolved
@@ -23,21 +23,12 @@
 		var frame = Rect.Empty;
 		v = new View (frame);
 		Assert.True (v.LayoutStyle == LayoutStyle.Absolute);
-<<<<<<< HEAD
-		Assert.Equal (frame,                                      v.Frame);
-		Assert.Equal (new Rect (0, 0, frame.Width, frame.Height), v.Bounds); // With Absolute Bounds *is* deterministic before Layout
-		Assert.Equal (Pos.At (0),                                 v.X);
-		Assert.Equal (Pos.At (0),                                 v.Y);
-		Assert.Equal (Dim.Sized (0),                              v.Width);
-		Assert.Equal (Dim.Sized (0),                              v.Height);
-=======
 		Assert.Equal (frame, v.Frame);
 		Assert.Equal (new Rect (0, 0, frame.Width, frame.Height), v.Bounds); // With Absolute Bounds *is* deterministic before Layout
 		Assert.Equal (Pos.At (0), v.X);
 		Assert.Equal (Pos.At (0), v.Y);
 		Assert.Equal (Dim.Sized (0), v.Width);
 		Assert.Equal (Dim.Sized (0), v.Height);
->>>>>>> 81ad703f
 		v.Dispose ();
 
 		frame = new Rect (1, 2, 3, 4);
@@ -45,70 +36,41 @@
 		Assert.True (v.LayoutStyle == LayoutStyle.Absolute);
 		Assert.Equal (frame,                                      v.Frame);
 		Assert.Equal (new Rect (0, 0, frame.Width, frame.Height), v.Bounds); // With Absolute Bounds *is* deterministic before Layout
-<<<<<<< HEAD
-		Assert.Equal (Pos.At (1),                                 v.X);
-		Assert.Equal (Pos.At (2),                                 v.Y);
-		Assert.Equal (Dim.Sized (3),                              v.Width);
-		Assert.Equal (Dim.Sized (4),                              v.Height);
-=======
-		Assert.Equal (Pos.At (1), v.X);
-		Assert.Equal (Pos.At (2), v.Y);
-		Assert.Equal (Dim.Sized (3), v.Width);
-		Assert.Equal (Dim.Sized (4), v.Height);
->>>>>>> 81ad703f
+		Assert.Equal (Pos.At (1), v.X);
+		Assert.Equal (Pos.At (2), v.Y);
+		Assert.Equal (Dim.Sized (3), v.Width);
+		Assert.Equal (Dim.Sized (4), v.Height);
 		v.Dispose ();
 
 		v = new View (frame, "v");
 		Assert.True (v.LayoutStyle == LayoutStyle.Absolute);
 		Assert.Equal (frame,                                      v.Frame);
 		Assert.Equal (new Rect (0, 0, frame.Width, frame.Height), v.Bounds); // With Absolute Bounds *is* deterministic before Layout
-<<<<<<< HEAD
-		Assert.Equal (Pos.At (1),                                 v.X);
-		Assert.Equal (Pos.At (2),                                 v.Y);
-		Assert.Equal (Dim.Sized (3),                              v.Width);
-		Assert.Equal (Dim.Sized (4),                              v.Height);
-=======
-		Assert.Equal (Pos.At (1), v.X);
-		Assert.Equal (Pos.At (2), v.Y);
-		Assert.Equal (Dim.Sized (3), v.Width);
-		Assert.Equal (Dim.Sized (4), v.Height);
->>>>>>> 81ad703f
+		Assert.Equal (Pos.At (1), v.X);
+		Assert.Equal (Pos.At (2), v.Y);
+		Assert.Equal (Dim.Sized (3), v.Width);
+		Assert.Equal (Dim.Sized (4), v.Height);
 		v.Dispose ();
 
 		v = new View (frame.X, frame.Y, "v");
 		Assert.True (v.LayoutStyle == LayoutStyle.Absolute);
 		// BUGBUG: v2 - I think the default size should be 0,0 not 1,1
 		Assert.Equal (new Rect (frame.X, frame.Y, 1, 1), v.Frame);
-<<<<<<< HEAD
-		Assert.Equal (new Rect (0,       0,       1, 1), v.Bounds); // With Absolute Bounds *is* deterministic before Layout
-		Assert.Equal (Pos.At (1),                        v.X);
-		Assert.Equal (Pos.At (2),                        v.Y);
-		Assert.Equal (Dim.Sized (1),                     v.Width);
-		Assert.Equal (Dim.Sized (1),                     v.Height);
-=======
 		Assert.Equal (new Rect (0, 0, 1, 1), v.Bounds); // With Absolute Bounds *is* deterministic before Layout
 		Assert.Equal (Pos.At (1), v.X);
 		Assert.Equal (Pos.At (2), v.Y);
 		Assert.Equal (Dim.Sized (1), v.Width);
 		Assert.Equal (Dim.Sized (1), v.Height);
->>>>>>> 81ad703f
 		v.Dispose ();
 
 		v = new View ();
 		Assert.True (v.LayoutStyle == LayoutStyle.Absolute);
 		Assert.Equal (new Rect (0, 0, 0, 0), v.Frame);
 		Assert.Equal (new Rect (0, 0, 0, 0), v.Bounds); // With Absolute Bounds *is* deterministic before Layout
-<<<<<<< HEAD
-		Assert.Equal (Pos.At (0),            v.X);
-		Assert.Equal (Pos.At (0),            v.Y);
-		Assert.Equal (Dim.Sized (0),         v.Width);
-		Assert.Equal (Dim.Sized (0),         v.Height);
-=======
 		Assert.Equal (Pos.At (0), v.X);
 		Assert.Equal (Pos.At (0), v.Y);
 		Assert.Equal (Dim.Sized (0), v.Width);
 		Assert.Equal (Dim.Sized (0), v.Height);
->>>>>>> 81ad703f
 		v.Dispose ();
 
 		v = new View {
@@ -119,19 +81,11 @@
 		};
 		Assert.True (v.LayoutStyle == LayoutStyle.Absolute);
 		Assert.Equal (new Rect (frame.X, frame.Y, 3, 4), v.Frame);
-<<<<<<< HEAD
-		Assert.Equal (new Rect (0,       0,       3, 4), v.Bounds); // With Absolute Bounds *is* deterministic before Layout
-		Assert.Equal (Pos.At (1),                        v.X);
-		Assert.Equal (Pos.At (2),                        v.Y);
-		Assert.Equal (Dim.Sized (3),                     v.Width);
-		Assert.Equal (Dim.Sized (4),                     v.Height);
-=======
 		Assert.Equal (new Rect (0, 0, 3, 4), v.Bounds); // With Absolute Bounds *is* deterministic before Layout
 		Assert.Equal (Pos.At (1), v.X);
 		Assert.Equal (Pos.At (2), v.Y);
 		Assert.Equal (Dim.Sized (3), v.Width);
 		Assert.Equal (Dim.Sized (4), v.Height);
->>>>>>> 81ad703f
 		v.Dispose ();
 	}
 
@@ -148,87 +102,49 @@
 
 		v = new View (frame);
 		Assert.True (v.LayoutStyle == LayoutStyle.Absolute);
-<<<<<<< HEAD
-		
-=======
-
->>>>>>> 81ad703f
+
 		v.Frame = newFrame;
 		Assert.True (v.LayoutStyle == LayoutStyle.Absolute);
 		Assert.Equal (newFrame,                                         v.Frame);
 		Assert.Equal (new Rect (0, 0, newFrame.Width, newFrame.Height), v.Bounds); // With Absolute Bounds *is* deterministic before Layout
-<<<<<<< HEAD
-		Assert.Equal (Pos.At (1),                                       v.X);
-		Assert.Equal (Pos.At (2),                                       v.Y);
-		Assert.Equal (Dim.Sized (30),                                    v.Width);
-		Assert.Equal (Dim.Sized (40),                                    v.Height);
-=======
-		Assert.Equal (Pos.At (1), v.X);
-		Assert.Equal (Pos.At (2), v.Y);
-		Assert.Equal (Dim.Sized (30), v.Width);
-		Assert.Equal (Dim.Sized (40), v.Height);
->>>>>>> 81ad703f
+		Assert.Equal (Pos.At (1), v.X);
+		Assert.Equal (Pos.At (2), v.Y);
+		Assert.Equal (Dim.Sized (30), v.Width);
+		Assert.Equal (Dim.Sized (40), v.Height);
 		v.Dispose ();
 
 		v = new View (frame.X, frame.Y, "v");
 		v.Frame = newFrame;
 		Assert.True (v.LayoutStyle == LayoutStyle.Absolute);
-<<<<<<< HEAD
-		Assert.Equal (newFrame,                                         v.Frame);
-		Assert.Equal (new Rect (0, 0, newFrame.Width, newFrame.Height), v.Bounds); // With Absolute Bounds *is* deterministic before Layout
-		Assert.Equal (Pos.At (1),                                       v.X);
-		Assert.Equal (Pos.At (2),                                       v.Y);
-		Assert.Equal (Dim.Sized (30),                                   v.Width);
-		Assert.Equal (Dim.Sized (40),                                   v.Height);
-=======
 		Assert.Equal (newFrame, v.Frame);
 		Assert.Equal (new Rect (0, 0, newFrame.Width, newFrame.Height), v.Bounds); // With Absolute Bounds *is* deterministic before Layout
 		Assert.Equal (Pos.At (1), v.X);
 		Assert.Equal (Pos.At (2), v.Y);
 		Assert.Equal (Dim.Sized (30), v.Width);
 		Assert.Equal (Dim.Sized (40), v.Height);
->>>>>>> 81ad703f
 		v.Dispose ();
 
 		newFrame = new Rect (10, 20, 30, 40);
 		v = new View (frame);
 		v.Frame = newFrame;
 		Assert.True (v.LayoutStyle == LayoutStyle.Absolute);
-<<<<<<< HEAD
-		Assert.Equal (newFrame,                                         v.Frame);
-		Assert.Equal (new Rect (0, 0, newFrame.Width, newFrame.Height), v.Bounds); // With Absolute Bounds *is* deterministic before Layout
-		Assert.Equal (Pos.At (10),                                       v.X);
-		Assert.Equal (Pos.At (20),                                       v.Y);
-		Assert.Equal (Dim.Sized (30),                                   v.Width);
-		Assert.Equal (Dim.Sized (40),                                   v.Height);
-=======
 		Assert.Equal (newFrame, v.Frame);
 		Assert.Equal (new Rect (0, 0, newFrame.Width, newFrame.Height), v.Bounds); // With Absolute Bounds *is* deterministic before Layout
 		Assert.Equal (Pos.At (10), v.X);
 		Assert.Equal (Pos.At (20), v.Y);
 		Assert.Equal (Dim.Sized (30), v.Width);
 		Assert.Equal (Dim.Sized (40), v.Height);
->>>>>>> 81ad703f
 		v.Dispose ();
 
 		v = new View (frame.X, frame.Y, "v");
 		v.Frame = newFrame;
 		Assert.True (v.LayoutStyle == LayoutStyle.Absolute);
-<<<<<<< HEAD
-		Assert.Equal (newFrame,                                         v.Frame);
-		Assert.Equal (new Rect (0, 0, newFrame.Width, newFrame.Height), v.Bounds); // With Absolute Bounds *is* deterministic before Layout
-		Assert.Equal (Pos.At (10),                                       v.X);
-		Assert.Equal (Pos.At (20),                                       v.Y);
-		Assert.Equal (Dim.Sized (30),                                   v.Width);
-		Assert.Equal (Dim.Sized (40),                                   v.Height);
-=======
 		Assert.Equal (newFrame, v.Frame);
 		Assert.Equal (new Rect (0, 0, newFrame.Width, newFrame.Height), v.Bounds); // With Absolute Bounds *is* deterministic before Layout
 		Assert.Equal (Pos.At (10), v.X);
 		Assert.Equal (Pos.At (20), v.Y);
 		Assert.Equal (Dim.Sized (30), v.Width);
 		Assert.Equal (Dim.Sized (40), v.Height);
->>>>>>> 81ad703f
 		v.Dispose ();
 	}
 
@@ -245,17 +161,10 @@
 		Assert.True (v.LayoutStyle == LayoutStyle.Absolute);
 		Assert.Equal (newFrame,                                         v.Frame);
 		Assert.Equal (new Rect (0, 0, newFrame.Width, newFrame.Height), v.Bounds); // With Absolute Bounds *is* deterministic before Layout
-<<<<<<< HEAD
-		Assert.Equal (Pos.At (1),                                      v.X);
-		Assert.Equal (Pos.At (2),                                      v.Y);
-		Assert.Equal ($"Absolute({newFrame.Height})",                   v.Height.ToString ());
-		Assert.Equal ($"Absolute({newFrame.Width})",                    v.Width.ToString ());
-=======
 		Assert.Equal (Pos.At (1), v.X);
 		Assert.Equal (Pos.At (2), v.Y);
 		Assert.Equal ($"Absolute({newFrame.Height})", v.Height.ToString ());
 		Assert.Equal ($"Absolute({newFrame.Width})", v.Width.ToString ());
->>>>>>> 81ad703f
 		v.Dispose ();
 	}
 
@@ -266,11 +175,7 @@
 		var v = new View (Rect.Empty);
 		v.Height = Dim.Fill ();
 		v.Width = Dim.Fill ();
-<<<<<<< HEAD
-		Assert.True (v.LayoutStyle == LayoutStyle.Computed); 
-=======
-		Assert.True (v.LayoutStyle == LayoutStyle.Computed);
->>>>>>> 81ad703f
+		Assert.True (v.LayoutStyle == LayoutStyle.Computed);
 		v.Dispose ();
 	}
 
@@ -287,17 +192,10 @@
 		Assert.True (v.LayoutStyle == LayoutStyle.Absolute);
 		Assert.Equal (newFrame,                                         v.Frame);
 		Assert.Equal (new Rect (0, 0, newFrame.Width, newFrame.Height), v.Bounds); // With Absolute Bounds *is* deterministic before Layout
-<<<<<<< HEAD
-		Assert.Equal ($"Absolute({newFrame.X})",                        v.X.ToString ());
-		Assert.Equal ($"Absolute({newFrame.Y})",                        v.Y.ToString ());
-		Assert.Equal (Dim.Sized (3),                                   v.Width);
-		Assert.Equal (Dim.Sized (4),                                   v.Height);
-=======
 		Assert.Equal ($"Absolute({newFrame.X})", v.X.ToString ());
 		Assert.Equal ($"Absolute({newFrame.Y})", v.Y.ToString ());
 		Assert.Equal (Dim.Sized (3), v.Width);
 		Assert.Equal (Dim.Sized (4), v.Height);
->>>>>>> 81ad703f
 		v.Dispose ();
 	}
 
@@ -311,11 +209,7 @@
 		Assert.True (v.LayoutStyle == LayoutStyle.Computed);
 		v.Dispose ();
 	}
-<<<<<<< HEAD
-	
-=======
-
->>>>>>> 81ad703f
+
 	[Fact]
 	[TestRespondersDisposed]
 	public void AbsoluteLayout_Change_X_Y_Height_Width_Absolute ()
@@ -353,11 +247,7 @@
 		v.Width = Dim.Fill ();
 		v.Height = Dim.Fill ();
 		Assert.True (v.LayoutStyle == LayoutStyle.Computed);
-<<<<<<< HEAD
-		
-=======
-
->>>>>>> 81ad703f
+
 		v.Y = 2;
 		Assert.True (v.LayoutStyle == LayoutStyle.Computed);
 		v.Dispose ();
@@ -370,11 +260,7 @@
 		Assert.True (v.LayoutStyle == LayoutStyle.Computed);
 
 		v.Width = 3;
-<<<<<<< HEAD
-		Assert.True (v.LayoutStyle == LayoutStyle.Computed); 
-=======
-		Assert.True (v.LayoutStyle == LayoutStyle.Computed);
->>>>>>> 81ad703f
+		Assert.True (v.LayoutStyle == LayoutStyle.Computed);
 		v.Dispose ();
 
 		v = new View (Rect.Empty);
@@ -399,17 +285,10 @@
 		v.Y = 2;
 		v.Height = 3;
 		v.Width = 4;
-<<<<<<< HEAD
-		Assert.True (v.LayoutStyle == LayoutStyle.Absolute); 
-		v.Dispose ();
-	}
-	
-=======
-		Assert.True (v.LayoutStyle == LayoutStyle.Absolute);
-		v.Dispose ();
-	}
-
->>>>>>> 81ad703f
+		Assert.True (v.LayoutStyle == LayoutStyle.Absolute);
+		v.Dispose ();
+	}
+
 	[Fact]
 	[TestRespondersDisposed]
 	public void AbsoluteLayout_LayoutSubviews ()
@@ -448,11 +327,7 @@
 	{
 		// TODO: Should we enforce Bounds.X/Y == 0? The code currently ignores value.X/Y which is
 		// TODO: correct behavior, but is silent. Perhaps an exception?
-<<<<<<< HEAD
-		var frame = new Rect (1,     2, 3,  4);
-=======
 		var frame = new Rect (1, 2, 3, 4);
->>>>>>> 81ad703f
 		var newBounds = new Rect (10, 20, 30, 40);
 		var view = new View (frame);
 		view.Bounds = newBounds;
@@ -471,47 +346,6 @@
 
 		v.Bounds = newBounds;
 		Assert.True (v.LayoutStyle == LayoutStyle.Absolute);
-<<<<<<< HEAD
-		Assert.Equal (newBounds,                                          v.Bounds);
-		Assert.Equal (new Rect (1, 2, newBounds.Width, newBounds.Height), v.Frame);
-		Assert.Equal (new Rect (0, 0, newBounds.Width, newBounds.Height), v.Bounds); 
-		Assert.Equal (Pos.At (1),                                         v.X);
-		Assert.Equal (Pos.At (2),                                         v.Y);
-		Assert.Equal (Dim.Sized (30),                                     v.Width);
-		Assert.Equal (Dim.Sized (40),                                     v.Height);
-
-		newBounds = new Rect (0, 0, 3, 4);
-		v.Bounds  = newBounds;
-		Assert.Equal (newBounds,                                          v.Bounds);
-		Assert.Equal (new Rect (1, 2, newBounds.Width, newBounds.Height), v.Frame);
-		Assert.Equal (new Rect (0, 0, newBounds.Width, newBounds.Height), v.Bounds);
-		Assert.Equal (Pos.At (1),                                        v.X);
-		Assert.Equal (Pos.At (2),                                        v.Y);
-		Assert.Equal (Dim.Sized (3),                                     v.Width);
-		Assert.Equal (Dim.Sized (4),                                     v.Height);
-
-		v.BorderStyle = LineStyle.Single;
-		// Bounds should shrink
-		Assert.Equal (new Rect (0, 0, 1,               2),                v.Bounds);
-		// Frame should not change
-		Assert.Equal (new Rect (1, 2, 3,               4),                v.Frame);
-		Assert.Equal (Pos.At (1),                                         v.X);
-		Assert.Equal (Pos.At (2),                                         v.Y);
-		Assert.Equal (Dim.Sized (3),                                      v.Width);
-		Assert.Equal (Dim.Sized (4),                                      v.Height);
-
-		// Now set bounds bigger as before
-		newBounds = new Rect (0, 0, 3, 4);
-		v.Bounds  = newBounds;
-		Assert.Equal (newBounds,                                          v.Bounds);
-		// Frame grows because there's now a border
-		Assert.Equal (new Rect (1, 2, 5, 6), v.Frame);
-		Assert.Equal (new Rect (0, 0, newBounds.Width, newBounds.Height), v.Bounds);
-		Assert.Equal (Pos.At (1),                                         v.X);
-		Assert.Equal (Pos.At (2),                                         v.Y);
-		Assert.Equal (Dim.Sized (5),                                      v.Width);
-		Assert.Equal (Dim.Sized (6),                                      v.Height);
-=======
 		Assert.Equal (newBounds, v.Bounds);
 		Assert.Equal (new Rect (1, 2, newBounds.Width, newBounds.Height), v.Frame);
 		Assert.Equal (new Rect (0, 0, newBounds.Width, newBounds.Height), v.Bounds);
@@ -551,6 +385,5 @@
 		Assert.Equal (Pos.At (2), v.Y);
 		Assert.Equal (Dim.Sized (5), v.Width);
 		Assert.Equal (Dim.Sized (6), v.Height);
->>>>>>> 81ad703f
 	}
 }