--- conflicted
+++ resolved
@@ -296,6 +296,34 @@
         // If Application.RunState is used then we must use Application.RunLoop with the rs parameter
         Application.RunLoop (rs);
         Cleanup (rs);
+
+        return;
+
+        void Cleanup (RunState rs)
+        {
+            // Cleanup
+            Application.End (rs);
+
+            Application.Top.Dispose ();
+
+            // Shutdown must be called to safely clean up Application if Init has been called
+            Application.Shutdown ();
+        }
+
+        // Setup Fake driver
+        (Toplevel top, Window win, Button button) Setup ()
+        {
+            Application.Init (new FakeDriver ());
+            Application.Iteration += (s, a) => { Application.RequestStop (); };
+            var win = new Window { X = 0, Y = 0, Width = Dim.Fill (), Height = Dim.Fill () };
+            var top = new Toplevel ();
+            top.Add (win);
+
+            var button = new Button { X = Pos.Center (), Text = "button" };
+            win.Add (button);
+
+            return (top, win, button);
+        }
     }
 
     [Fact]
@@ -488,328 +516,6 @@
     }
 
 
-<<<<<<< HEAD
-=======
-    // TODO: Test Left, Top, Right bottom Equal
-
-    /// <summary>Tests Pos.Left, Pos.X, Pos.Top, Pos.Y, Pos.Right, and Pos.Bottom set operations</summary>
-    [Fact]
-    [TestRespondersDisposed]
-    public void PosView_Side_SetsValue ()
-    {
-        string side; // used in format string
-        var testRect = Rectangle.Empty;
-        var testInt = 0;
-        Pos pos;
-
-        // Pos.Left
-        side = "left";
-        testInt = 0;
-        testRect = Rectangle.Empty;
-        pos = Pos.Left (new ());
-        Assert.Equal ($"View(side={side},target=View(){testRect})", pos.ToString ());
-
-        pos = Pos.Left (new () { Frame = testRect });
-        Assert.Equal ($"View(side={side},target=View(){testRect})", pos.ToString ());
-
-        testRect = new (1, 2, 3, 4);
-        pos = Pos.Left (new () { Frame = testRect });
-        Assert.Equal ($"View(side={side},target=View(){testRect})", pos.ToString ());
-
-        // Pos.Left(win) + 0
-        pos = Pos.Left (new () { Frame = testRect }) + testInt;
-
-        Assert.Equal (
-                      $"Combine(View(side={side},target=View(){testRect}){(testInt < 0 ? '-' : '+')}Absolute({testInt}))",
-                      pos.ToString ()
-                     );
-
-        testInt = 1;
-
-        // Pos.Left(win) +1
-        pos = Pos.Left (new () { Frame = testRect }) + testInt;
-
-        Assert.Equal (
-                      $"Combine(View(side={side},target=View(){testRect}){(testInt < 0 ? '-' : '+')}Absolute({testInt}))",
-                      pos.ToString ()
-                     );
-
-        testInt = -1;
-
-        // Pos.Left(win) -1
-        pos = Pos.Left (new () { Frame = testRect }) - testInt;
-
-        Assert.Equal (
-                      $"Combine(View(side={side},target=View(){testRect}){(testInt < 0 ? '-' : '+')}Absolute({testInt}))",
-                      pos.ToString ()
-                     );
-
-        // Pos.X
-        side = "left";
-        testInt = 0;
-        testRect = Rectangle.Empty;
-        pos = Pos.X (new ());
-        Assert.Equal ($"View(side={side},target=View(){testRect})", pos.ToString ());
-
-        pos = Pos.X (new () { Frame = testRect });
-        Assert.Equal ($"View(side={side},target=View(){testRect})", pos.ToString ());
-
-        testRect = new (1, 2, 3, 4);
-        pos = Pos.X (new () { Frame = testRect });
-        Assert.Equal ($"View(side={side},target=View(){testRect})", pos.ToString ());
-
-        // Pos.X(win) + 0
-        pos = Pos.X (new () { Frame = testRect }) + testInt;
-
-        Assert.Equal (
-                      $"Combine(View(side={side},target=View(){testRect}){(testInt < 0 ? '-' : '+')}Absolute({testInt}))",
-                      pos.ToString ()
-                     );
-
-        testInt = 1;
-
-        // Pos.X(win) +1
-        pos = Pos.X (new () { Frame = testRect }) + testInt;
-
-        Assert.Equal (
-                      $"Combine(View(side={side},target=View(){testRect}){(testInt < 0 ? '-' : '+')}Absolute({testInt}))",
-                      pos.ToString ()
-                     );
-
-        testInt = -1;
-
-        // Pos.X(win) -1
-        pos = Pos.X (new () { Frame = testRect }) - testInt;
-
-        Assert.Equal (
-                      $"Combine(View(side={side},target=View(){testRect}){(testInt < 0 ? '-' : '+')}Absolute({testInt}))",
-                      pos.ToString ()
-                     );
-
-        // Pos.Top
-        side = "top";
-        testInt = 0;
-        testRect = Rectangle.Empty;
-        pos = Pos.Top (new ());
-        Assert.Equal ($"View(side={side},target=View(){testRect})", pos.ToString ());
-
-        pos = Pos.Top (new () { Frame = testRect });
-        Assert.Equal ($"View(side={side},target=View(){testRect})", pos.ToString ());
-
-        testRect = new (1, 2, 3, 4);
-        pos = Pos.Top (new () { Frame = testRect });
-        Assert.Equal ($"View(side={side},target=View(){testRect})", pos.ToString ());
-
-        // Pos.Top(win) + 0
-        pos = Pos.Top (new () { Frame = testRect }) + testInt;
-
-        Assert.Equal (
-                      $"Combine(View(side={side},target=View(){testRect}){(testInt < 0 ? '-' : '+')}Absolute({testInt}))",
-                      pos.ToString ()
-                     );
-
-        testInt = 1;
-
-        // Pos.Top(win) +1
-        pos = Pos.Top (new () { Frame = testRect }) + testInt;
-
-        Assert.Equal (
-                      $"Combine(View(side={side},target=View(){testRect}){(testInt < 0 ? '-' : '+')}Absolute({testInt}))",
-                      pos.ToString ()
-                     );
-
-        testInt = -1;
-
-        // Pos.Top(win) -1
-        pos = Pos.Top (new () { Frame = testRect }) - testInt;
-
-        Assert.Equal (
-                      $"Combine(View(side={side},target=View(){testRect}){(testInt < 0 ? '-' : '+')}Absolute({testInt}))",
-                      pos.ToString ()
-                     );
-
-        // Pos.Y
-        side = "top";
-        testInt = 0;
-        testRect = Rectangle.Empty;
-        pos = Pos.Y (new ());
-        Assert.Equal ($"View(side={side},target=View(){testRect})", pos.ToString ());
-
-        pos = Pos.Y (new () { Frame = testRect });
-        Assert.Equal ($"View(side={side},target=View(){testRect})", pos.ToString ());
-
-        testRect = new (1, 2, 3, 4);
-        pos = Pos.Y (new () { Frame = testRect });
-        Assert.Equal ($"View(side={side},target=View(){testRect})", pos.ToString ());
-
-        // Pos.Y(win) + 0
-        pos = Pos.Y (new () { Frame = testRect }) + testInt;
-
-        Assert.Equal (
-                      $"Combine(View(side={side},target=View(){testRect}){(testInt < 0 ? '-' : '+')}Absolute({testInt}))",
-                      pos.ToString ()
-                     );
-
-        testInt = 1;
-
-        // Pos.Y(win) +1
-        pos = Pos.Y (new () { Frame = testRect }) + testInt;
-
-        Assert.Equal (
-                      $"Combine(View(side={side},target=View(){testRect}){(testInt < 0 ? '-' : '+')}Absolute({testInt}))",
-                      pos.ToString ()
-                     );
-
-        testInt = -1;
-
-        // Pos.Y(win) -1
-        pos = Pos.Y (new () { Frame = testRect }) - testInt;
-
-        Assert.Equal (
-                      $"Combine(View(side={side},target=View(){testRect}){(testInt < 0 ? '-' : '+')}Absolute({testInt}))",
-                      pos.ToString ()
-                     );
-
-        // Pos.Bottom
-        side = "bottom";
-        testRect = Rectangle.Empty;
-        testInt = 0;
-        pos = Pos.Bottom (new ());
-        Assert.Equal ($"View(side={side},target=View(){testRect})", pos.ToString ());
-
-        pos = Pos.Bottom (new () { Frame = testRect });
-        Assert.Equal ($"View(side={side},target=View(){testRect})", pos.ToString ());
-
-        testRect = new (1, 2, 3, 4);
-        pos = Pos.Bottom (new () { Frame = testRect });
-        Assert.Equal ($"View(side={side},target=View(){testRect})", pos.ToString ());
-
-        // Pos.Bottom(win) + 0
-        pos = Pos.Bottom (new () { Frame = testRect }) + testInt;
-
-        Assert.Equal (
-                      $"Combine(View(side={side},target=View(){testRect}){(testInt < 0 ? '-' : '+')}Absolute({testInt}))",
-                      pos.ToString ()
-                     );
-
-        testInt = 1;
-
-        // Pos.Bottom(win) +1
-        pos = Pos.Bottom (new () { Frame = testRect }) + testInt;
-
-        Assert.Equal (
-                      $"Combine(View(side={side},target=View(){testRect}){(testInt < 0 ? '-' : '+')}Absolute({testInt}))",
-                      pos.ToString ()
-                     );
-
-        testInt = -1;
-
-        // Pos.Bottom(win) -1
-        pos = Pos.Bottom (new () { Frame = testRect }) - testInt;
-
-        Assert.Equal (
-                      $"Combine(View(side={side},target=View(){testRect}){(testInt < 0 ? '-' : '+')}Absolute({testInt}))",
-                      pos.ToString ()
-                     );
-
-#if DEBUG_IDISPOSABLE
-
-        // HACK: Force clean up of Responders to avoid having to Dispose all the Views created above.
-        Responder.Instances.Clear ();
-#endif
-    }
-
-    [Fact]
-    public void PosView_Side_SetToNull_Throws ()
-    {
-        Pos pos = Pos.Left (null);
-        Assert.Throws<NullReferenceException> (() => pos.ToString ());
-
-        pos = Pos.X (null);
-        Assert.Throws<NullReferenceException> (() => pos.ToString ());
-
-        pos = Pos.Top (null);
-        Assert.Throws<NullReferenceException> (() => pos.ToString ());
-
-        pos = Pos.Y (null);
-        Assert.Throws<NullReferenceException> (() => pos.ToString ());
-
-        pos = Pos.Bottom (null);
-        Assert.Throws<NullReferenceException> (() => pos.ToString ());
-
-        pos = Pos.Right (null);
-        Assert.Throws<NullReferenceException> (() => pos.ToString ());
-    }
-
-    // TODO: This actually a SetRelativeLayout/LayoutSubViews test and should be moved
-    // TODO: A new test that calls SetRelativeLayout directly is needed.
-    [Fact]
-    [TestRespondersDisposed]
-    public void Subtract_Operator ()
-    {
-        Application.Init (new FakeDriver ());
-
-        Toplevel top = new Toplevel ();
-
-        var view = new View { X = 0, Y = 0, Width = 20, Height = 20 };
-        var field = new TextField { X = 0, Y = 0, Width = 20 };
-        var count = 20;
-        List<View> listViews = new ();
-
-        for (var i = 0; i < count; i++)
-        {
-            field.Text = $"View {i}";
-            var view2 = new View { X = 0, Y = field.Y, Width = 20, Text = field.Text };
-            view.Add (view2);
-            Assert.Equal ($"View {i}", view2.Text);
-            Assert.Equal ($"Absolute({i})", field.Y.ToString ());
-            listViews.Add (view2);
-
-            Assert.Equal ($"Absolute({i})", field.Y.ToString ());
-            field.Y += 1;
-            Assert.Equal ($"Absolute({i + 1})", field.Y.ToString ());
-        }
-
-        field.KeyDown += (s, k) =>
-                         {
-                             if (k.KeyCode == KeyCode.Enter)
-                             {
-                                 Assert.Equal ($"View {count - 1}", listViews [count - 1].Text);
-                                 view.Remove (listViews [count - 1]);
-                                 listViews [count - 1].Dispose ();
-
-                                 Assert.Equal ($"Absolute({count})", field.Y.ToString ());
-                                 field.Y -= 1;
-                                 count--;
-                                 Assert.Equal ($"Absolute({count})", field.Y.ToString ());
-                             }
-                         };
-
-        Application.Iteration += (s, a) =>
-                                 {
-                                     while (count > 0)
-                                     {
-                                         field.NewKeyDownEvent (new Key (KeyCode.Enter));
-                                     }
-
-                                     Application.RequestStop ();
-                                 };
-
-        var win = new Window ();
-        win.Add (view);
-        win.Add (field);
-
-        top.Add (win);
-
-        Application.Run (top);
-        top.Dispose ();
-        Assert.Equal (0, count);
-
-        // Shutdown must be called to safely clean up Application if Init has been called
-        Application.Shutdown ();
-    }
-
->>>>>>> f3617463
     // TODO: This actually a SetRelativeLayout/LayoutSubViews test and should be moved
     // TODO: A new test that calls SetRelativeLayout directly is needed.
     [Fact]
@@ -834,83 +540,4 @@
         t.Dispose ();
         Application.Shutdown ();
     }
-<<<<<<< HEAD
-=======
-
-
-    [Fact]
-    [SetupFakeDriver]
-    public void PosCombine_DimCombine_View_With_SubViews ()
-    {
-        Toplevel top = new Toplevel () { Width = 80, Height = 25 };
-        var win1 = new Window { Id = "win1", Width = 20, Height = 10 };
-        var view1 = new View
-        {
-            Text = "view1",
-            Width = Auto (DimAutoStyle.Text),
-            Height = Auto (DimAutoStyle.Text)
-
-        };
-        var win2 = new Window { Id = "win2", Y = Pos.Bottom (view1) + 1, Width = 10, Height = 3 };
-        var view2 = new View { Id = "view2", Width = Dim.Fill (), Height = 1, CanFocus = true };
-        var view3 = new View { Id = "view3", Width = Dim.Fill (1), Height = 1, CanFocus = true };
-
-        view2.Add (view3);
-        win2.Add (view2);
-        win1.Add (view1, win2);
-        top.Add (win1);
-        top.BeginInit ();
-        top.EndInit ();
-
-        Assert.Equal (new Rectangle (0, 0, 80, 25), top.Frame);
-        Assert.Equal (new Rectangle (0, 0, 5, 1), view1.Frame);
-        Assert.Equal (new Rectangle (0, 0, 20, 10), win1.Frame);
-        Assert.Equal (new Rectangle (0, 2, 10, 3), win2.Frame);
-        Assert.Equal (new Rectangle (0, 0, 8, 1), view2.Frame);
-        Assert.Equal (new Rectangle (0, 0, 7, 1), view3.Frame);
-        var foundView = View.FindDeepestView (top, new (9, 4));
-        Assert.Equal (foundView, view2);
-    }
-
-    [Fact]
-    public void PosCombine_Refs_SuperView_Throws ()
-    {
-        Application.Init (new FakeDriver ());
-
-        var top = new Toplevel ();
-        var w = new Window { X = Pos.Left (top) + 2, Y = Pos.Top (top) + 2 };
-        var f = new FrameView ();
-        var v1 = new View { X = Pos.Left (w) + 2, Y = Pos.Top (w) + 2 };
-        var v2 = new View { X = Pos.Left (v1) + 2, Y = Pos.Top (v1) + 2 };
-
-        f.Add (v1, v2);
-        w.Add (f);
-        top.Add (w);
-        Application.Begin (top);
-
-        f.X = Pos.X (Application.Top) + Pos.X (v2) - Pos.X (v1);
-        f.Y = Pos.Y (Application.Top) + Pos.Y (v2) - Pos.Y (v1);
-
-        Application.Top.LayoutComplete += (s, e) =>
-        {
-            Assert.Equal (0, Application.Top.Frame.X);
-            Assert.Equal (0, Application.Top.Frame.Y);
-            Assert.Equal (2, w.Frame.X);
-            Assert.Equal (2, w.Frame.Y);
-            Assert.Equal (2, f.Frame.X);
-            Assert.Equal (2, f.Frame.Y);
-            Assert.Equal (4, v1.Frame.X);
-            Assert.Equal (4, v1.Frame.Y);
-            Assert.Equal (6, v2.Frame.X);
-            Assert.Equal (6, v2.Frame.Y);
-        };
-
-        Application.Iteration += (s, a) => Application.RequestStop ();
-
-        Assert.Throws<InvalidOperationException> (() => Application.Run ());
-        top.Dispose ();
-        Application.Shutdown ();
-    }
-
->>>>>>> f3617463
 }