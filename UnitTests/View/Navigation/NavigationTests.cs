﻿using JetBrains.Annotations;
using Xunit.Abstractions;

namespace Terminal.Gui.ViewTests;

public class NavigationTests (ITestOutputHelper _output) : TestsAllViews
{
    [Theory]
    [MemberData (nameof (AllViewTypes))]
    [SetupFakeDriver] // SetupFakeDriver resets app state; helps to avoid test pollution
    public void AllViews_AtLeastOneNavKey_Advances (Type viewType)
    {
        View view = CreateInstanceIfNotGeneric (viewType);

        if (view == null)
        {
            _output.WriteLine ($"Ignoring {viewType} - It's a Generic");

            return;
        }

        if (!view.CanFocus)
        {
            _output.WriteLine ($"Ignoring {viewType} - It can't focus.");

            return;
        }


        Toplevel top = new ();
        Application.Top = top;
        Application.Navigation = new ApplicationNavigation ();

        View otherView = new ()
        {
            Id = "otherView",
            CanFocus = true,
            TabStop = view.TabStop == TabBehavior.NoStop ? TabBehavior.TabStop : view.TabStop
        };

        top.Add (view, otherView);

        // Start with the focus on our test view
        view.SetFocus ();

        Key [] navKeys = [Key.Tab, Key.Tab.WithShift, Key.CursorUp, Key.CursorDown, Key.CursorLeft, Key.CursorRight];

        if (view.TabStop == TabBehavior.TabGroup)
        {
            navKeys = new [] { Key.F6, Key.F6.WithShift };
        }

        var left = false;

        foreach (Key key in navKeys)
        {
            switch (view.TabStop)
            {
                case TabBehavior.TabStop:
                case TabBehavior.NoStop:
                case TabBehavior.TabGroup:
<<<<<<< HEAD
                    Application.OnKeyDown (key);
=======
                    Application.RaiseKeyDownEvent (key);

                    if (view.HasFocus)
                    {
                        // Try once more (HexView)
                        Application.RaiseKeyDownEvent (key);
                    }

>>>>>>> 0a108fa1
                    break;
                default:
                    Application.RaiseKeyDownEvent (Key.Tab);

                    break;
            }

            if (!view.HasFocus)
            {
                left = true;
                _output.WriteLine ($"{view.GetType ().Name} - {key} Left.");

                break;
            }

            _output.WriteLine ($"{view.GetType ().Name} - {key} did not Leave.");
        }

        top.Dispose ();
        Application.ResetState ();

        Assert.True (left);
    }

    [Theory]
    [MemberData (nameof (AllViewTypes))]
    [SetupFakeDriver] // SetupFakeDriver resets app state; helps to avoid test pollution
    public void AllViews_HasFocus_Changed_Event (Type viewType)
    {
        View view = CreateInstanceIfNotGeneric (viewType);

        if (view == null)
        {
            _output.WriteLine ($"Ignoring {viewType} - It's a Generic");

            return;
        }

        if (!view.CanFocus)
        {
            _output.WriteLine ($"Ignoring {viewType} - It can't focus.");

            return;
        }

        if (view is Toplevel && ((Toplevel)view).Modal)
        {
            _output.WriteLine ($"Ignoring {viewType} - It's a Modal Toplevel");

            return;
        }

        Toplevel top = new ();
        Application.Top = top;
        Application.Navigation = new ApplicationNavigation ();

        View otherView = new ()
        {
            Id = "otherView",
            CanFocus = true,
            TabStop = view.TabStop == TabBehavior.NoStop ? TabBehavior.TabStop : view.TabStop
        };

        var hasFocusTrue = 0;
        var hasFocusFalse = 0;

        view.HasFocusChanged += (s, e) =>
        {
            if (e.NewValue)
            {
                hasFocusTrue++;
            }
            else
            {
                hasFocusFalse++;
            }
        };

        top.Add (view, otherView);
        Assert.False (view.HasFocus);
        Assert.False (otherView.HasFocus);

        // Ensure the view is Visible
        view.Visible = true;

        Application.Top.SetFocus ();
        Assert.True (Application.Top!.HasFocus);
        Assert.True (top.HasFocus);

        // Start with the focus on our test view
        Assert.True (view.HasFocus);

        Assert.Equal (1, hasFocusTrue);
        Assert.Equal (0, hasFocusFalse);

        // Use keyboard to navigate to next view (otherView).
        var tries = 0;

        while (view.HasFocus)
        {
            if (++tries > 10)
            {
                Assert.Fail ($"{view} is not leaving.");
            }

            switch (view.TabStop)
            {
                case null:
                case TabBehavior.NoStop:
                case TabBehavior.TabStop:
                    if (Application.RaiseKeyDownEvent (Key.Tab))
                    {
                        if (view.HasFocus)
                        {
                            // Try another nav key (e.g. for TextView that eats Tab)
                            Application.RaiseKeyDownEvent (Key.CursorDown);
                        }
                    };
                    break;

                case TabBehavior.TabGroup:
                    Application.RaiseKeyDownEvent (Key.F6);

                    break;
                default:
                    throw new ArgumentOutOfRangeException ();
            }
        }

        Assert.Equal (1, hasFocusTrue);
        Assert.Equal (1, hasFocusFalse);

        Assert.False (view.HasFocus);
        Assert.True (otherView.HasFocus);

        // Now navigate back to our test view
        switch (view.TabStop)
        {
            case TabBehavior.NoStop:
                view.SetFocus ();

                break;
            case TabBehavior.TabStop:
                Application.RaiseKeyDownEvent (Key.Tab);

                break;
            case TabBehavior.TabGroup:
                if (!Application.RaiseKeyDownEvent (Key.F6))
                {
                    view.SetFocus ();
                }

                break;
            case null:
                Application.RaiseKeyDownEvent (Key.Tab);

                break;
            default:
                throw new ArgumentOutOfRangeException ();
        }

        Assert.Equal (2, hasFocusTrue);
        Assert.Equal (1, hasFocusFalse);

        Assert.True (view.HasFocus);
        Assert.False (otherView.HasFocus);

        // Cache state because Shutdown has side effects.
        // Also ensures other tests can continue running if there's a fail
        bool otherViewHasFocus = otherView.HasFocus;
        bool viewHasFocus = view.HasFocus;

        int enterCount = hasFocusTrue;
        int leaveCount = hasFocusFalse;

        top.Dispose ();

        Assert.False (otherViewHasFocus);
        Assert.True (viewHasFocus);

        Assert.Equal (2, enterCount);
        Assert.Equal (1, leaveCount);

        Application.ResetState ();
    }

    [Theory]
    [MemberData (nameof (AllViewTypes))]
    [SetupFakeDriver] // SetupFakeDriver resets app state; helps to avoid test pollution
    public void AllViews_Visible_False_No_HasFocus_Events (Type viewType)
    {
        View view = CreateInstanceIfNotGeneric (viewType);

        if (view == null)
        {
            _output.WriteLine ($"Ignoring {viewType} - It's a Generic");

            return;
        }

        if (!view.CanFocus)
        {
            _output.WriteLine ($"Ignoring {viewType} - It can't focus.");

            return;
        }

        if (view is Toplevel && ((Toplevel)view).Modal)
        {
            _output.WriteLine ($"Ignoring {viewType} - It's a Modal Toplevel");

            return;
        }

        Toplevel top = new ();

        Application.Top = top;
        Application.Navigation = new ApplicationNavigation ();

        View otherView = new ()
        {
            CanFocus = true
        };

        view.Visible = false;

        var hasFocusChangingCount = 0;
        var hasFocusChangedCount = 0;

        view.HasFocusChanging += (s, e) => hasFocusChangingCount++;
        view.HasFocusChanged += (s, e) => hasFocusChangedCount++;

        top.Add (view, otherView);

        // Start with the focus on our test view
        view.SetFocus ();

        Assert.Equal (0, hasFocusChangingCount);
        Assert.Equal (0, hasFocusChangedCount);

        Application.RaiseKeyDownEvent (Key.Tab);

        Assert.Equal (0, hasFocusChangingCount);
        Assert.Equal (0, hasFocusChangedCount);

        Application.RaiseKeyDownEvent (Key.F6);

        Assert.Equal (0, hasFocusChangingCount);
        Assert.Equal (0, hasFocusChangedCount);

        top.Dispose ();

        Application.ResetState ();

    }

    // View.Focused & View.MostFocused tests

    // View.Focused - No subviews
    [Fact]
    public void Focused_NoSubviews ()
    {
        var view = new View ();
        Assert.Null (view.Focused);

        view.CanFocus = true;
        view.SetFocus ();
    }

    [Fact]
    public void GetMostFocused_NoSubviews_Returns_Null ()
    {
        var view = new View ();
        Assert.Null (view.Focused);

        view.CanFocus = true;
        Assert.False (view.HasFocus);
        view.SetFocus ();
        Assert.True (view.HasFocus);
        Assert.Null (view.MostFocused);
    }

    [Fact]
    public void GetMostFocused_Returns_Most ()
    {
        var view = new View ()
        {
            Id = "view",
            CanFocus = true
        };

        var subview = new View ()
        {
            Id = "subview",
            CanFocus = true
        };

        view.Add (subview);

        view.SetFocus ();
        Assert.True (view.HasFocus);
        Assert.True (subview.HasFocus);
        Assert.Equal (subview, view.MostFocused);

        var subview2 = new View ()
        {
            Id = "subview2",
            CanFocus = true
        };

        view.Add (subview2);
        Assert.Equal (subview2, view.MostFocused);
    }

    [Fact]
    [SetupFakeDriver]
    public void Navigation_With_Null_Focused_View ()
    {
        // Non-regression test for #882 (NullReferenceException during keyboard navigation when Focused is null)

        Application.Init (new FakeDriver ());

        var top = new Toplevel ();
        top.Ready += (s, e) => { Assert.Null (top.Focused); };

        // Keyboard navigation with tab
        FakeConsole.MockKeyPresses.Push (new ('\t', ConsoleKey.Tab, false, false, false));

        Application.Iteration += (s, a) => Application.RequestStop ();

        Application.Run (top);
        top.Dispose ();
        Application.Shutdown ();
    }


    [Fact]
    [AutoInitShutdown]
    public void Application_Begin_FocusesDeepest ()
    {
        var win1 = new Window { Id = "win1", Width = 10, Height = 1 };
        var view1 = new View { Id = "view1", Width = Dim.Fill (), Height = Dim.Fill (), CanFocus = true };
        var win2 = new Window { Id = "win2", Y = 6, Width = 10, Height = 1 };
        var view2 = new View { Id = "view2", Width = Dim.Fill (), Height = Dim.Fill (), CanFocus = true };
        win2.Add (view2);
        win1.Add (view1, win2);

        Application.Begin (win1);

        Assert.True (win1.HasFocus);
        Assert.True (view1.HasFocus);
        Assert.False (win2.HasFocus);
        Assert.False (view2.HasFocus);
        win1.Dispose ();
    }
}<|MERGE_RESOLUTION|>--- conflicted
+++ resolved
@@ -59,9 +59,6 @@
                 case TabBehavior.TabStop:
                 case TabBehavior.NoStop:
                 case TabBehavior.TabGroup:
-<<<<<<< HEAD
-                    Application.OnKeyDown (key);
-=======
                     Application.RaiseKeyDownEvent (key);
 
                     if (view.HasFocus)
@@ -69,8 +66,6 @@
                         // Try once more (HexView)
                         Application.RaiseKeyDownEvent (key);
                     }
-
->>>>>>> 0a108fa1
                     break;
                 default:
                     Application.RaiseKeyDownEvent (Key.Tab);
