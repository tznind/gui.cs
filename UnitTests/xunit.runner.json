--- conflicted
+++ resolved
@@ -1,10 +1,6 @@
-<<<<<<< HEAD
-  
-=======
 {
   "$schema": "https://xunit.net/schema/current/xunit.runner.schema.json",
   "parallelizeTestCollections": false,
   "parallelizeAssembly": false,
   "stopOnFail": false
-}
->>>>>>> 0df485a8
+}