--- conflicted
+++ resolved
@@ -121,11 +121,7 @@
 			var rText = "";
 			var idx = 0;
 
-<<<<<<< HEAD
 			view.KeyPress += (s, e) => {
-=======
-			top.KeyPress += (e) => {
->>>>>>> c94f9165
 				Assert.Equal (text [idx], (char)e.KeyEvent.Key);
 				rText += (char)e.KeyEvent.Key;
 				Assert.Equal (rText, text.Substring (0, idx + 1));
