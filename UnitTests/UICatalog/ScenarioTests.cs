using System;
using System.Collections.Generic;
using System.Linq;
using System.Reflection;
using Terminal.Gui;
using Xunit;
using Xunit.Abstractions;

namespace UICatalog.Tests; 

public class ScenarioTests {
	readonly ITestOutputHelper _output;

	public ScenarioTests (ITestOutputHelper output)
	{
#if DEBUG_IDISPOSABLE
		Responder.Instances.Clear ();
#endif
		_output = output;
	}

	int CreateInput (string input)
	{
		FakeConsole.MockKeyPresses.Clear ();
		// Put a QuitKey in at the end
		FakeConsole.PushMockKeyPress ((KeyCode)Application.QuitKey);
		foreach (var c in input.Reverse ()) {
			var key = KeyCode.Null;
			if (char.IsLetter (c)) {
				key = (KeyCode)char.ToUpper (c) | (char.IsUpper (c) ? KeyCode.ShiftMask : 0);
			} else {
				key = (KeyCode)c;
			}
			FakeConsole.PushMockKeyPress (key);
		}
		return FakeConsole.MockKeyPresses.Count;
	}

	/// <summary>
	///         <para>
	///         This runs through all Scenarios defined in UI Catalog, calling Init, Setup, and Run.
	///         </para>
	///         <para>
	///         Should find any Scenarios which crash on load or do not respond to <see cref="Application.RequestStop()"/>.
	///         </para>
	/// </summary>
	[Fact]
	public void Run_All_Scenarios ()
	{
		var scenarios = Scenario.GetScenarios ();
		Assert.NotEmpty (scenarios);

		foreach (var scenario in scenarios) {
			_output.WriteLine ($"Running Scenario '{scenario.GetName ()}'");

			Application.Init (new FakeDriver ());

			// Press QuitKey 
			Assert.Empty (FakeConsole.MockKeyPresses);
			// BUGBUG: (#2474) For some reason ReadKey is not returning the QuitKey for some Scenarios
			// by adding this Space it seems to work.
			//FakeConsole.PushMockKeyPress (Key.Space);
			FakeConsole.PushMockKeyPress ((KeyCode)Application.QuitKey);

			// The only key we care about is the QuitKey
			Application.Top.KeyDown += (sender, args) => {
				_output.WriteLine ($"  Keypress: {args.KeyCode}");
				// BUGBUG: (#2474) For some reason ReadKey is not returning the QuitKey for some Scenarios
				// by adding this Space it seems to work.
				// See #2474 for why this is commented out
				Assert.Equal (Application.QuitKey.KeyCode, args.KeyCode);
			};

			uint abortTime = 500;
			// If the scenario doesn't close within 500ms, this will force it to quit
			var forceCloseCallback = () => {
				if (Application.Top.Running && FakeConsole.MockKeyPresses.Count == 0) {
					Application.RequestStop ();
					// See #2474 for why this is commented out
					Assert.Fail ($"'{scenario.GetName ()}' failed to Quit with {Application.QuitKey} after {abortTime}ms. Force quit.");
				}
				return false;
			};
			//output.WriteLine ($"  Add timeout to force quit after {abortTime}ms");
			_ = Application.AddTimeout (TimeSpan.FromMilliseconds (abortTime), forceCloseCallback);

			Application.Iteration += (s, a) => {
				//output.WriteLine ($"  iteration {++iterations}");
				if (Application.Top.Running && FakeConsole.MockKeyPresses.Count == 0) {
					Application.RequestStop ();
					Assert.Fail ($"'{scenario.GetName ()}' failed to Quit with {Application.QuitKey}. Force quit.");
				}
			};

			scenario.Init ();
			scenario.Setup ();
			scenario.Run ();
			scenario.Dispose ();

			Application.Shutdown ();
#if DEBUG_IDISPOSABLE
			Assert.Empty (Responder.Instances);
#endif
		}
#if DEBUG_IDISPOSABLE
		Assert.Empty (Responder.Instances);
#endif
	}

	[Fact]
	public void Run_Generic ()
	{
		var scenarios = Scenario.GetScenarios ();
		Assert.NotEmpty (scenarios);

		var item = scenarios.FindIndex (s => s.GetName ().Equals ("Generic", StringComparison.OrdinalIgnoreCase));
		var generic = scenarios [item];

		Application.Init (new FakeDriver ());
		// BUGBUG: (#2474) For some reason ReadKey is not returning the QuitKey for some Scenarios
		// by adding this Space it seems to work.

		FakeConsole.PushMockKeyPress ((KeyCode)Application.QuitKey);

		var ms = 100;
		var abortCount = 0;
		var abortCallback = () => {
			abortCount++;
			_output.WriteLine ($"'Generic' abortCount {abortCount}");
			Application.RequestStop ();
			return false;
		};

		var iterations = 0;
		object token = null;
		Application.Iteration += (s, a) => {
			if (token == null) {
				// Timeout only must start at first iteration
				token = Application.MainLoop.AddTimeout (TimeSpan.FromMilliseconds (ms), abortCallback);
			}
			iterations++;
			_output.WriteLine ($"'Generic' iteration {iterations}");
			// Stop if we run out of control...
			if (iterations == 10) {
				_output.WriteLine ("'Generic' had to be force quit!");
				Application.RequestStop ();
			}
		};

		Application.Top.KeyDown += (sender, args) => {
			// See #2474 for why this is commented out
			Assert.Equal (KeyCode.CtrlMask | KeyCode.Q, args.KeyCode);
		};

		generic.Init ();
		generic.Setup ();
		generic.Run ();

		Assert.Equal (0, abortCount);
		// # of key up events should match # of iterations
		Assert.Equal (1, iterations);

		generic.Dispose ();

		// Shutdown must be called to safely clean up Application if Init has been called
		Application.Shutdown ();

#if DEBUG_IDISPOSABLE
		Assert.Empty (Responder.Instances);
#endif
	}

	[Fact]
	public void Run_All_Views_Tester_Scenario ()
	{
		Window _leftPane;
		ListView _classListView;
		FrameView _hostPane;

		Dictionary<string, Type> _viewClasses;
		View _curView = null;

		// Settings
		FrameView _settingsPane;
		CheckBox _computedCheckBox;
		FrameView _locationFrame;
		RadioGroup _xRadioGroup;
		TextField _xText;
		var _xVal = 0;
		RadioGroup _yRadioGroup;
		TextField _yText;
		var _yVal = 0;

		FrameView _sizeFrame;
		RadioGroup _wRadioGroup;
		TextField _wText;
		var _wVal = 0;
		RadioGroup _hRadioGroup;
		TextField _hText;
		var _hVal = 0;
		var posNames = new List<String> { "Factor", "AnchorEnd", "Center", "Absolute" };
		var dimNames = new List<String> { "Factor", "Fill", "Absolute" };

		Application.Init (new FakeDriver ());

		var Top = Application.Top;

		_viewClasses = GetAllViewClassesCollection ()
			.OrderBy (t => t.Name)
			.Select (t => new KeyValuePair<string, Type> (t.Name, t))
			.ToDictionary (t => t.Key, t => t.Value);

		_leftPane = new Window {
			Title = "Classes",
			X = 0,
			Y = 0,
			Width = 15,
			Height = Dim.Fill (1), // for status bar
			CanFocus = false,
			ColorScheme = Colors.ColorSchemes ["TopLevel"]
		};

		_classListView = new ListView (_viewClasses.Keys.ToList ()) {
			X = 0,
			Y = 0,
			Width = Dim.Fill (),
			Height = Dim.Fill (),
			AllowsMarking = false,
			ColorScheme = Colors.ColorSchemes ["TopLevel"]
		};
		_leftPane.Add (_classListView);

		_settingsPane = new FrameView ("Settings") {
			X = Pos.Right (_leftPane),
			Y = 0, // for menu
			Width = Dim.Fill (),
			Height = 10,
			CanFocus = false,
			ColorScheme = Colors.ColorSchemes ["TopLevel"]
		};
		_computedCheckBox = new CheckBox ("Computed Layout", true) { X = 0, Y = 0 };
		_settingsPane.Add (_computedCheckBox);

		var radioItems = new [] { "Percent(x)", "AnchorEnd(x)", "Center", "At(x)" };
		_locationFrame = new FrameView ("Location (Pos)") {
			X = Pos.Left (_computedCheckBox),
			Y = Pos.Bottom (_computedCheckBox),
			Height = 3 + radioItems.Length,
			Width = 36
		};
		_settingsPane.Add (_locationFrame);

		var label = new Label ("x:") { X = 0, Y = 0 };
		_locationFrame.Add (label);
		_xRadioGroup = new RadioGroup (radioItems) {
			X = 0,
			Y = Pos.Bottom (label)
		};
		_xText = new TextField ($"{_xVal}") { X = Pos.Right (label) + 1, Y = 0, Width = 4 };
		_locationFrame.Add (_xText);

		_locationFrame.Add (_xRadioGroup);

		radioItems = new [] { "Percent(y)", "AnchorEnd(y)", "Center", "At(y)" };
		label = new Label ("y:") { X = Pos.Right (_xRadioGroup) + 1, Y = 0 };
		_locationFrame.Add (label);
		_yText = new TextField ($"{_yVal}") { X = Pos.Right (label) + 1, Y = 0, Width = 4 };
		_locationFrame.Add (_yText);
		_yRadioGroup = new RadioGroup (radioItems) {
			X = Pos.X (label),
			Y = Pos.Bottom (label)
		};
		_locationFrame.Add (_yRadioGroup);

		_sizeFrame = new FrameView ("Size (Dim)") {
			X = Pos.Right (_locationFrame),
			Y = Pos.Y (_locationFrame),
			Height = 3 + radioItems.Length,
			Width = 40
		};

		radioItems = new [] { "Percent(width)", "Fill(width)", "Sized(width)" };
		label = new Label ("width:") { X = 0, Y = 0 };
		_sizeFrame.Add (label);
		_wRadioGroup = new RadioGroup (radioItems) {
			X = 0,
			Y = Pos.Bottom (label)
		};
		_wText = new TextField ($"{_wVal}") { X = Pos.Right (label) + 1, Y = 0, Width = 4 };
		_sizeFrame.Add (_wText);
		_sizeFrame.Add (_wRadioGroup);

		radioItems = new [] { "Percent(height)", "Fill(height)", "Sized(height)" };
		label = new Label ("height:") { X = Pos.Right (_wRadioGroup) + 1, Y = 0 };
		_sizeFrame.Add (label);
		_hText = new TextField ($"{_hVal}") { X = Pos.Right (label) + 1, Y = 0, Width = 4 };
		_sizeFrame.Add (_hText);

		_hRadioGroup = new RadioGroup (radioItems) {
			X = Pos.X (label),
			Y = Pos.Bottom (label)
		};
		_sizeFrame.Add (_hRadioGroup);

		_settingsPane.Add (_sizeFrame);

		_hostPane = new FrameView ("") {
			X = Pos.Right (_leftPane),
			Y = Pos.Bottom (_settingsPane),
			Width = Dim.Fill (),
			Height = Dim.Fill (1), // + 1 for status bar
			ColorScheme = Colors.ColorSchemes ["Dialog"]
		};

		_classListView.OpenSelectedItem += (s, a) => {
			_settingsPane.SetFocus ();
		};
		_classListView.SelectedItemChanged += (s, args) => {
			// Remove existing class, if any
			if (_curView != null) {
				_curView.LayoutComplete -= LayoutCompleteHandler;
				_hostPane.Remove (_curView);
				_curView.Dispose ();
				_curView = null;
				_hostPane.Clear ();
			}
			_curView = CreateClass (_viewClasses.Values.ToArray () [_classListView.SelectedItem]);
		};

		_computedCheckBox.Toggled += (s, e) => {
			if (_curView != null) {
				//_curView.LayoutStyle = e.OldValue == true ? LayoutStyle.Absolute : LayoutStyle.Computed;
				_hostPane.LayoutSubviews ();
			}
		};

<<<<<<< HEAD
			_computedCheckBox.Toggled += (s, e) => {
				if (_curView != null) {
					//_curView.LayoutStyle = e.OldValue == true ? LayoutStyle.Absolute : LayoutStyle.Computed;
					_hostPane.LayoutSubviews ();
				}
			};
=======
		_xRadioGroup.SelectedItemChanged += (s, selected) => DimPosChanged (_curView);
>>>>>>> 81ad703f

		_xText.TextChanged += (s, args) => {
			try {
				_xVal = int.Parse (_xText.Text);
				DimPosChanged (_curView);
			} catch { }
		};

		_yText.TextChanged += (s, e) => {
			try {
				_yVal = int.Parse (_yText.Text);
				DimPosChanged (_curView);
			} catch { }
		};

		_yRadioGroup.SelectedItemChanged += (s, selected) => DimPosChanged (_curView);

		_wRadioGroup.SelectedItemChanged += (s, selected) => DimPosChanged (_curView);

		_wText.TextChanged += (s, args) => {
			try {
				_wVal = int.Parse (_wText.Text);
				DimPosChanged (_curView);
			} catch { }
		};

		_hText.TextChanged += (s, args) => {
			try {
				_hVal = int.Parse (_hText.Text);
				DimPosChanged (_curView);
			} catch { }
		};

		_hRadioGroup.SelectedItemChanged += (s, selected) => DimPosChanged (_curView);

		Top.Add (_leftPane, _settingsPane, _hostPane);

		Top.LayoutSubviews ();

		_curView = CreateClass (_viewClasses.First ().Value);

		var iterations = 0;

		Application.Iteration += (s, a) => {
			iterations++;

			if (iterations < _viewClasses.Count) {
				_classListView.MoveDown ();
				Assert.Equal (_curView.GetType ().Name,
					_viewClasses.Values.ToArray () [_classListView.SelectedItem].Name);
			} else {
				Application.RequestStop ();
			}
		};

		Application.Run ();

		Assert.Equal (_viewClasses.Count, iterations);

		Application.Shutdown ();

		void DimPosChanged (View view)
		{
			if (view == null) {
				return;
			}

			var layout = view.LayoutStyle;

			try {
				//view.LayoutStyle = LayoutStyle.Absolute;

				switch (_xRadioGroup.SelectedItem) {
				case 0:
					view.X = Pos.Percent (_xVal);
					break;
				case 1:
					view.X = Pos.AnchorEnd (_xVal);
					break;
				case 2:
					view.X = Pos.Center ();
					break;
				case 3:
					view.X = Pos.At (_xVal);
					break;
				}

				switch (_yRadioGroup.SelectedItem) {
				case 0:
					view.Y = Pos.Percent (_yVal);
					break;
				case 1:
					view.Y = Pos.AnchorEnd (_yVal);
					break;
				case 2:
					view.Y = Pos.Center ();
					break;
				case 3:
					view.Y = Pos.At (_yVal);
					break;
				}

				switch (_wRadioGroup.SelectedItem) {
				case 0:
					view.Width = Dim.Percent (_wVal);
					break;
				case 1:
					view.Width = Dim.Fill (_wVal);
					break;
				case 2:
					view.Width = Dim.Sized (_wVal);
					break;
				}

<<<<<<< HEAD
				try {
					//view.LayoutStyle = LayoutStyle.Absolute;

					switch (_xRadioGroup.SelectedItem) {
					case 0:
						view.X = Pos.Percent (_xVal);
						break;
					case 1:
						view.X = Pos.AnchorEnd (_xVal);
						break;
					case 2:
						view.X = Pos.Center ();
						break;
					case 3:
						view.X = Pos.At (_xVal);
						break;
					}

					switch (_yRadioGroup.SelectedItem) {
					case 0:
						view.Y = Pos.Percent (_yVal);
						break;
					case 1:
						view.Y = Pos.AnchorEnd (_yVal);
						break;
					case 2:
						view.Y = Pos.Center ();
						break;
					case 3:
						view.Y = Pos.At (_yVal);
						break;
					}

					switch (_wRadioGroup.SelectedItem) {
					case 0:
						view.Width = Dim.Percent (_wVal);
						break;
					case 1:
						view.Width = Dim.Fill (_wVal);
						break;
					case 2:
						view.Width = Dim.Sized (_wVal);
						break;
					}

					switch (_hRadioGroup.SelectedItem) {
					case 0:
						view.Height = Dim.Percent (_hVal);
						break;
					case 1:
						view.Height = Dim.Fill (_hVal);
						break;
					case 2:
						view.Height = Dim.Sized (_hVal);
						break;
					}
				} catch (Exception e) {
					MessageBox.ErrorQuery ("Exception", e.Message, "Ok");
				} finally {
					//view.LayoutStyle = layout;
=======
				switch (_hRadioGroup.SelectedItem) {
				case 0:
					view.Height = Dim.Percent (_hVal);
					break;
				case 1:
					view.Height = Dim.Fill (_hVal);
					break;
				case 2:
					view.Height = Dim.Sized (_hVal);
					break;
>>>>>>> 81ad703f
				}
			} catch (Exception e) {
				MessageBox.ErrorQuery ("Exception", e.Message, "Ok");
			}
			UpdateTitle (view);
		}

		void UpdateSettings (View view)
		{
			var x = view.X.ToString ();
			var y = view.Y.ToString ();
			_xRadioGroup.SelectedItem = posNames.IndexOf (posNames.Where (s => x.Contains (s)).First ());
			_yRadioGroup.SelectedItem = posNames.IndexOf (posNames.Where (s => y.Contains (s)).First ());
			_xText.Text = $"{view.Frame.X}";
			_yText.Text = $"{view.Frame.Y}";

			var w = view.Width.ToString ();
			var h = view.Height.ToString ();
			_wRadioGroup.SelectedItem = dimNames.IndexOf (dimNames.Where (s => w.Contains (s)).First ());
			_hRadioGroup.SelectedItem = dimNames.IndexOf (dimNames.Where (s => h.Contains (s)).First ());
			_wText.Text = $"{view.Frame.Width}";
			_hText.Text = $"{view.Frame.Height}";
		}

		void UpdateTitle (View view)
		{
			_hostPane.Title = $"{view.GetType ().Name} - {view.X}, {view.Y}, {view.Width}, {view.Height}";
		}

		List<Type> GetAllViewClassesCollection ()
		{
			var types = new List<Type> ();
			foreach (var type in typeof (View).Assembly.GetTypes ()
				.Where (myType => myType.IsClass && !myType.IsAbstract && myType.IsPublic && myType.IsSubclassOf (typeof (View)))) {
				types.Add (type);
			}
			return types;
		}

		View CreateClass (Type type)
		{
			// If we are to create a generic Type
			if (type.IsGenericType) {

				// For each of the <T> arguments
				var typeArguments = new List<Type> ();

				// use <object>
				foreach (var arg in type.GetGenericArguments ()) {
					typeArguments.Add (typeof (object));
				}

				// And change what type we are instantiating from MyClass<T> to MyClass<object>
				type = type.MakeGenericType (typeArguments.ToArray ());
			}
			// Instantiate view
			var view = (View)Activator.CreateInstance (type);

			//_curView.X = Pos.Center ();
			//_curView.Y = Pos.Center ();
			view.Width = Dim.Percent (75);
			view.Height = Dim.Percent (75);

			// Set the colorscheme to make it stand out if is null by default
			if (view.ColorScheme == null) {
				view.ColorScheme = Colors.ColorSchemes ["Base"];
			}

			// If the view supports a Text property, set it so we have something to look at
			if (view.GetType ().GetProperty ("Text") != null) {
				try {
					view.GetType ().GetProperty ("Text")?.GetSetMethod ()?.Invoke (view, new [] { "Test Text" });
				} catch (TargetInvocationException e) {
					MessageBox.ErrorQuery ("Exception", e.InnerException.Message, "Ok");
					view = null;
				}
			}

			// If the view supports a Title property, set it so we have something to look at
			if (view != null && view.GetType ().GetProperty ("Title") != null) {
				if (view.GetType ().GetProperty ("Title").PropertyType == typeof (string)) {
					view?.GetType ().GetProperty ("Title")?.GetSetMethod ()?.Invoke (view, new [] { "Test Title" });
				} else {
					view?.GetType ().GetProperty ("Title")?.GetSetMethod ()?.Invoke (view, new [] { "Test Title" });
				}
			}

			// If the view supports a Source property, set it so we have something to look at
			if (view != null && view.GetType ().GetProperty ("Source") != null && view.GetType ().GetProperty ("Source").PropertyType == typeof (IListDataSource)) {
				var source = new ListWrapper (new List<string> { "Test Text #1", "Test Text #2", "Test Text #3" });
				view?.GetType ().GetProperty ("Source")?.GetSetMethod ()?.Invoke (view, new [] { source });
			}

			// Set Settings
			_computedCheckBox.Checked = view.LayoutStyle == LayoutStyle.Computed;

			// Add
			_hostPane.Add (view);
			//DimPosChanged ();
			_hostPane.LayoutSubviews ();
			_hostPane.Clear ();
			_hostPane.SetNeedsDisplay ();
			UpdateSettings (view);
			UpdateTitle (view);

			view.LayoutComplete += LayoutCompleteHandler;

			return view;
		}

		void LayoutCompleteHandler (object sender, LayoutEventArgs args)
		{
			UpdateTitle (_curView);
		}
	}
}<|MERGE_RESOLUTION|>--- conflicted
+++ resolved
@@ -334,16 +334,7 @@
 			}
 		};
 
-<<<<<<< HEAD
-			_computedCheckBox.Toggled += (s, e) => {
-				if (_curView != null) {
-					//_curView.LayoutStyle = e.OldValue == true ? LayoutStyle.Absolute : LayoutStyle.Computed;
-					_hostPane.LayoutSubviews ();
-				}
-			};
-=======
 		_xRadioGroup.SelectedItemChanged += (s, selected) => DimPosChanged (_curView);
->>>>>>> 81ad703f
 
 		_xText.TextChanged += (s, args) => {
 			try {
@@ -458,68 +449,6 @@
 					break;
 				}
 
-<<<<<<< HEAD
-				try {
-					//view.LayoutStyle = LayoutStyle.Absolute;
-
-					switch (_xRadioGroup.SelectedItem) {
-					case 0:
-						view.X = Pos.Percent (_xVal);
-						break;
-					case 1:
-						view.X = Pos.AnchorEnd (_xVal);
-						break;
-					case 2:
-						view.X = Pos.Center ();
-						break;
-					case 3:
-						view.X = Pos.At (_xVal);
-						break;
-					}
-
-					switch (_yRadioGroup.SelectedItem) {
-					case 0:
-						view.Y = Pos.Percent (_yVal);
-						break;
-					case 1:
-						view.Y = Pos.AnchorEnd (_yVal);
-						break;
-					case 2:
-						view.Y = Pos.Center ();
-						break;
-					case 3:
-						view.Y = Pos.At (_yVal);
-						break;
-					}
-
-					switch (_wRadioGroup.SelectedItem) {
-					case 0:
-						view.Width = Dim.Percent (_wVal);
-						break;
-					case 1:
-						view.Width = Dim.Fill (_wVal);
-						break;
-					case 2:
-						view.Width = Dim.Sized (_wVal);
-						break;
-					}
-
-					switch (_hRadioGroup.SelectedItem) {
-					case 0:
-						view.Height = Dim.Percent (_hVal);
-						break;
-					case 1:
-						view.Height = Dim.Fill (_hVal);
-						break;
-					case 2:
-						view.Height = Dim.Sized (_hVal);
-						break;
-					}
-				} catch (Exception e) {
-					MessageBox.ErrorQuery ("Exception", e.Message, "Ok");
-				} finally {
-					//view.LayoutStyle = layout;
-=======
 				switch (_hRadioGroup.SelectedItem) {
 				case 0:
 					view.Height = Dim.Percent (_hVal);
@@ -530,7 +459,6 @@
 				case 2:
 					view.Height = Dim.Sized (_hVal);
 					break;
->>>>>>> 81ad703f
 				}
 			} catch (Exception e) {
 				MessageBox.ErrorQuery ("Exception", e.Message, "Ok");
