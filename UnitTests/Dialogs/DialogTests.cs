--- conflicted
+++ resolved
@@ -1,15 +1,3 @@
-<<<<<<< HEAD
-﻿using Xunit;
-using Xunit.Abstractions;
-using static Terminal.Gui.Application;
-
-namespace Terminal.Gui.DialogTests; 
-
-public class DialogTests {
-	readonly ITestOutputHelper output;
-
-	public DialogTests (ITestOutputHelper output) => this.output = output;
-=======
 using Xunit;
 using Xunit.Abstractions;
 using static Terminal.Gui.Application;
@@ -20,20 +8,10 @@
 	readonly ITestOutputHelper _output;
 
 	public DialogTests (ITestOutputHelper output) => _output = output;
->>>>>>> 81ad703f
 
 	(RunState, Dialog) RunButtonTestDialog (string title, int width, Dialog.ButtonAlignments align, params Button [] btns)
 	{
 		var dlg = new Dialog (btns) {
-<<<<<<< HEAD
-						    Title           = title,
-						    X               = 0,
-						    Y               = 0,
-						    Width           = width,
-						    Height          = 1,
-						    ButtonAlignment = align
-					    };
-=======
 			Title = title,
 			X = 0,
 			Y = 0,
@@ -41,7 +19,6 @@
 			Height = 1,
 			ButtonAlignment = align
 		};
->>>>>>> 81ad703f
 		// Create with no top or bottom border to simplify testing button layout (no need to account for title etc..)
 		dlg.Border.Thickness = new Thickness (1, 0, 1, 0);
 		return (Begin (dlg), dlg);
@@ -77,15 +54,9 @@
 	public void Size_Not_Default ()
 	{
 		var d = new Dialog {
-<<<<<<< HEAD
-					   Width  = 50,
-					   Height = 50
-				   };
-=======
 			Width = 50,
 			Height = 50
 		};
->>>>>>> 81ad703f
 
 		Begin (d);
 		((FakeDriver)Driver).SetBufferSize (100, 100);
@@ -99,15 +70,9 @@
 	public void Location_Not_Default ()
 	{
 		var d = new Dialog {
-<<<<<<< HEAD
-					   X = 1,
-					   Y = 1
-				   };
-=======
 			X = 1,
 			Y = 1
 		};
->>>>>>> 81ad703f
 		Begin (d);
 		((FakeDriver)Driver).SetBufferSize (100, 100);
 
@@ -122,19 +87,11 @@
 	{
 		var expected = 5;
 		var d = new Dialog {
-<<<<<<< HEAD
-					   X      = expected,
-					   Y      = expected,
-					   Height = 5,
-					   Width  = 5
-				   };
-=======
 			X = expected,
 			Y = expected,
 			Height = 5,
 			Width = 5
 		};
->>>>>>> 81ad703f
 		Begin (d);
 		((FakeDriver)Driver).SetBufferSize (20, 10);
 
@@ -146,30 +103,6 @@
      │   │
      │   │
      │   │
-<<<<<<< HEAD
-     └───┘", output);
-	}
-
-	[Fact]
-	[AutoInitShutdown]
-	public void Location_When_Not_Application_Top_Not_Default ()
-	{
-		Top.BorderStyle = LineStyle.Double;
-
-		var iterations = -1;
-		Iteration += (s, a) => {
-			iterations++;
-
-			if (iterations == 0) {
-				var d = new Dialog {
-							   X      = 5,
-							   Y      = 5,
-							   Height = 3,
-							   Width  = 5
-						   };
-				Begin (d);
-
-=======
      └───┘", _output);
 	}
 
@@ -192,7 +125,6 @@
 				};
 				Begin (d);
 
->>>>>>> 81ad703f
 				Assert.Equal (new Point (5, 5), d.Frame.Location);
 				TestHelpers.AssertDriverContentsWithFrameAre (@"
 ╔══════════════════╗
@@ -204,21 +136,12 @@
 ║    │   │         ║
 ║    └───┘         ║
 ║                  ║
-<<<<<<< HEAD
-╚══════════════════╝", output);
-
-				d = new Dialog {
-						       X = 5,
-						       Y = 5
-					       };
-=======
 ╚══════════════════╝", _output);
 
 				d = new Dialog {
 					X = 5,
 					Y = 5
 				};
->>>>>>> 81ad703f
 				Begin (d);
 
 				// This is because of PostionTopLevels and EnsureVisibleBounds
@@ -235,11 +158,7 @@
 				//║  │               │
 				//║  │               │
 				//║  │               │
-<<<<<<< HEAD
-				//╚══└───────────────┘", output);
-=======
 				//╚══└───────────────┘", _output);
->>>>>>> 81ad703f
 
 				// #3127: After: Because Toplevel is now Width/Height = Dim.Filll
 				Assert.Equal (new Size (15, 6), d.Frame.Size);
@@ -253,11 +172,7 @@
 ║  │             │ ║
 ║  └─────────────┘ ║
 ║                  ║
-<<<<<<< HEAD
-╚══════════════════╝", output);
-=======
 ╚══════════════════╝", _output);
->>>>>>> 81ad703f
 
 			} else if (iterations > 0) {
 				RequestStop ();
@@ -286,95 +201,59 @@
 
 		(runstate, var _) = RunButtonTestDialog (title, width, Dialog.ButtonAlignments.Center, new Button (btnText));
 		// Center
-<<<<<<< HEAD
-		TestHelpers.AssertDriverContentsWithFrameAre ($"{buttonRow}", output);
-=======
-		TestHelpers.AssertDriverContentsWithFrameAre ($"{buttonRow}", _output);
->>>>>>> 81ad703f
+		TestHelpers.AssertDriverContentsWithFrameAre ($"{buttonRow}", _output);
 		End (runstate);
 
 		// Justify 
 		buttonRow = $"{CM.Glyphs.VLine}    {CM.Glyphs.LeftBracket} {btnText} {CM.Glyphs.RightBracket}{CM.Glyphs.VLine}";
 		Assert.Equal (width, buttonRow.Length);
 		(runstate, var _) = RunButtonTestDialog (title, width, Dialog.ButtonAlignments.Justify, new Button (btnText));
-<<<<<<< HEAD
-		TestHelpers.AssertDriverContentsWithFrameAre ($"{buttonRow}", output);
-=======
-		TestHelpers.AssertDriverContentsWithFrameAre ($"{buttonRow}", _output);
->>>>>>> 81ad703f
+		TestHelpers.AssertDriverContentsWithFrameAre ($"{buttonRow}", _output);
 		End (runstate);
 
 		// Right
 		buttonRow = $"{CM.Glyphs.VLine}    {CM.Glyphs.LeftBracket} {btnText} {CM.Glyphs.RightBracket}{CM.Glyphs.VLine}";
 		Assert.Equal (width, buttonRow.Length);
 		(runstate, var _) = RunButtonTestDialog (title, width, Dialog.ButtonAlignments.Right, new Button (btnText));
-<<<<<<< HEAD
-		TestHelpers.AssertDriverContentsWithFrameAre ($"{buttonRow}", output);
-=======
-		TestHelpers.AssertDriverContentsWithFrameAre ($"{buttonRow}", _output);
->>>>>>> 81ad703f
+		TestHelpers.AssertDriverContentsWithFrameAre ($"{buttonRow}", _output);
 		End (runstate);
 
 		// Left
 		buttonRow = $"{CM.Glyphs.VLine}{CM.Glyphs.LeftBracket} {btnText} {CM.Glyphs.RightBracket}    {CM.Glyphs.VLine}";
 		Assert.Equal (width, buttonRow.Length);
 		(runstate, var _) = RunButtonTestDialog (title, width, Dialog.ButtonAlignments.Left, new Button (btnText));
-<<<<<<< HEAD
-		TestHelpers.AssertDriverContentsWithFrameAre ($"{buttonRow}", output);
-=======
-		TestHelpers.AssertDriverContentsWithFrameAre ($"{buttonRow}", _output);
->>>>>>> 81ad703f
+		TestHelpers.AssertDriverContentsWithFrameAre ($"{buttonRow}", _output);
 		End (runstate);
 
 		// Wider
 		buttonRow = $"{CM.Glyphs.VLine}   {CM.Glyphs.LeftBracket} {btnText} {CM.Glyphs.RightBracket}   {CM.Glyphs.VLine}";
-<<<<<<< HEAD
-		width     = buttonRow.Length;
-=======
 		width = buttonRow.Length;
->>>>>>> 81ad703f
 
 		d.SetBufferSize (width, 1);
 
 		(runstate, var _) = RunButtonTestDialog (title, width, Dialog.ButtonAlignments.Center, new Button (btnText));
-<<<<<<< HEAD
-		TestHelpers.AssertDriverContentsWithFrameAre ($"{buttonRow}", output);
-=======
-		TestHelpers.AssertDriverContentsWithFrameAre ($"{buttonRow}", _output);
->>>>>>> 81ad703f
+		TestHelpers.AssertDriverContentsWithFrameAre ($"{buttonRow}", _output);
 		End (runstate);
 
 		// Justify
 		buttonRow = $"{CM.Glyphs.VLine}      {CM.Glyphs.LeftBracket} {btnText} {CM.Glyphs.RightBracket}{CM.Glyphs.VLine}";
 		Assert.Equal (width, buttonRow.Length);
 		(runstate, var _) = RunButtonTestDialog (title, width, Dialog.ButtonAlignments.Justify, new Button (btnText));
-<<<<<<< HEAD
-		TestHelpers.AssertDriverContentsWithFrameAre ($"{buttonRow}", output);
-=======
-		TestHelpers.AssertDriverContentsWithFrameAre ($"{buttonRow}", _output);
->>>>>>> 81ad703f
+		TestHelpers.AssertDriverContentsWithFrameAre ($"{buttonRow}", _output);
 		End (runstate);
 
 		// Right
 		buttonRow = $"{CM.Glyphs.VLine}      {CM.Glyphs.LeftBracket} {btnText} {CM.Glyphs.RightBracket}{CM.Glyphs.VLine}";
 		Assert.Equal (width, buttonRow.Length);
 		(runstate, var _) = RunButtonTestDialog (title, width, Dialog.ButtonAlignments.Right, new Button (btnText));
-<<<<<<< HEAD
-		TestHelpers.AssertDriverContentsWithFrameAre ($"{buttonRow}", output);
-=======
-		TestHelpers.AssertDriverContentsWithFrameAre ($"{buttonRow}", _output);
->>>>>>> 81ad703f
+		TestHelpers.AssertDriverContentsWithFrameAre ($"{buttonRow}", _output);
 		End (runstate);
 
 		// Left
 		buttonRow = $"{CM.Glyphs.VLine}{CM.Glyphs.LeftBracket} {btnText} {CM.Glyphs.RightBracket}      {CM.Glyphs.VLine}";
 		Assert.Equal (width, buttonRow.Length);
 		(runstate, var _) = RunButtonTestDialog (title, width, Dialog.ButtonAlignments.Left, new Button (btnText));
-<<<<<<< HEAD
-		TestHelpers.AssertDriverContentsWithFrameAre ($"{buttonRow}", output);
-=======
-		TestHelpers.AssertDriverContentsWithFrameAre ($"{buttonRow}", _output);
->>>>>>> 81ad703f
+		TestHelpers.AssertDriverContentsWithFrameAre ($"{buttonRow}", _output);
 		End (runstate);
 	}
 
@@ -399,44 +278,28 @@
 		d.SetBufferSize (buttonRow.Length, 3);
 
 		(runstate, var _) = RunButtonTestDialog (title, width, Dialog.ButtonAlignments.Center, new Button (btn1Text), new Button (btn2Text));
-<<<<<<< HEAD
-		TestHelpers.AssertDriverContentsWithFrameAre ($"{buttonRow}", output);
-=======
-		TestHelpers.AssertDriverContentsWithFrameAre ($"{buttonRow}", _output);
->>>>>>> 81ad703f
+		TestHelpers.AssertDriverContentsWithFrameAre ($"{buttonRow}", _output);
 		End (runstate);
 
 		// Justify
 		buttonRow = $@"{CM.Glyphs.VLine}{btn1}   {btn2}{CM.Glyphs.VLine}";
 		Assert.Equal (width, buttonRow.Length);
 		(runstate, var _) = RunButtonTestDialog (title, width, Dialog.ButtonAlignments.Justify, new Button (btn1Text), new Button (btn2Text));
-<<<<<<< HEAD
-		TestHelpers.AssertDriverContentsWithFrameAre ($"{buttonRow}", output);
-=======
-		TestHelpers.AssertDriverContentsWithFrameAre ($"{buttonRow}", _output);
->>>>>>> 81ad703f
+		TestHelpers.AssertDriverContentsWithFrameAre ($"{buttonRow}", _output);
 		End (runstate);
 
 		// Right
 		buttonRow = $@"{CM.Glyphs.VLine}  {btn1} {btn2}{CM.Glyphs.VLine}";
 		Assert.Equal (width, buttonRow.Length);
 		(runstate, var _) = RunButtonTestDialog (title, width, Dialog.ButtonAlignments.Right, new Button (btn1Text), new Button (btn2Text));
-<<<<<<< HEAD
-		TestHelpers.AssertDriverContentsWithFrameAre ($"{buttonRow}", output);
-=======
-		TestHelpers.AssertDriverContentsWithFrameAre ($"{buttonRow}", _output);
->>>>>>> 81ad703f
+		TestHelpers.AssertDriverContentsWithFrameAre ($"{buttonRow}", _output);
 		End (runstate);
 
 		// Left
 		buttonRow = $@"{CM.Glyphs.VLine}{btn1} {btn2}  {CM.Glyphs.VLine}";
 		Assert.Equal (width, buttonRow.Length);
 		(runstate, var _) = RunButtonTestDialog (title, width, Dialog.ButtonAlignments.Left, new Button (btn1Text), new Button (btn2Text));
-<<<<<<< HEAD
-		TestHelpers.AssertDriverContentsWithFrameAre ($"{buttonRow}", output);
-=======
-		TestHelpers.AssertDriverContentsWithFrameAre ($"{buttonRow}", _output);
->>>>>>> 81ad703f
+		TestHelpers.AssertDriverContentsWithFrameAre ($"{buttonRow}", _output);
 		End (runstate);
 	}
 
@@ -465,81 +328,45 @@
 		Button button1, button2;
 
 		// Default (Center)
-<<<<<<< HEAD
-		button1         = new Button (btn1Text);
-		button2         = new Button (btn2Text);
-=======
 		button1 = new Button (btn1Text);
 		button2 = new Button (btn2Text);
->>>>>>> 81ad703f
 		(runstate, dlg) = RunButtonTestDialog (title, width, Dialog.ButtonAlignments.Center, button1, button2);
 		button1.Visible = false;
 		RunIteration (ref runstate, ref firstIteration);
 		buttonRow = $@"{CM.Glyphs.VLine}         {btn2} {CM.Glyphs.VLine}";
-<<<<<<< HEAD
-		TestHelpers.AssertDriverContentsWithFrameAre ($"{buttonRow}", output);
-=======
-		TestHelpers.AssertDriverContentsWithFrameAre ($"{buttonRow}", _output);
->>>>>>> 81ad703f
+		TestHelpers.AssertDriverContentsWithFrameAre ($"{buttonRow}", _output);
 		End (runstate);
 
 		// Justify
 		Assert.Equal (width, buttonRow.Length);
-<<<<<<< HEAD
-		button1         = new Button (btn1Text);
-		button2         = new Button (btn2Text);
-=======
 		button1 = new Button (btn1Text);
 		button2 = new Button (btn2Text);
->>>>>>> 81ad703f
 		(runstate, dlg) = RunButtonTestDialog (title, width, Dialog.ButtonAlignments.Justify, button1, button2);
 		button1.Visible = false;
 		RunIteration (ref runstate, ref firstIteration);
 		buttonRow = $@"{CM.Glyphs.VLine}          {btn2}{CM.Glyphs.VLine}";
-<<<<<<< HEAD
-		TestHelpers.AssertDriverContentsWithFrameAre ($"{buttonRow}", output);
-=======
-		TestHelpers.AssertDriverContentsWithFrameAre ($"{buttonRow}", _output);
->>>>>>> 81ad703f
+		TestHelpers.AssertDriverContentsWithFrameAre ($"{buttonRow}", _output);
 		End (runstate);
 
 		// Right
 		Assert.Equal (width, buttonRow.Length);
-<<<<<<< HEAD
-		button1         = new Button (btn1Text);
-		button2         = new Button (btn2Text);
-		(runstate, dlg) = RunButtonTestDialog (title, width, Dialog.ButtonAlignments.Right, button1, button2);
-		button1.Visible = false;
-		RunIteration (ref runstate, ref firstIteration);
-		TestHelpers.AssertDriverContentsWithFrameAre ($"{buttonRow}", output);
-=======
 		button1 = new Button (btn1Text);
 		button2 = new Button (btn2Text);
 		(runstate, dlg) = RunButtonTestDialog (title, width, Dialog.ButtonAlignments.Right, button1, button2);
 		button1.Visible = false;
 		RunIteration (ref runstate, ref firstIteration);
 		TestHelpers.AssertDriverContentsWithFrameAre ($"{buttonRow}", _output);
->>>>>>> 81ad703f
 		End (runstate);
 
 		// Left
 		Assert.Equal (width, buttonRow.Length);
-<<<<<<< HEAD
-		button1         = new Button (btn1Text);
-		button2         = new Button (btn2Text);
-=======
 		button1 = new Button (btn1Text);
 		button2 = new Button (btn2Text);
->>>>>>> 81ad703f
 		(runstate, dlg) = RunButtonTestDialog (title, width, Dialog.ButtonAlignments.Left, button1, button2);
 		button1.Visible = false;
 		RunIteration (ref runstate, ref firstIteration);
 		buttonRow = $@"{CM.Glyphs.VLine}        {btn2}  {CM.Glyphs.VLine}";
-<<<<<<< HEAD
-		TestHelpers.AssertDriverContentsWithFrameAre ($"{buttonRow}", output);
-=======
-		TestHelpers.AssertDriverContentsWithFrameAre ($"{buttonRow}", _output);
->>>>>>> 81ad703f
+		TestHelpers.AssertDriverContentsWithFrameAre ($"{buttonRow}", _output);
 		End (runstate);
 	}
 
@@ -566,44 +393,28 @@
 		d.SetBufferSize (buttonRow.Length, 3);
 
 		(runstate, var _) = RunButtonTestDialog (title, width, Dialog.ButtonAlignments.Center, new Button (btn1Text), new Button (btn2Text), new Button (btn3Text));
-<<<<<<< HEAD
-		TestHelpers.AssertDriverContentsWithFrameAre ($"{buttonRow}", output);
-=======
-		TestHelpers.AssertDriverContentsWithFrameAre ($"{buttonRow}", _output);
->>>>>>> 81ad703f
+		TestHelpers.AssertDriverContentsWithFrameAre ($"{buttonRow}", _output);
 		End (runstate);
 
 		// Justify
 		buttonRow = $@"{CM.Glyphs.VLine}{btn1}  {btn2}  {btn3}{CM.Glyphs.VLine}";
 		Assert.Equal (width, buttonRow.Length);
 		(runstate, var _) = RunButtonTestDialog (title, width, Dialog.ButtonAlignments.Justify, new Button (btn1Text), new Button (btn2Text), new Button (btn3Text));
-<<<<<<< HEAD
-		TestHelpers.AssertDriverContentsWithFrameAre ($"{buttonRow}", output);
-=======
-		TestHelpers.AssertDriverContentsWithFrameAre ($"{buttonRow}", _output);
->>>>>>> 81ad703f
+		TestHelpers.AssertDriverContentsWithFrameAre ($"{buttonRow}", _output);
 		End (runstate);
 
 		// Right
 		buttonRow = $@"{CM.Glyphs.VLine}  {btn1} {btn2} {btn3}{CM.Glyphs.VLine}";
 		Assert.Equal (width, buttonRow.Length);
 		(runstate, var _) = RunButtonTestDialog (title, width, Dialog.ButtonAlignments.Right, new Button (btn1Text), new Button (btn2Text), new Button (btn3Text));
-<<<<<<< HEAD
-		TestHelpers.AssertDriverContentsWithFrameAre ($"{buttonRow}", output);
-=======
-		TestHelpers.AssertDriverContentsWithFrameAre ($"{buttonRow}", _output);
->>>>>>> 81ad703f
+		TestHelpers.AssertDriverContentsWithFrameAre ($"{buttonRow}", _output);
 		End (runstate);
 
 		// Left
 		buttonRow = $@"{CM.Glyphs.VLine}{btn1} {btn2} {btn3}  {CM.Glyphs.VLine}";
 		Assert.Equal (width, buttonRow.Length);
 		(runstate, var _) = RunButtonTestDialog (title, width, Dialog.ButtonAlignments.Left, new Button (btn1Text), new Button (btn2Text), new Button (btn3Text));
-<<<<<<< HEAD
-		TestHelpers.AssertDriverContentsWithFrameAre ($"{buttonRow}", output);
-=======
-		TestHelpers.AssertDriverContentsWithFrameAre ($"{buttonRow}", _output);
->>>>>>> 81ad703f
+		TestHelpers.AssertDriverContentsWithFrameAre ($"{buttonRow}", _output);
 		End (runstate);
 	}
 
@@ -633,44 +444,28 @@
 
 		// Default - Center
 		(runstate, var _) = RunButtonTestDialog (title, width, Dialog.ButtonAlignments.Center, new Button (btn1Text), new Button (btn2Text), new Button (btn3Text), new Button (btn4Text));
-<<<<<<< HEAD
-		TestHelpers.AssertDriverContentsWithFrameAre ($"{buttonRow}", output);
-=======
-		TestHelpers.AssertDriverContentsWithFrameAre ($"{buttonRow}", _output);
->>>>>>> 81ad703f
+		TestHelpers.AssertDriverContentsWithFrameAre ($"{buttonRow}", _output);
 		End (runstate);
 
 		// Justify
 		buttonRow = $"{CM.Glyphs.VLine}{btn1} {btn2}  {btn3}  {btn4}{CM.Glyphs.VLine}";
 		Assert.Equal (width, buttonRow.Length);
 		(runstate, var _) = RunButtonTestDialog (title, width, Dialog.ButtonAlignments.Justify, new Button (btn1Text), new Button (btn2Text), new Button (btn3Text), new Button (btn4Text));
-<<<<<<< HEAD
-		TestHelpers.AssertDriverContentsWithFrameAre ($"{buttonRow}", output);
-=======
-		TestHelpers.AssertDriverContentsWithFrameAre ($"{buttonRow}", _output);
->>>>>>> 81ad703f
+		TestHelpers.AssertDriverContentsWithFrameAre ($"{buttonRow}", _output);
 		End (runstate);
 
 		// Right
 		buttonRow = $"{CM.Glyphs.VLine}  {btn1} {btn2} {btn3} {btn4}{CM.Glyphs.VLine}";
 		Assert.Equal (width, buttonRow.Length);
 		(runstate, var _) = RunButtonTestDialog (title, width, Dialog.ButtonAlignments.Right, new Button (btn1Text), new Button (btn2Text), new Button (btn3Text), new Button (btn4Text));
-<<<<<<< HEAD
-		TestHelpers.AssertDriverContentsWithFrameAre ($"{buttonRow}", output);
-=======
-		TestHelpers.AssertDriverContentsWithFrameAre ($"{buttonRow}", _output);
->>>>>>> 81ad703f
+		TestHelpers.AssertDriverContentsWithFrameAre ($"{buttonRow}", _output);
 		End (runstate);
 
 		// Left
 		buttonRow = $"{CM.Glyphs.VLine}{btn1} {btn2} {btn3} {btn4}  {CM.Glyphs.VLine}";
 		Assert.Equal (width, buttonRow.Length);
 		(runstate, var _) = RunButtonTestDialog (title, width, Dialog.ButtonAlignments.Left, new Button (btn1Text), new Button (btn2Text), new Button (btn3Text), new Button (btn4Text));
-<<<<<<< HEAD
-		TestHelpers.AssertDriverContentsWithFrameAre ($"{buttonRow}", output);
-=======
-		TestHelpers.AssertDriverContentsWithFrameAre ($"{buttonRow}", _output);
->>>>>>> 81ad703f
+		TestHelpers.AssertDriverContentsWithFrameAre ($"{buttonRow}", _output);
 		End (runstate);
 	}
 
@@ -699,38 +494,16 @@
 		d.SetBufferSize (width, 1);
 
 		// Default - Center
-<<<<<<< HEAD
-		buttonRow           = $"{CM.Glyphs.VLine}es {CM.Glyphs.RightBracket} {btn2} {btn3} {CM.Glyphs.LeftBracket} neve{CM.Glyphs.VLine}";
-		(runstate, var dlg) = RunButtonTestDialog (title, width, Dialog.ButtonAlignments.Center, new Button (btn1Text), new Button (btn2Text), new Button (btn3Text), new Button (btn4Text));
-		Assert.Equal (new Size (width, 1), dlg.Frame.Size);
-		TestHelpers.AssertDriverContentsWithFrameAre ($"{buttonRow}", output);
-=======
 		buttonRow = $"{CM.Glyphs.VLine}es {CM.Glyphs.RightBracket} {btn2} {btn3} {CM.Glyphs.LeftBracket} neve{CM.Glyphs.VLine}";
 		(runstate, var dlg) = RunButtonTestDialog (title, width, Dialog.ButtonAlignments.Center, new Button (btn1Text), new Button (btn2Text), new Button (btn3Text), new Button (btn4Text));
 		Assert.Equal (new Size (width, 1), dlg.Frame.Size);
 		TestHelpers.AssertDriverContentsWithFrameAre ($"{buttonRow}", _output);
->>>>>>> 81ad703f
 		End (runstate);
 
 		// Justify
 		buttonRow =
 			$"{CM.Glyphs.VLine}{CM.Glyphs.LeftBracket} yes {CM.Glyphs.LeftBracket} no {CM.Glyphs.LeftBracket} maybe {CM.Glyphs.LeftBracket} never {CM.Glyphs.RightBracket}{CM.Glyphs.VLine}";
 		(runstate, var _) = RunButtonTestDialog (title, width, Dialog.ButtonAlignments.Justify, new Button (btn1Text), new Button (btn2Text), new Button (btn3Text), new Button (btn4Text));
-<<<<<<< HEAD
-		TestHelpers.AssertDriverContentsWithFrameAre ($"{buttonRow}", output);
-		End (runstate);
-
-		// Right
-		buttonRow         = $"{CM.Glyphs.VLine}{CM.Glyphs.RightBracket} {btn2} {btn3} {btn4}{CM.Glyphs.VLine}";
-		(runstate, var _) = RunButtonTestDialog (title, width, Dialog.ButtonAlignments.Right, new Button (btn1Text), new Button (btn2Text), new Button (btn3Text), new Button (btn4Text));
-		TestHelpers.AssertDriverContentsWithFrameAre ($"{buttonRow}", output);
-		End (runstate);
-
-		// Left
-		buttonRow         = $"{CM.Glyphs.VLine}{btn1} {btn2} {btn3} {CM.Glyphs.LeftBracket} n{CM.Glyphs.VLine}";
-		(runstate, var _) = RunButtonTestDialog (title, width, Dialog.ButtonAlignments.Left, new Button (btn1Text), new Button (btn2Text), new Button (btn3Text), new Button (btn4Text));
-		TestHelpers.AssertDriverContentsWithFrameAre ($"{buttonRow}", output);
-=======
 		TestHelpers.AssertDriverContentsWithFrameAre ($"{buttonRow}", _output);
 		End (runstate);
 
@@ -744,7 +517,6 @@
 		buttonRow = $"{CM.Glyphs.VLine}{btn1} {btn2} {btn3} {CM.Glyphs.LeftBracket} n{CM.Glyphs.VLine}";
 		(runstate, var _) = RunButtonTestDialog (title, width, Dialog.ButtonAlignments.Left, new Button (btn1Text), new Button (btn2Text), new Button (btn3Text), new Button (btn4Text));
 		TestHelpers.AssertDriverContentsWithFrameAre ($"{buttonRow}", _output);
->>>>>>> 81ad703f
 		End (runstate);
 	}
 
@@ -777,44 +549,28 @@
 
 		// Default - Center
 		(runstate, var _) = RunButtonTestDialog (title, width, Dialog.ButtonAlignments.Center, new Button (btn1Text), new Button (btn2Text), new Button (btn3Text), new Button (btn4Text));
-<<<<<<< HEAD
-		TestHelpers.AssertDriverContentsWithFrameAre ($"{buttonRow}", output);
-=======
-		TestHelpers.AssertDriverContentsWithFrameAre ($"{buttonRow}", _output);
->>>>>>> 81ad703f
+		TestHelpers.AssertDriverContentsWithFrameAre ($"{buttonRow}", _output);
 		End (runstate);
 
 		// Justify
 		buttonRow = $"{CM.Glyphs.VLine}{btn1}     {btn2}     {btn3}     {btn4}{CM.Glyphs.VLine}";
 		Assert.Equal (width, buttonRow.GetColumns ());
 		(runstate, var _) = RunButtonTestDialog (title, width, Dialog.ButtonAlignments.Justify, new Button (btn1Text), new Button (btn2Text), new Button (btn3Text), new Button (btn4Text));
-<<<<<<< HEAD
-		TestHelpers.AssertDriverContentsWithFrameAre ($"{buttonRow}", output);
-=======
-		TestHelpers.AssertDriverContentsWithFrameAre ($"{buttonRow}", _output);
->>>>>>> 81ad703f
+		TestHelpers.AssertDriverContentsWithFrameAre ($"{buttonRow}", _output);
 		End (runstate);
 
 		// Right
 		buttonRow = $"{CM.Glyphs.VLine}            {btn1} {btn2} {btn3} {btn4}{CM.Glyphs.VLine}";
 		Assert.Equal (width, buttonRow.GetColumns ());
 		(runstate, var _) = RunButtonTestDialog (title, width, Dialog.ButtonAlignments.Right, new Button (btn1Text), new Button (btn2Text), new Button (btn3Text), new Button (btn4Text));
-<<<<<<< HEAD
-		TestHelpers.AssertDriverContentsWithFrameAre ($"{buttonRow}", output);
-=======
-		TestHelpers.AssertDriverContentsWithFrameAre ($"{buttonRow}", _output);
->>>>>>> 81ad703f
+		TestHelpers.AssertDriverContentsWithFrameAre ($"{buttonRow}", _output);
 		End (runstate);
 
 		// Left
 		buttonRow = $"{CM.Glyphs.VLine}{btn1} {btn2} {btn3} {btn4}            {CM.Glyphs.VLine}";
 		Assert.Equal (width, buttonRow.GetColumns ());
 		(runstate, var _) = RunButtonTestDialog (title, width, Dialog.ButtonAlignments.Left, new Button (btn1Text), new Button (btn2Text), new Button (btn3Text), new Button (btn4Text));
-<<<<<<< HEAD
-		TestHelpers.AssertDriverContentsWithFrameAre ($"{buttonRow}", output);
-=======
-		TestHelpers.AssertDriverContentsWithFrameAre ($"{buttonRow}", _output);
->>>>>>> 81ad703f
+		TestHelpers.AssertDriverContentsWithFrameAre ($"{buttonRow}", _output);
 		End (runstate);
 	}
 
@@ -846,44 +602,28 @@
 
 		// Default - Center
 		(runstate, var _) = RunButtonTestDialog (title, width, Dialog.ButtonAlignments.Center, new Button (btn1Text), new Button (btn2Text), new Button (btn3Text), new Button (btn4Text));
-<<<<<<< HEAD
-		TestHelpers.AssertDriverContentsWithFrameAre ($"{buttonRow}", output);
-=======
-		TestHelpers.AssertDriverContentsWithFrameAre ($"{buttonRow}", _output);
->>>>>>> 81ad703f
+		TestHelpers.AssertDriverContentsWithFrameAre ($"{buttonRow}", _output);
 		End (runstate);
 
 		// Justify
 		buttonRow = $"{CM.Glyphs.VLine}{btn1}     {btn2}     {btn3}     {btn4}{CM.Glyphs.VLine}";
 		Assert.Equal (width, buttonRow.Length);
 		(runstate, var _) = RunButtonTestDialog (title, width, Dialog.ButtonAlignments.Justify, new Button (btn1Text), new Button (btn2Text), new Button (btn3Text), new Button (btn4Text));
-<<<<<<< HEAD
-		TestHelpers.AssertDriverContentsWithFrameAre ($"{buttonRow}", output);
-=======
-		TestHelpers.AssertDriverContentsWithFrameAre ($"{buttonRow}", _output);
->>>>>>> 81ad703f
+		TestHelpers.AssertDriverContentsWithFrameAre ($"{buttonRow}", _output);
 		End (runstate);
 
 		// Right
 		buttonRow = $"{CM.Glyphs.VLine}            {btn1} {btn2} {btn3} {btn4}{CM.Glyphs.VLine}";
 		Assert.Equal (width, buttonRow.Length);
 		(runstate, var _) = RunButtonTestDialog (title, width, Dialog.ButtonAlignments.Right, new Button (btn1Text), new Button (btn2Text), new Button (btn3Text), new Button (btn4Text));
-<<<<<<< HEAD
-		TestHelpers.AssertDriverContentsWithFrameAre ($"{buttonRow}", output);
-=======
-		TestHelpers.AssertDriverContentsWithFrameAre ($"{buttonRow}", _output);
->>>>>>> 81ad703f
+		TestHelpers.AssertDriverContentsWithFrameAre ($"{buttonRow}", _output);
 		End (runstate);
 
 		// Left
 		buttonRow = $"{CM.Glyphs.VLine}{btn1} {btn2} {btn3} {btn4}            {CM.Glyphs.VLine}";
 		Assert.Equal (width, buttonRow.Length);
 		(runstate, var _) = RunButtonTestDialog (title, width, Dialog.ButtonAlignments.Left, new Button (btn1Text), new Button (btn2Text), new Button (btn3Text), new Button (btn4Text));
-<<<<<<< HEAD
-		TestHelpers.AssertDriverContentsWithFrameAre ($"{buttonRow}", output);
-=======
-		TestHelpers.AssertDriverContentsWithFrameAre ($"{buttonRow}", _output);
->>>>>>> 81ad703f
+		TestHelpers.AssertDriverContentsWithFrameAre ($"{buttonRow}", _output);
 		End (runstate);
 	}
 
@@ -902,11 +642,7 @@
 		d.SetBufferSize (buttonRow.Length, 3);
 
 		(runstate, var _) = RunButtonTestDialog (title, width, Dialog.ButtonAlignments.Center, null);
-<<<<<<< HEAD
-		TestHelpers.AssertDriverContentsWithFrameAre ($"{buttonRow}", output);
-=======
-		TestHelpers.AssertDriverContentsWithFrameAre ($"{buttonRow}", _output);
->>>>>>> 81ad703f
+		TestHelpers.AssertDriverContentsWithFrameAre ($"{buttonRow}", _output);
 
 		End (runstate);
 	}
@@ -927,11 +663,7 @@
 		d.SetBufferSize (buttonRow.Length, 10);
 
 		(runstate, var _) = RunButtonTestDialog (title, width, Dialog.ButtonAlignments.Center, new Button (btnText));
-<<<<<<< HEAD
-		TestHelpers.AssertDriverContentsWithFrameAre ($"{buttonRow}", output);
-=======
-		TestHelpers.AssertDriverContentsWithFrameAre ($"{buttonRow}", _output);
->>>>>>> 81ad703f
+		TestHelpers.AssertDriverContentsWithFrameAre ($"{buttonRow}", _output);
 		End (runstate);
 	}
 
@@ -957,101 +689,64 @@
 		var dlg = new Dialog (new Button (btn1Text)) { Title = title, Width = width, Height = 1, ButtonAlignment = Dialog.ButtonAlignments.Center };
 		// Create with no top or bottom border to simplify testing button layout (no need to account for title etc..)
 		dlg.Border.Thickness = new Thickness (1, 0, 1, 0);
-<<<<<<< HEAD
-		runstate             = Begin (dlg);
-		var buttonRow = $"{CM.Glyphs.VLine}     {btn1}    {CM.Glyphs.VLine}";
-		TestHelpers.AssertDriverContentsWithFrameAre ($"{buttonRow}", output);
-=======
 		runstate = Begin (dlg);
 		var buttonRow = $"{CM.Glyphs.VLine}     {btn1}    {CM.Glyphs.VLine}";
 		TestHelpers.AssertDriverContentsWithFrameAre ($"{buttonRow}", _output);
->>>>>>> 81ad703f
 
 		// Now add a second button
 		buttonRow = $"{CM.Glyphs.VLine} {btn1} {btn2} {CM.Glyphs.VLine}";
 		dlg.AddButton (new Button (btn2Text));
 		var first = false;
 		RunIteration (ref runstate, ref first);
-<<<<<<< HEAD
-		TestHelpers.AssertDriverContentsWithFrameAre ($"{buttonRow}", output);
-=======
-		TestHelpers.AssertDriverContentsWithFrameAre ($"{buttonRow}", _output);
->>>>>>> 81ad703f
+		TestHelpers.AssertDriverContentsWithFrameAre ($"{buttonRow}", _output);
 		End (runstate);
 
 		// Justify
 		dlg = new Dialog (new Button (btn1Text)) { Title = title, Width = width, Height = 1, ButtonAlignment = Dialog.ButtonAlignments.Justify };
 		// Create with no top or bottom border to simplify testing button layout (no need to account for title etc..)
 		dlg.Border.Thickness = new Thickness (1, 0, 1, 0);
-<<<<<<< HEAD
-		runstate             = Begin (dlg);
-		buttonRow            = $"{CM.Glyphs.VLine}         {btn1}{CM.Glyphs.VLine}";
-		TestHelpers.AssertDriverContentsWithFrameAre ($"{buttonRow}", output);
-=======
 		runstate = Begin (dlg);
 		buttonRow = $"{CM.Glyphs.VLine}         {btn1}{CM.Glyphs.VLine}";
 		TestHelpers.AssertDriverContentsWithFrameAre ($"{buttonRow}", _output);
->>>>>>> 81ad703f
 
 		// Now add a second button
 		buttonRow = $"{CM.Glyphs.VLine}{btn1}   {btn2}{CM.Glyphs.VLine}";
 		dlg.AddButton (new Button (btn2Text));
 		first = false;
 		RunIteration (ref runstate, ref first);
-<<<<<<< HEAD
-		TestHelpers.AssertDriverContentsWithFrameAre ($"{buttonRow}", output);
-=======
-		TestHelpers.AssertDriverContentsWithFrameAre ($"{buttonRow}", _output);
->>>>>>> 81ad703f
+		TestHelpers.AssertDriverContentsWithFrameAre ($"{buttonRow}", _output);
 		End (runstate);
 
 		// Right
 		dlg = new Dialog (new Button (btn1Text)) { Title = title, Width = width, Height = 1, ButtonAlignment = Dialog.ButtonAlignments.Right };
 		// Create with no top or bottom border to simplify testing button layout (no need to account for title etc..)
 		dlg.Border.Thickness = new Thickness (1, 0, 1, 0);
-<<<<<<< HEAD
-		runstate             = Begin (dlg);
-		buttonRow            = $"{CM.Glyphs.VLine}{new string (' ', width - btn1.Length - 2)}{btn1}{CM.Glyphs.VLine}";
-		TestHelpers.AssertDriverContentsWithFrameAre ($"{buttonRow}", output);
-=======
 		runstate = Begin (dlg);
 		buttonRow = $"{CM.Glyphs.VLine}{new string (' ', width - btn1.Length - 2)}{btn1}{CM.Glyphs.VLine}";
 		TestHelpers.AssertDriverContentsWithFrameAre ($"{buttonRow}", _output);
->>>>>>> 81ad703f
 
 		// Now add a second button
 		buttonRow = $"{CM.Glyphs.VLine}  {btn1} {btn2}{CM.Glyphs.VLine}";
 		dlg.AddButton (new Button (btn2Text));
 		first = false;
 		RunIteration (ref runstate, ref first);
-<<<<<<< HEAD
-		TestHelpers.AssertDriverContentsWithFrameAre ($"{buttonRow}", output);
-=======
-		TestHelpers.AssertDriverContentsWithFrameAre ($"{buttonRow}", _output);
->>>>>>> 81ad703f
+		TestHelpers.AssertDriverContentsWithFrameAre ($"{buttonRow}", _output);
 		End (runstate);
 
 		// Left
 		dlg = new Dialog (new Button (btn1Text)) { Title = title, Width = width, Height = 1, ButtonAlignment = Dialog.ButtonAlignments.Left };
 		// Create with no top or bottom border to simplify testing button layout (no need to account for title etc..)
 		dlg.Border.Thickness = new Thickness (1, 0, 1, 0);
-<<<<<<< HEAD
-		runstate             = Begin (dlg);
-		buttonRow            = $"{CM.Glyphs.VLine}{btn1}{new string (' ', width - btn1.Length - 2)}{CM.Glyphs.VLine}";
-		TestHelpers.AssertDriverContentsWithFrameAre ($"{buttonRow}", output);
-=======
 		runstate = Begin (dlg);
 		buttonRow = $"{CM.Glyphs.VLine}{btn1}{new string (' ', width - btn1.Length - 2)}{CM.Glyphs.VLine}";
 		TestHelpers.AssertDriverContentsWithFrameAre ($"{buttonRow}", _output);
->>>>>>> 81ad703f
 
 		// Now add a second button
 		buttonRow = $"{CM.Glyphs.VLine}{btn1} {btn2}  {CM.Glyphs.VLine}";
 		dlg.AddButton (new Button (btn2Text));
 		first = false;
 		RunIteration (ref runstate, ref first);
-<<<<<<< HEAD
-		TestHelpers.AssertDriverContentsWithFrameAre ($"{buttonRow}", output);
+		TestHelpers.AssertDriverContentsWithFrameAre ($"{buttonRow}", _output);
 		End (runstate);
 	}
 
@@ -1066,26 +761,8 @@
 		}
 	}
 
-	[Fact] [AutoInitShutdown]
-=======
-		TestHelpers.AssertDriverContentsWithFrameAre ($"{buttonRow}", _output);
-		End (runstate);
-	}
-
-	[Fact]
-	[AutoInitShutdown]
-	public void FileDialog_FileSystemWatcher ()
-	{
-		for (var i = 0; i < 8; i++) {
-			var fd = new FileDialog ();
-			fd.Ready += (s, e) => RequestStop ();
-			Run (fd);
-		}
-	}
-
-	[Fact]
-	[AutoInitShutdown]
->>>>>>> 81ad703f
+	[Fact]
+	[AutoInitShutdown]
 	public void Dialog_Opened_From_Another_Dialog ()
 	{
 		((FakeDriver)Driver).SetBufferSize (30, 10);
@@ -1095,22 +772,13 @@
 		Button btn3 = null;
 		string expected = null;
 		btn1.Clicked += (s, e) => {
-<<<<<<< HEAD
-			btn2         =  new Button ("Show Sub");
-			btn3         =  new Button ("Close");
-=======
 			btn2 = new Button ("Show Sub");
 			btn3 = new Button ("Close");
->>>>>>> 81ad703f
 			btn3.Clicked += (s, e) => RequestStop ();
 			btn2.Clicked += (s, e) => {
 				// Don't test MessageBox in Dialog unit tests!
 				var subBtn = new Button ("Ok") { IsDefault = true };
-<<<<<<< HEAD
-				var subDlg = new Dialog (subBtn) { Text    = "ya", Width = 20, Height = 5 };
-=======
 				var subDlg = new Dialog (subBtn) { Text = "ya", Width = 20, Height = 5 };
->>>>>>> 81ad703f
 				subBtn.Clicked += (s, e) => RequestStop (subDlg);
 				Run (subDlg);
 			};
@@ -1135,11 +803,7 @@
   │                       │
   │{CM.Glyphs.LeftBracket} Show Sub {CM.Glyphs.RightBracket} {CM.Glyphs.LeftBracket} Close {CM.Glyphs.RightBracket} │
   └───────────────────────┘";
-<<<<<<< HEAD
-				TestHelpers.AssertDriverContentsWithFrameAre (expected, output);
-=======
 				TestHelpers.AssertDriverContentsWithFrameAre (expected, _output);
->>>>>>> 81ad703f
 
 				Assert.True (btn2.NewKeyDownEvent (new Key (KeyCode.Space)));
 			} else if (iterations == 2) {
@@ -1155,19 +819,11 @@
 
 				Assert.True (Current.NewKeyDownEvent (new Key (KeyCode.Enter)));
 			} else if (iterations == 3) {
-<<<<<<< HEAD
-				TestHelpers.AssertDriverContentsWithFrameAre (expected, output);
-
-				Assert.True (btn3.NewKeyDownEvent (new Key (KeyCode.Space)));
-			} else if (iterations == 4) {
-				TestHelpers.AssertDriverContentsWithFrameAre ("", output);
-=======
 				TestHelpers.AssertDriverContentsWithFrameAre (expected, _output);
 
 				Assert.True (btn3.NewKeyDownEvent (new Key (KeyCode.Space)));
 			} else if (iterations == 4) {
 				TestHelpers.AssertDriverContentsWithFrameAre ("", _output);
->>>>>>> 81ad703f
 
 				RequestStop ();
 			}
@@ -1179,12 +835,8 @@
 		Assert.Equal (4, iterations);
 	}
 
-<<<<<<< HEAD
-	[Fact] [AutoInitShutdown]
-=======
-	[Fact]
-	[AutoInitShutdown]
->>>>>>> 81ad703f
+	[Fact]
+	[AutoInitShutdown]
 	public void Dialog_In_Window_With_Size_One_Button_Aligns ()
 	{
 		((FakeDriver)Driver).SetBufferSize (20, 5);
@@ -1210,11 +862,7 @@
 ││     {btn}     ││
 │└────────────────┘│
 └──────────────────┘";
-<<<<<<< HEAD
-				_ = TestHelpers.AssertDriverContentsWithFrameAre (expected, output);
-=======
 				_ = TestHelpers.AssertDriverContentsWithFrameAre (expected, _output);
->>>>>>> 81ad703f
 			};
 
 			Run (dlg);
@@ -1222,12 +870,8 @@
 		Run (win);
 	}
 
-<<<<<<< HEAD
-	[Theory] [AutoInitShutdown]
-=======
 	[Theory]
 	[AutoInitShutdown]
->>>>>>> 81ad703f
 	[InlineData (5, @"
 ┌┌───────────────┐─┐
 ││               │ │
@@ -1281,11 +925,7 @@
 				Run (dlg);
 			} else if (iterations == 1) {
 				// BUGBUG: This seems wrong; is it a bug in Dim.Percent(85)?? No
-<<<<<<< HEAD
-				_ = TestHelpers.AssertDriverContentsWithFrameAre (expected, output);
-=======
 				_ = TestHelpers.AssertDriverContentsWithFrameAre (expected, _output);
->>>>>>> 81ad703f
 			} else {
 				RequestStop ();
 			}
@@ -1296,12 +936,8 @@
 
 	// TODO: This is not really a Dialog test, but a ViewLayout test (Width = Dim.Fill (1) - Dim.Function (Btn_Width))
 	// TODO: Move (and simplify)
-<<<<<<< HEAD
-	[Fact] [AutoInitShutdown]
-=======
-	[Fact]
-	[AutoInitShutdown]
->>>>>>> 81ad703f
+	[Fact]
+	[AutoInitShutdown]
 	public void Dialog_In_Window_With_TextField_And_Button_AnchorEnd ()
 	{
 		((FakeDriver)Driver).SetBufferSize (20, 5);
@@ -1322,22 +958,6 @@
 
 			Button btn = null;
 			btn = new Button ("Ok") {
-<<<<<<< HEAD
-							X = Pos.AnchorEnd () - Pos.Function (Btn_Width)
-						};
-			btn.SetRelativeLayout (dlg.Bounds);
-			Assert.Equal (6,  btn.Bounds.Width);
-			Assert.Equal (10, btn.Frame.X); // dlg.Bounds.Width (16) - btn.Frame.Width (6) = 10
-			Assert.Equal (0,  btn.Frame.Y);
-			Assert.Equal (6,  btn.Frame.Width);
-			Assert.Equal (1,  btn.Frame.Height);
-			int Btn_Width () => btn?.Bounds.Width ?? 0;
-			var tf = new TextField ("01234567890123456789") {
-										// Dim.Fill (1) fills remaining space minus 1
-										// Dim.Function (Btn_Width) is 6
-										Width = Dim.Fill (1) - Dim.Function (Btn_Width)
-									};
-=======
 				X = Pos.AnchorEnd () - Pos.Function (Btn_Width)
 			};
 			btn.SetRelativeLayout (dlg.Bounds);
@@ -1355,7 +975,6 @@
 				// Dim.Function (Btn_Width) is 6
 				Width = Dim.Fill (1) - Dim.Function (Btn_Width)
 			};
->>>>>>> 81ad703f
 			tf.SetRelativeLayout (dlg.Bounds);
 			Assert.Equal (9, tf.Bounds.Width); // dlg.Bounds.Width (16) - Dim.Fill (1) - Dim.Function (6) = 9
 			Assert.Equal (0, tf.Frame.X);
@@ -1366,11 +985,7 @@
 			dlg.Loaded += (s, a) => {
 				Refresh ();
 				Assert.Equal (new Rect (10, 0, 6, 1), btn.Frame);
-<<<<<<< HEAD
-				Assert.Equal (new Rect (0,  0, 6, 1), btn.Bounds);
-=======
 				Assert.Equal (new Rect (0, 0, 6, 1), btn.Bounds);
->>>>>>> 81ad703f
 
 				var expected = @"
 ┌──────────────────┐
@@ -1379,32 +994,20 @@
 │└────────────────┘│
 └──────────────────┘";
 
-<<<<<<< HEAD
-				_ = TestHelpers.AssertDriverContentsWithFrameAre (expected, output);
-=======
 				_ = TestHelpers.AssertDriverContentsWithFrameAre (expected, _output);
->>>>>>> 81ad703f
 
 				dlg.SetNeedsLayout ();
 				dlg.LayoutSubviews ();
 				Refresh ();
 				Assert.Equal (new Rect (10, 0, 6, 1), btn.Frame);
-<<<<<<< HEAD
-				Assert.Equal (new Rect (0,  0, 6, 1), btn.Bounds);
-=======
 				Assert.Equal (new Rect (0, 0, 6, 1), btn.Bounds);
->>>>>>> 81ad703f
 				expected = @"
 ┌──────────────────┐
 │┌────────────────┐│
 ││012345678 ⟦ Ok ⟧││
 │└────────────────┘│
 └──────────────────┘";
-<<<<<<< HEAD
-				_ = TestHelpers.AssertDriverContentsWithFrameAre (expected, output);
-=======
 				_ = TestHelpers.AssertDriverContentsWithFrameAre (expected, _output);
->>>>>>> 81ad703f
 			};
 			dlg.Add (btn, tf);
 
