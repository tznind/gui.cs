﻿using System;
using System.Collections;
using System.Collections.Generic;
using System.Linq;
using Terminal.Gui.Views;
using Xunit;
using Xunit.Abstractions;

// Alias Console to MockConsole so we don't accidentally use Console
using Console = Terminal.Gui.FakeConsole;

namespace Terminal.Gui.ConsoleDrivers {
	public class ConsoleDriverTests {
		readonly ITestOutputHelper output;

		public ConsoleDriverTests (ITestOutputHelper output)
		{
			this.output = output;
		}

		[Fact]
		public void Init_Inits ()
		{
			var driver = new FakeDriver ();
			Application.Init (driver, new FakeMainLoop (() => FakeConsole.ReadKey (true)));
			driver.Init (() => { });

			Assert.Equal (80, Console.BufferWidth);
			Assert.Equal (25, Console.BufferHeight);

			// MockDriver is always 80x25
			Assert.Equal (Console.BufferWidth, driver.Cols);
			Assert.Equal (Console.BufferHeight, driver.Rows);
			driver.End ();

			// Shutdown must be called to safely clean up Application if Init has been called
			Application.Shutdown ();
		}

		[Fact]
		public void End_Cleans_Up ()
		{
			var driver = new FakeDriver ();
			Application.Init (driver, new FakeMainLoop (() => FakeConsole.ReadKey (true)));
			driver.Init (() => { });

			FakeConsole.ForegroundColor = ConsoleColor.Red;
			Assert.Equal (ConsoleColor.Red, Console.ForegroundColor);

			FakeConsole.BackgroundColor = ConsoleColor.Green;
			Assert.Equal (ConsoleColor.Green, Console.BackgroundColor);
			driver.Move (2, 3);
			Assert.Equal (2, Console.CursorLeft);
			Assert.Equal (3, Console.CursorTop);

			driver.End ();
			Assert.Equal (0, Console.CursorLeft);
			Assert.Equal (0, Console.CursorTop);
			Assert.Equal (ConsoleColor.Gray, Console.ForegroundColor);
			Assert.Equal (ConsoleColor.Black, Console.BackgroundColor);

			// Shutdown must be called to safely clean up Application if Init has been called
			Application.Shutdown ();
		}

		[Fact]
		public void SetColors_Changes_Colors ()
		{
			var driver = new FakeDriver ();
			Application.Init (driver, new FakeMainLoop (() => FakeConsole.ReadKey (true)));
			driver.Init (() => { });
			Assert.Equal (ConsoleColor.Gray, Console.ForegroundColor);
			Assert.Equal (ConsoleColor.Black, Console.BackgroundColor);

			Console.ForegroundColor = ConsoleColor.Red;
			Assert.Equal (ConsoleColor.Red, Console.ForegroundColor);

			Console.BackgroundColor = ConsoleColor.Green;
			Assert.Equal (ConsoleColor.Green, Console.BackgroundColor);

			Console.ResetColor ();
			Assert.Equal (ConsoleColor.Gray, Console.ForegroundColor);
			Assert.Equal (ConsoleColor.Black, Console.BackgroundColor);
			driver.End ();

			// Shutdown must be called to safely clean up Application if Init has been called
			Application.Shutdown ();
		}

		[Fact]
		public void FakeDriver_Only_Sends_Keystrokes_Through_MockKeyPresses ()
		{
			Application.Init (new FakeDriver (), new FakeMainLoop (() => FakeConsole.ReadKey (true)));

			var top = Application.Top;
			var view = new View ();
			var count = 0;
			var wasKeyPressed = false;

			view.KeyPress += (e) => {
				wasKeyPressed = true;
			};
			top.Add (view);

			Application.Iteration += () => {
				count++;
				if (count == 10) {
					Application.RequestStop ();
				}
			};

			Application.Run ();

			Assert.False (wasKeyPressed);

			// Shutdown must be called to safely clean up Application if Init has been called
			Application.Shutdown ();
		}

		[Fact]
		public void FakeDriver_MockKeyPresses ()
		{
			Application.Init (new FakeDriver (), new FakeMainLoop (() => FakeConsole.ReadKey (true)));

			var text = "MockKeyPresses";
			var mKeys = new Stack<ConsoleKeyInfo> ();
			foreach (var r in text.Reverse ()) {
				var ck = char.IsLetter (r) ? (ConsoleKey)char.ToUpper (r) : (ConsoleKey)r;
				var cki = new ConsoleKeyInfo (r, ck, false, false, false);
				mKeys.Push (cki);
			}
			FakeConsole.MockKeyPresses = mKeys;

			var top = Application.Top;
			var view = new View ();
			var rText = "";
			var idx = 0;

			view.KeyPress += (e) => {
				Assert.Equal (text [idx], (char)e.KeyEvent.Key);
				rText += (char)e.KeyEvent.Key;
				Assert.Equal (rText, text.Substring (0, idx + 1));
				e.Handled = true;
				idx++;
			};
			top.Add (view);

			Application.Iteration += () => {
				if (mKeys.Count == 0) {
					Application.RequestStop ();
				}
			};

			Application.Run ();

			Assert.Equal ("MockKeyPresses", rText);

			// Shutdown must be called to safely clean up Application if Init has been called
			Application.Shutdown ();
		}

		[Fact]
		public void SendKeys_Test ()
		{
			Application.Init (new FakeDriver (), new FakeMainLoop (() => FakeConsole.ReadKey (true)));

			var top = Application.Top;
			var view = new View ();
			var shift = false; var alt = false; var control = false;
			Key key = default;
			Key lastKey = default;
			List<Key> keyEnums = GetKeys ();
			int i = 0;
			int idxKey = 0;
			var PushIterations = 0;
			var PopIterations = 0;

			List<Key> GetKeys ()
			{
				List<Key> keys = new List<Key> ();

				foreach (Key k in Enum.GetValues (typeof (Key))) {
					if ((uint)k <= 0xff) {
						keys.Add (k);
					} else if ((uint)k > 0xff) {
						break;
					}
				}

				return keys;
			}

			view.KeyPress += (e) => {
				e.Handled = true;
				PopIterations++;
				var rMk = new KeyModifiers () {
					Shift = e.KeyEvent.IsShift,
					Alt = e.KeyEvent.IsAlt,
					Ctrl = e.KeyEvent.IsCtrl
				};
				lastKey = ShortcutHelper.GetModifiersKey (new KeyEvent (e.KeyEvent.Key, rMk));
				Assert.Equal (key, lastKey);
			};
			top.Add (view);

			Application.Iteration += () => {
				switch (i) {
				case 0:
					SendKeys ();
					break;
				case 1:
					shift = true;
					SendKeys ();
					break;
				case 2:
					alt = true;
					SendKeys ();
					break;
				case 3:
					control = true;
					SendKeys ();
					break;
				}
				if (PushIterations == keyEnums.Count * 4) {
					Application.RequestStop ();
				}
			};

			void SendKeys ()
			{
				var k = shift && char.IsLetter ((char)keyEnums [idxKey]) && char.IsLower ((char)keyEnums [idxKey])
					? (Key)char.ToUpper ((char)keyEnums [idxKey]) : keyEnums [idxKey];
				var c = (char)k;
				var ck = char.IsLetter (c) ? (ConsoleKey)char.ToUpper (c) : (ConsoleKey)c;
				var mk = new KeyModifiers () {
					Shift = shift,
					Alt = alt,
					Ctrl = control
				};
				key = ShortcutHelper.GetModifiersKey (new KeyEvent (k, mk));
				Application.Driver.SendKeys (c, ck, shift, alt, control);
				PushIterations++;
				if (idxKey + 1 < keyEnums.Count) {
					idxKey++;
				} else {
					idxKey = 0;
					i++;
				}
			}

			Application.Run ();

			Assert.Equal (key, lastKey);

			// Shutdown must be called to safely clean up Application if Init has been called
			Application.Shutdown ();
		}

		[Fact]
		public void TerminalResized_Simulation ()
		{
			var driver = new FakeDriver ();
			Application.Init (driver, new FakeMainLoop (() => FakeConsole.ReadKey (true)));
			var wasTerminalResized = false;
			Application.Resized = (e) => {
				wasTerminalResized = true;
				Assert.Equal (120, e.Cols);
				Assert.Equal (40, e.Rows);
			};

			Assert.Equal (80, Console.BufferWidth);
			Assert.Equal (25, Console.BufferHeight);

			// MockDriver is by default 80x25
			Assert.Equal (Console.BufferWidth, driver.Cols);
			Assert.Equal (Console.BufferHeight, driver.Rows);
			Assert.False (wasTerminalResized);

			// MockDriver will now be sets to 120x40
			driver.SetBufferSize (120, 40);
			Assert.Equal (120, Application.Driver.Cols);
			Assert.Equal (40, Application.Driver.Rows);
			Assert.True (wasTerminalResized);

			// MockDriver will still be 120x40
			wasTerminalResized = false;
			Application.HeightAsBuffer = true;
			driver.SetWindowSize (40, 20);
			Assert.Equal (120, Application.Driver.Cols);
			Assert.Equal (40, Application.Driver.Rows);
			Assert.Equal (120, Console.BufferWidth);
			Assert.Equal (40, Console.BufferHeight);
			Assert.Equal (40, Console.WindowWidth);
			Assert.Equal (20, Console.WindowHeight);
			Assert.True (wasTerminalResized);

			Application.Shutdown ();
		}

		[Fact]
		public void HeightAsBuffer_Is_False_Left_And_Top_Is_Always_Zero ()
		{
			var driver = new FakeDriver ();
			Application.Init (driver, new FakeMainLoop (() => FakeConsole.ReadKey (true)));

			Assert.False (Application.HeightAsBuffer);
			Assert.Equal (0, Console.WindowLeft);
			Assert.Equal (0, Console.WindowTop);

			driver.SetWindowPosition (5, 5);
			Assert.Equal (0, Console.WindowLeft);
			Assert.Equal (0, Console.WindowTop);

			Application.Shutdown ();
		}

		[Fact]
		public void HeightAsBuffer_Is_True_Left_Cannot_Be_Greater_Than_WindowWidth ()
		{
			var driver = new FakeDriver ();
			Application.Init (driver, new FakeMainLoop (() => FakeConsole.ReadKey (true)));

			Application.HeightAsBuffer = true;
			Assert.True (Application.HeightAsBuffer);

			driver.SetWindowPosition (81, 25);
			Assert.Equal (0, Console.WindowLeft);
			Assert.Equal (0, Console.WindowTop);

			Application.Shutdown ();
		}

		[Fact]
		public void HeightAsBuffer_Is_True_Left_Cannot_Be_Greater_Than_BufferWidth_Minus_WindowWidth ()
		{
			var driver = new FakeDriver ();
			Application.Init (driver, new FakeMainLoop (() => FakeConsole.ReadKey (true)));

			Application.HeightAsBuffer = true;
			Assert.True (Application.HeightAsBuffer);

			driver.SetWindowPosition (81, 25);
			Assert.Equal (0, Console.WindowLeft);
			Assert.Equal (0, Console.WindowTop);

			// MockDriver will now be sets to 120x25
			driver.SetBufferSize (120, 25);
			Assert.Equal (120, Application.Driver.Cols);
			Assert.Equal (25, Application.Driver.Rows);
			Assert.Equal (120, Console.BufferWidth);
			Assert.Equal (25, Console.BufferHeight);
			Assert.Equal (80, Console.WindowWidth);
			Assert.Equal (25, Console.WindowHeight);
			driver.SetWindowPosition (121, 25);
			Assert.Equal (40, Console.WindowLeft);
			Assert.Equal (0, Console.WindowTop);

			driver.SetWindowSize (90, 25);
			Assert.Equal (120, Application.Driver.Cols);
			Assert.Equal (25, Application.Driver.Rows);
			Assert.Equal (120, Console.BufferWidth);
			Assert.Equal (25, Console.BufferHeight);
			Assert.Equal (90, Console.WindowWidth);
			Assert.Equal (25, Console.WindowHeight);
			driver.SetWindowPosition (121, 25);
			Assert.Equal (30, Console.WindowLeft);
			Assert.Equal (0, Console.WindowTop);

			Application.Shutdown ();
		}

		[Fact]
		public void HeightAsBuffer_Is_True_Top_Cannot_Be_Greater_Than_WindowHeight ()
		{
			var driver = new FakeDriver ();
			Application.Init (driver, new FakeMainLoop (() => FakeConsole.ReadKey (true)));

			Application.HeightAsBuffer = true;
			Assert.True (Application.HeightAsBuffer);

			driver.SetWindowPosition (80, 26);
			Assert.Equal (0, Console.WindowLeft);
			Assert.Equal (0, Console.WindowTop);

			Application.Shutdown ();
		}

		[Fact]
		public void HeightAsBuffer_Is_True_Top_Cannot_Be_Greater_Than_BufferHeight_Minus_WindowHeight ()
		{
			var driver = new FakeDriver ();
			Application.Init (driver, new FakeMainLoop (() => FakeConsole.ReadKey (true)));

			Application.HeightAsBuffer = true;
			Assert.True (Application.HeightAsBuffer);

			driver.SetWindowPosition (80, 26);
			Assert.Equal (0, Console.WindowLeft);
			Assert.Equal (0, Console.WindowTop);

			// MockDriver will now be sets to 80x40
			driver.SetBufferSize (80, 40);
			Assert.Equal (80, Application.Driver.Cols);
			Assert.Equal (40, Application.Driver.Rows);
			Assert.Equal (80, Console.BufferWidth);
			Assert.Equal (40, Console.BufferHeight);
			Assert.Equal (80, Console.WindowWidth);
			Assert.Equal (25, Console.WindowHeight);
			Assert.Equal (0, Console.WindowLeft);
			Assert.Equal (0, Console.WindowTop);
			driver.SetWindowPosition (80, 40);
			Assert.Equal (0, Console.WindowLeft);
			Assert.Equal (15, Console.WindowTop);

			driver.SetWindowSize (80, 20);
			Assert.Equal (80, Application.Driver.Cols);
			Assert.Equal (40, Application.Driver.Rows);
			Assert.Equal (80, Console.BufferWidth);
			Assert.Equal (40, Console.BufferHeight);
			Assert.Equal (80, Console.WindowWidth);
			Assert.Equal (20, Console.WindowHeight);
			Assert.Equal (0, Console.WindowLeft);
			Assert.Equal (15, Console.WindowTop);
			driver.SetWindowPosition (80, 41);
			Assert.Equal (0, Console.WindowLeft);
			Assert.Equal (20, Console.WindowTop);

			Application.Shutdown ();
		}

		[Fact]
		public void Internal_Tests ()
		{
			var cs = new ColorScheme ();
			Assert.Equal ("", cs.caller);
		}

		[Fact]
		[AutoInitShutdown]
		public void KeyModifiers_Resetting_At_New_Keystrokes ()
		{
			bool? okInitialFocused = null;
			bool? cancelInitialFocused = null;
			var okClicked = false;
			var closing = false;
			var cursorRight = false;
			var endingKeyPress = false;
			var closed = false;

			var top = Application.Top;

			var ok = new Button ("Ok");
			ok.Clicked += () => {
				if (!okClicked) {
					okClicked = true;
					Application.RequestStop ();
				}
			};

			var cancel = new Button ("Cancel");

			var d = new Dialog ("Quit", cancel, ok);
			d.KeyPress += (e) => {
				if (e.KeyEvent.Key == (Key.Q | Key.CtrlMask)) {
					if (!okClicked && !closing) {
						okInitialFocused = ok.HasFocus;
						cancelInitialFocused = cancel.HasFocus;
						closing = true;
						var mKeys = new Stack<ConsoleKeyInfo> ();
						var cki = new ConsoleKeyInfo ('\0', ConsoleKey.Enter, false, false, false);
						mKeys.Push (cki);
						cki = new ConsoleKeyInfo ('\0', ConsoleKey.RightArrow, false, false, false);
						mKeys.Push (cki);
						FakeConsole.MockKeyPresses = mKeys;
					}
					e.Handled = true;
				} else if (e.KeyEvent.Key == Key.CursorRight) {
					if (!cursorRight) {
						cursorRight = true;
					} else if (ok.HasFocus) {
						e.Handled = endingKeyPress = true;
					}
				}
			};
			d.Loaded += () => {
				var mKeys = new Stack<ConsoleKeyInfo> ();
				var cki = new ConsoleKeyInfo ('q', ConsoleKey.Q, false, false, true);
				mKeys.Push (cki);
				FakeConsole.MockKeyPresses = mKeys;
			};
			d.Closed += (_) => {
				if (okClicked && closing) {
					closed = true;
				}
			};

			top.Ready += () => Application.Run (d);

			Application.Iteration += () => {
				if (closed) {
					Application.RequestStop ();
				}
			};

			Application.Run ();

			Assert.False (okInitialFocused);
			Assert.True (cancelInitialFocused);
			Assert.True (okClicked);
			Assert.True (closing);
			Assert.True (cursorRight);
			Assert.True (endingKeyPress);
			Assert.True (closed);
			Assert.Empty (FakeConsole.MockKeyPresses);
		}

		[Fact, AutoInitShutdown]
		public void AddRune_On_Clip_Left_Or_Right_Replace_Previous_Or_Next_Wide_Rune_With_Space ()
		{
			var tv = new TextView () {
				Width = Dim.Fill (),
				Height = Dim.Fill (),
				Text = @"これは広いルーンラインです。
これは広いルーンラインです。
これは広いルーンラインです。
これは広いルーンラインです。
これは広いルーンラインです。
これは広いルーンラインです。
これは広いルーンラインです。
これは広いルーンラインです。"
			};
			var win = new Window ("ワイドルーン") { Width = Dim.Fill (), Height = Dim.Fill () };
			win.Add (tv);
			Application.Top.Add (win);
			var lbl = new Label ("ワイドルーン。");
			var dg = new Dialog ("テスト", 14, 4, new Button ("選ぶ"));
			dg.Add (lbl);
			Application.Begin (Application.Top);
			Application.Begin (dg);
			((FakeDriver)Application.Driver).SetBufferSize (30, 10);

			var expected = @"
┌ ワイドルーン ──────────────┐
│これは広いルーンラインです。│
│これは広いルーンラインです。│
│これは ┌ テスト ────┐ です。│
│これは │ワイドルーン│ です。│
│これは │  [ 選ぶ ]  │ です。│
│これは └────────────┘ です。│
│これは広いルーンラインです。│
│これは広いルーンラインです。│
└────────────────────────────┘
";

			var pos = TestHelpers.AssertDriverContentsWithFrameAre (expected, output);
			Assert.Equal (new Rect (0, 0, 30, 10), pos);
		}

		[Fact, AutoInitShutdown]
		public void Write_Do_Not_Change_On_ProcessKey ()
		{
			var win = new Window ();
			Application.Begin (win);
			((FakeDriver)Application.Driver).SetBufferSize (20, 8);

			System.Threading.Tasks.Task.Run (() => {
				System.Threading.Tasks.Task.Delay (500).Wait ();
				Application.MainLoop.Invoke (() => {
					var lbl = new Label ("Hello World") { X = Pos.Center () };
					var dlg = new Dialog ("Test", new Button ("Ok"));
					dlg.Add (lbl);
					Application.Begin (dlg);

					var expected = @"
┌──────────────────┐
│┌ Test ─────────┐ │
││  Hello World  │ │
││               │ │
││               │ │
││    [ Ok ]     │ │
│└───────────────┘ │
└──────────────────┘
";

					var pos = TestHelpers.AssertDriverContentsWithFrameAre (expected, output);
					Assert.Equal (new Rect (0, 0, 20, 8), pos);

					Assert.True (dlg.ProcessKey (new KeyEvent (Key.Tab, new KeyModifiers ())));
					dlg.Redraw (dlg.Bounds);

					expected = @"
┌──────────────────┐
│┌ Test ─────────┐ │
││  Hello World  │ │
││               │ │
││               │ │
││    [ Ok ]     │ │
│└───────────────┘ │
└──────────────────┘
";

					pos = TestHelpers.AssertDriverContentsWithFrameAre (expected, output);
					Assert.Equal (new Rect (0, 0, 20, 8), pos);

					win.RequestStop ();
				});
			});

			Application.Run (win);
			Application.Shutdown ();
		}

		[Theory]
		[InlineData (0x0000001F, 0x241F)]
		[InlineData (0x0000007F, 0x247F)]
		[InlineData (0x0000009F, 0x249F)]
		[InlineData (0x0001001A, 0x241A)]
		public void MakePrintable_Converts_Control_Chars_To_Proper_Unicode (uint code, uint expected)
		{
			var actual = ConsoleDriver.MakePrintable (code);

			Assert.Equal (expected, actual.Value);
		}

		[Theory]
		[InlineData (0x20)]
		[InlineData (0x7E)]
		[InlineData (0xA0)]
		[InlineData (0x010020)]
		public void MakePrintable_Does_Not_Convert_Ansi_Chars_To_Unicode (uint code)
		{
			var actual = ConsoleDriver.MakePrintable (code);

			Assert.Equal (code, actual.Value);
		}

		/// <summary>
		/// Sometimes when using remote tools EventKeyRecord sends 'virtual keystrokes'.
		/// These are indicated with the wVirtualKeyCode of 231. When we see this code
		/// then we need to look to the unicode character (UnicodeChar) instead of the key
		/// when telling the rest of the framework what button was pressed. For full details
		/// see: https://github.com/gui-cs/Terminal.Gui/issues/2008
		/// </summary>
		[Theory, AutoInitShutdown]
		[ClassData (typeof (PacketTest))]
		public void TestVKPacket (uint unicodeCharacter, bool shift, bool alt, bool control, uint initialVirtualKey, uint initialScanCode, Key expectedRemapping, uint expectedVirtualKey, uint expectedScanCode)
		{
			ConsoleModifiers modifiers = new ConsoleModifiers ();
			if (shift) {
				modifiers |= ConsoleModifiers.Shift;
			}
			if (alt) {
				modifiers |= ConsoleModifiers.Alt;
			}
			if (control) {
				modifiers |= ConsoleModifiers.Control;
			}
			var mappedConsoleKey = ConsoleKeyMapping.GetConsoleKeyFromKey (unicodeCharacter, modifiers, out uint scanCode, out uint outputChar);

			if ((scanCode > 0 || mappedConsoleKey == 0) && mappedConsoleKey == initialVirtualKey) {
				Assert.Equal (mappedConsoleKey, initialVirtualKey);
			} else {
				Assert.Equal (mappedConsoleKey, outputChar < 0xff ? (uint)(outputChar & 0xff | 0xff << 8) : outputChar);
			}
			Assert.Equal (scanCode, initialScanCode);

			var keyChar = ConsoleKeyMapping.GetKeyCharFromConsoleKey (mappedConsoleKey, modifiers, out uint consoleKey, out scanCode);

			//if (scanCode > 0 && consoleKey == keyChar && consoleKey > 48 && consoleKey > 57 && consoleKey < 65 && consoleKey > 91) {
			if (scanCode > 0 && keyChar == 0 && consoleKey == mappedConsoleKey) {
				Assert.Equal (0, (double)keyChar);
			} else {
				Assert.Equal (keyChar, unicodeCharacter);
			}
			Assert.Equal (consoleKey, expectedVirtualKey);
			Assert.Equal (scanCode, expectedScanCode);

			var top = Application.Top;

			top.KeyPress += (e) => {
				var after = ShortcutHelper.GetModifiersKey (e.KeyEvent);
				Assert.Equal (expectedRemapping, after);
				e.Handled = true;
				Application.RequestStop ();
			};

			var iterations = -1;

			Application.Iteration += () => {
				iterations++;
				if (iterations == 0) {
					Application.Driver.SendKeys ((char)mappedConsoleKey, ConsoleKey.Packet, shift, alt, control);
				}
			};

			Application.Run ();
			Application.Shutdown ();
		}

		public class PacketTest : IEnumerable, IEnumerable<object []> {
			public IEnumerator<object []> GetEnumerator ()
			{
				yield return new object [] { 'a', false, false, false, 'A', 30, Key.a, 'A', 30 };
				yield return new object [] { 'A', true, false, false, 'A', 30, Key.A | Key.ShiftMask, 'A', 30 };
				yield return new object [] { 'A', true, true, false, 'A', 30, Key.A | Key.ShiftMask | Key.AltMask, 'A', 30 };
				yield return new object [] { 'A', true, true, true, 'A', 30, Key.A | Key.ShiftMask | Key.AltMask | Key.CtrlMask, 'A', 30 };
				yield return new object [] { 'z', false, false, false, 'Z', 44, Key.z, 'Z', 44 };
				yield return new object [] { 'Z', true, false, false, 'Z', 44, Key.Z | Key.ShiftMask, 'Z', 44 };
				yield return new object [] { 'Z', true, true, false, 'Z', 44, Key.Z | Key.ShiftMask | Key.AltMask, 'Z', 44 };
				yield return new object [] { 'Z', true, true, true, 'Z', 44, Key.Z | Key.ShiftMask | Key.AltMask | Key.CtrlMask, 'Z', 44 };
				yield return new object [] { '英', false, false, false, '\0', 0, (Key)'英', '\0', 0 };
				yield return new object [] { '英', true, false, false, '\0', 0, (Key)'英' | Key.ShiftMask, '\0', 0 };
				yield return new object [] { '英', true, true, false, '\0', 0, (Key)'英' | Key.ShiftMask | Key.AltMask, '\0', 0 };
				yield return new object [] { '英', true, true, true, '\0', 0, (Key)'英' | Key.ShiftMask | Key.AltMask | Key.CtrlMask, '\0', 0 };
				yield return new object [] { '+', false, false, false, 187, 26, (Key)'+', 187, 26 };
				yield return new object [] { '*', true, false, false, 187, 26, (Key)'*' | Key.ShiftMask, 187, 26 };
				yield return new object [] { '+', true, true, false, 187, 26, (Key)'+' | Key.ShiftMask | Key.AltMask, 187, 26 };
				yield return new object [] { '+', true, true, true, 187, 26, (Key)'+' | Key.ShiftMask | Key.AltMask | Key.CtrlMask, 187, 26 };
				yield return new object [] { '1', false, false, false, '1', 2, Key.D1, '1', 2 };
				yield return new object [] { '!', true, false, false, '1', 2, (Key)'!' | Key.ShiftMask, '1', 2 };
				yield return new object [] { '1', true, true, false, '1', 2, Key.D1 | Key.ShiftMask | Key.AltMask, '1', 2 };
				yield return new object [] { '1', true, true, true, '1', 2, Key.D1 | Key.ShiftMask | Key.AltMask | Key.CtrlMask, '1', 2 };
<<<<<<< HEAD
				//yield return new object [] { '1', false, true, true, '1', 2, Key.D1 | Key.AltMask | Key.CtrlMask, '1', 2 };
=======
>>>>>>> 3eca7a07
				yield return new object [] { '1', false, true, true, '1', 2, Key.D1 | Key.AltMask | Key.CtrlMask, '1', 2 };
				yield return new object [] { '2', false, false, false, '2', 3, Key.D2, '2', 3 };
				yield return new object [] { '"', true, false, false, '2', 3, (Key)'"' | Key.ShiftMask, '2', 3 };
				yield return new object [] { '2', true, true, false, '2', 3, Key.D2 | Key.ShiftMask | Key.AltMask, '2', 3 };
				yield return new object [] { '2', true, true, true, '2', 3, Key.D2 | Key.ShiftMask | Key.AltMask | Key.CtrlMask, '2', 3 };
				yield return new object [] { '@', false, true, true, '2', 3, (Key)'@' | Key.AltMask | Key.CtrlMask, '2', 3 };
				yield return new object [] { '3', false, false, false, '3', 4, Key.D3, '3', 4 };
				yield return new object [] { '#', true, false, false, '3', 4, (Key)'#' | Key.ShiftMask, '3', 4 };
				yield return new object [] { '3', true, true, false, '3', 4, Key.D3 | Key.ShiftMask | Key.AltMask, '3', 4 };
				yield return new object [] { '3', true, true, true, '3', 4, Key.D3 | Key.ShiftMask | Key.AltMask | Key.CtrlMask, '3', 4 };
				yield return new object [] { '£', false, true, true, '3', 4, (Key)'£' | Key.AltMask | Key.CtrlMask, '3', 4 };
				yield return new object [] { '4', false, false, false, '4', 5, Key.D4, '4', 5 };
				yield return new object [] { '$', true, false, false, '4', 5, (Key)'$' | Key.ShiftMask, '4', 5 };
				yield return new object [] { '4', true, true, false, '4', 5, Key.D4 | Key.ShiftMask | Key.AltMask, '4', 5 };
				yield return new object [] { '4', true, true, true, '4', 5, Key.D4 | Key.ShiftMask | Key.AltMask | Key.CtrlMask, '4', 5 };
				yield return new object [] { '§', false, true, true, '4', 5, (Key)'§' | Key.AltMask | Key.CtrlMask, '4', 5 };
				yield return new object [] { '5', false, false, false, '5', 6, Key.D5, '5', 6 };
				yield return new object [] { '%', true, false, false, '5', 6, (Key)'%' | Key.ShiftMask, '5', 6 };
				yield return new object [] { '5', true, true, false, '5', 6, Key.D5 | Key.ShiftMask | Key.AltMask, '5', 6 };
				yield return new object [] { '5', true, true, true, '5', 6, Key.D5 | Key.ShiftMask | Key.AltMask | Key.CtrlMask, '5', 6 };
				yield return new object [] { '€', false, true, true, '5', 6, (Key)'€' | Key.AltMask | Key.CtrlMask, '5', 6 };
				yield return new object [] { '6', false, false, false, '6', 7, Key.D6, '6', 7 };
				yield return new object [] { '&', true, false, false, '6', 7, (Key)'&' | Key.ShiftMask, '6', 7 };
				yield return new object [] { '6', true, true, false, '6', 7, Key.D6 | Key.ShiftMask | Key.AltMask, '6', 7 };
				yield return new object [] { '6', true, true, true, '6', 7, Key.D6 | Key.ShiftMask | Key.AltMask | Key.CtrlMask, '6', 7 };
				yield return new object [] { '6', false, true, true, '6', 7, Key.D6 | Key.AltMask | Key.CtrlMask, '6', 7 };
				yield return new object [] { '7', false, false, false, '7', 8, Key.D7, '7', 8 };
				yield return new object [] { '/', true, false, false, '7', 8, (Key)'/' | Key.ShiftMask, '7', 8 };
				yield return new object [] { '7', true, true, false, '7', 8, Key.D7 | Key.ShiftMask | Key.AltMask, '7', 8 };
				yield return new object [] { '7', true, true, true, '7', 8, Key.D7 | Key.ShiftMask | Key.AltMask | Key.CtrlMask, '7', 8 };
				yield return new object [] { '{', false, true, true, '7', 8, (Key)'{' | Key.AltMask | Key.CtrlMask, '7', 8 };
				yield return new object [] { '8', false, false, false, '8', 9, Key.D8, '8', 9 };
				yield return new object [] { '(', true, false, false, '8', 9, (Key)'(' | Key.ShiftMask, '8', 9 };
				yield return new object [] { '8', true, true, false, '8', 9, Key.D8 | Key.ShiftMask | Key.AltMask, '8', 9 };
				yield return new object [] { '8', true, true, true, '8', 9, Key.D8 | Key.ShiftMask | Key.AltMask | Key.CtrlMask, '8', 9 };
				yield return new object [] { '[', false, true, true, '8', 9, (Key)'[' | Key.AltMask | Key.CtrlMask, '8', 9 };
				yield return new object [] { '9', false, false, false, '9', 10, Key.D9, '9', 10 };
				yield return new object [] { ')', true, false, false, '9', 10, (Key)')' | Key.ShiftMask, '9', 10 };
				yield return new object [] { '9', true, true, false, '9', 10, Key.D9 | Key.ShiftMask | Key.AltMask, '9', 10 };
				yield return new object [] { '9', true, true, true, '9', 10, Key.D9 | Key.ShiftMask | Key.AltMask | Key.CtrlMask, '9', 10 };
				yield return new object [] { ']', false, true, true, '9', 10, (Key)']' | Key.AltMask | Key.CtrlMask, '9', 10 };
				yield return new object [] { '0', false, false, false, '0', 11, Key.D0, '0', 11 };
				yield return new object [] { '=', true, false, false, '0', 11, (Key)'=' | Key.ShiftMask, '0', 11 };
				yield return new object [] { '0', true, true, false, '0', 11, Key.D0 | Key.ShiftMask | Key.AltMask, '0', 11 };
				yield return new object [] { '0', true, true, true, '0', 11, Key.D0 | Key.ShiftMask | Key.AltMask | Key.CtrlMask, '0', 11 };
				yield return new object [] { '}', false, true, true, '0', 11, (Key)'}' | Key.AltMask | Key.CtrlMask, '0', 11 };
				yield return new object [] { '\'', false, false, false, 219, 12, (Key)'\'', 219, 12 };
				yield return new object [] { '?', true, false, false, 219, 12, (Key)'?' | Key.ShiftMask, 219, 12 };
				yield return new object [] { '\'', true, true, false, 219, 12, (Key)'\'' | Key.ShiftMask | Key.AltMask, 219, 12 };
				yield return new object [] { '\'', true, true, true, 219, 12, (Key)'\'' | Key.ShiftMask | Key.AltMask | Key.CtrlMask, 219, 12 };
				yield return new object [] { '«', false, false, false, 221, 13, (Key)'«', 221, 13 };
				yield return new object [] { '»', true, false, false, 221, 13, (Key)'»' | Key.ShiftMask, 221, 13 };
				yield return new object [] { '«', true, true, false, 221, 13, (Key)'«' | Key.ShiftMask | Key.AltMask, 221, 13 };
				yield return new object [] { '«', true, true, true, 221, 13, (Key)'«' | Key.ShiftMask | Key.AltMask | Key.CtrlMask, 221, 13 };
				yield return new object [] { 'á', false, false, false, 'á', 0, (Key)'á', 'A', 30 };
				yield return new object [] { 'Á', true, false, false, 'Á', 0, (Key)'Á' | Key.ShiftMask, 'A', 30 };
				yield return new object [] { 'à', false, false, false, 'à', 0, (Key)'à', 'A', 30 };
				yield return new object [] { 'À', true, false, false, 'À', 0, (Key)'À' | Key.ShiftMask, 'A', 30 };
				yield return new object [] { 'é', false, false, false, 'é', 0, (Key)'é', 'E', 18 };
				yield return new object [] { 'É', true, false, false, 'É', 0, (Key)'É' | Key.ShiftMask, 'E', 18 };
				yield return new object [] { 'è', false, false, false, 'è', 0, (Key)'è', 'E', 18 };
				yield return new object [] { 'È', true, false, false, 'È', 0, (Key)'È' | Key.ShiftMask, 'E', 18 };
				yield return new object [] { 'í', false, false, false, 'í', 0, (Key)'í', 'I', 23 };
				yield return new object [] { 'Í', true, false, false, 'Í', 0, (Key)'Í' | Key.ShiftMask, 'I', 23 };
				yield return new object [] { 'ì', false, false, false, 'ì', 0, (Key)'ì', 'I', 23 };
				yield return new object [] { 'Ì', true, false, false, 'Ì', 0, (Key)'Ì' | Key.ShiftMask, 'I', 23 };
				yield return new object [] { 'ó', false, false, false, 'ó', 0, (Key)'ó', 'O', 24 };
				yield return new object [] { 'Ó', true, false, false, 'Ó', 0, (Key)'Ó' | Key.ShiftMask, 'O', 24 };
				yield return new object [] { 'ò', false, false, false, 'Ó', 0, (Key)'ò', 'O', 24 };
				yield return new object [] { 'Ò', true, false, false, 'Ò', 0, (Key)'Ò' | Key.ShiftMask, 'O', 24 };
				yield return new object [] { 'ú', false, false, false, 'ú', 0, (Key)'ú', 'U', 22 };
				yield return new object [] { 'Ú', true, false, false, 'Ú', 0, (Key)'Ú' | Key.ShiftMask, 'U', 22 };
				yield return new object [] { 'ù', false, false, false, 'ù', 0, (Key)'ù', 'U', 22 };
				yield return new object [] { 'Ù', true, false, false, 'Ù', 0, (Key)'Ù' | Key.ShiftMask, 'U', 22 };
				yield return new object [] { 'ö', false, false, false, 'ó', 0, (Key)'ö', 'O', 24 };
				yield return new object [] { 'Ö', true, false, false, 'Ó', 0, (Key)'Ö' | Key.ShiftMask, 'O', 24 };
				yield return new object [] { '<', false, false, false, 226, 86, (Key)'<', 226, 86 };
				yield return new object [] { '>', true, false, false, 226, 86, (Key)'>' | Key.ShiftMask, 226, 86 };
				yield return new object [] { '<', true, true, false, 226, 86, (Key)'<' | Key.ShiftMask | Key.AltMask, 226, 86 };
				yield return new object [] { '<', true, true, true, 226, 86, (Key)'<' | Key.ShiftMask | Key.AltMask | Key.CtrlMask, 226, 86 };
				yield return new object [] { 'ç', false, false, false, 192, 39, (Key)'ç', 192, 39 };
				yield return new object [] { 'Ç', true, false, false, 192, 39, (Key)'Ç' | Key.ShiftMask, 192, 39 };
				yield return new object [] { 'ç', true, true, false, 192, 39, (Key)'ç' | Key.ShiftMask | Key.AltMask, 192, 39 };
				yield return new object [] { 'ç', true, true, true, 192, 39, (Key)'ç' | Key.ShiftMask | Key.AltMask | Key.CtrlMask, 192, 39 };
				yield return new object [] { '¨', false, true, true, 187, 26, (Key)'¨' | Key.AltMask | Key.CtrlMask, 187, 26 };
				yield return new object [] { (uint)Key.PageUp, false, false, false, 33, 73, Key.PageUp, 33, 73 };
				yield return new object [] { (uint)Key.PageUp, true, false, false, 33, 73, Key.PageUp | Key.ShiftMask, 33, 73 };
				yield return new object [] { (uint)Key.PageUp, true, true, false, 33, 73, Key.PageUp | Key.ShiftMask | Key.AltMask, 33, 73 };
				yield return new object [] { (uint)Key.PageUp, true, true, true, 33, 73, Key.PageUp | Key.ShiftMask | Key.AltMask | Key.CtrlMask, 33, 73 };
			}

			IEnumerator IEnumerable.GetEnumerator () => GetEnumerator ();
		}
	}
}<|MERGE_RESOLUTION|>--- conflicted
+++ resolved
@@ -720,10 +720,6 @@
 				yield return new object [] { '!', true, false, false, '1', 2, (Key)'!' | Key.ShiftMask, '1', 2 };
 				yield return new object [] { '1', true, true, false, '1', 2, Key.D1 | Key.ShiftMask | Key.AltMask, '1', 2 };
 				yield return new object [] { '1', true, true, true, '1', 2, Key.D1 | Key.ShiftMask | Key.AltMask | Key.CtrlMask, '1', 2 };
-<<<<<<< HEAD
-				//yield return new object [] { '1', false, true, true, '1', 2, Key.D1 | Key.AltMask | Key.CtrlMask, '1', 2 };
-=======
->>>>>>> 3eca7a07
 				yield return new object [] { '1', false, true, true, '1', 2, Key.D1 | Key.AltMask | Key.CtrlMask, '1', 2 };
 				yield return new object [] { '2', false, false, false, '2', 3, Key.D2, '2', 3 };
 				yield return new object [] { '"', true, false, false, '2', 3, (Key)'"' | Key.ShiftMask, '2', 3 };
