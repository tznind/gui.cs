﻿using System;
using System.Collections.Generic;
using System.Linq;
using System.Reflection;
using System.Text.RegularExpressions;
using Xunit;
using Xunit.Abstractions;

namespace Terminal.Gui.Views {
	public class TextViewTests {
		private static TextView _textView;
		readonly ITestOutputHelper output;

		public TextViewTests (ITestOutputHelper output)
		{
			this.output = output;
		}

		// This class enables test functions annotated with the [InitShutdown] attribute
		// to have a function called before the test function is called and after.
		// 
		// This is necessary because a) Application is a singleton and Init/Shutdown must be called
		// as a pair, and b) all unit test functions should be atomic.
		[AttributeUsage (AttributeTargets.Class | AttributeTargets.Method, AllowMultiple = false, Inherited = true)]
		public class TextViewTestsAutoInitShutdown : AutoInitShutdownAttribute {

			public static string txt = "TAB to jump between text fields.";
			public override void Before (MethodInfo methodUnderTest)
			{
				base.Before (methodUnderTest);

				//                   1         2         3 
				//         01234567890123456789012345678901=32 (Length)
				var buff = new byte [txt.Length];
				for (int i = 0; i < txt.Length; i++) {
					buff [i] = (byte)txt [i];
				}
				var ms = new System.IO.MemoryStream (buff).ToArray ();
				_textView = new TextView () { Width = 30, Height = 10 };
				_textView.Text = ms;
			}

			public override void After (MethodInfo methodUnderTest)
			{
				_textView = null;
				base.After (methodUnderTest);
			}
		}

		[Fact]
		[TextViewTestsAutoInitShutdown]
		public void Changing_Selection_Or_CursorPosition_Update_SelectedLength_And_SelectedText ()
		{
			_textView.SelectionStartColumn = 2;
			_textView.SelectionStartRow = 0;
			Assert.Equal (0, _textView.CursorPosition.X);
			Assert.Equal (0, _textView.CursorPosition.Y);
			Assert.Equal (2, _textView.SelectedLength);
			Assert.Equal ("TA", _textView.SelectedText);
			_textView.CursorPosition = new Point (20, 0);
			Assert.Equal (2, _textView.SelectionStartColumn);
			Assert.Equal (0, _textView.SelectionStartRow);
			Assert.Equal (18, _textView.SelectedLength);
			Assert.Equal ("B to jump between ", _textView.SelectedText);
		}

		[Fact]
		[TextViewTestsAutoInitShutdown]
		public void Selection_With_Value_Less_Than_Zero_Changes_To_Zero ()
		{
			_textView.SelectionStartColumn = -2;
			_textView.SelectionStartRow = -2;
			Assert.Equal (0, _textView.SelectionStartColumn);
			Assert.Equal (0, _textView.SelectionStartRow);
			Assert.Equal (0, _textView.SelectedLength);
			Assert.Equal ("", _textView.SelectedText);
		}

		[Fact]
		[TextViewTestsAutoInitShutdown]
		public void Selection_With_Value_Greater_Than_Text_Length_Changes_To_Text_Length ()
		{
			_textView.CursorPosition = new Point (2, 0);
			_textView.SelectionStartColumn = 33;
			_textView.SelectionStartRow = 1;
			Assert.Equal (32, _textView.SelectionStartColumn);
			Assert.Equal (0, _textView.SelectionStartRow);
			Assert.Equal (30, _textView.SelectedLength);
			Assert.Equal ("B to jump between text fields.", _textView.SelectedText);
		}

		[Fact]
		[TextViewTestsAutoInitShutdown]
		public void Selection_With_Empty_Text ()
		{
			_textView = new TextView ();
			_textView.CursorPosition = new Point (2, 0);
			_textView.SelectionStartColumn = 33;
			_textView.SelectionStartRow = 1;
			Assert.Equal (0, _textView.SelectionStartColumn);
			Assert.Equal (0, _textView.SelectionStartRow);
			Assert.Equal (0, _textView.SelectedLength);
			Assert.Equal ("", _textView.SelectedText);
		}

		[Fact]
		[TextViewTestsAutoInitShutdown]
		public void Selection_And_CursorPosition_With_Value_Greater_Than_Text_Length_Changes_Both_To_Text_Length ()
		{
			_textView.CursorPosition = new Point (33, 2);
			_textView.SelectionStartColumn = 33;
			_textView.SelectionStartRow = 33;
			Assert.Equal (32, _textView.CursorPosition.X);
			Assert.Equal (0, _textView.CursorPosition.Y);
			Assert.Equal (32, _textView.SelectionStartColumn);
			Assert.Equal (0, _textView.SelectionStartRow);
			Assert.Equal (0, _textView.SelectedLength);
			Assert.Equal ("", _textView.SelectedText);
		}

		[Fact]
		[TextViewTestsAutoInitShutdown]
		public void CursorPosition_With_Value_Less_Than_Zero_Changes_To_Zero ()
		{
			_textView.CursorPosition = new Point (-1, -1);
			Assert.Equal (0, _textView.CursorPosition.X);
			Assert.Equal (0, _textView.CursorPosition.Y);
			Assert.Equal (0, _textView.SelectedLength);
			Assert.Equal ("", _textView.SelectedText);
		}

		[Fact]
		[TextViewTestsAutoInitShutdown]
		public void CursorPosition_With_Value_Greater_Than_Text_Length_Changes_To_Text_Length ()
		{
			_textView.CursorPosition = new Point (33, 1);
			Assert.Equal (32, _textView.CursorPosition.X);
			Assert.Equal (0, _textView.CursorPosition.Y);
			Assert.Equal (0, _textView.SelectedLength);
			Assert.Equal ("", _textView.SelectedText);
		}

		[Fact]
		[TextViewTestsAutoInitShutdown]
		public void WordForward_With_No_Selection ()
		{
			_textView.CursorPosition = new Point (0, 0);
			var iteration = 0;

			while (_textView.CursorPosition.X < _textView.Text.Length) {
				_textView.ProcessKey (new KeyEvent (Key.CursorRight | Key.CtrlMask, new KeyModifiers ()));
				switch (iteration) {
				case 0:
					Assert.Equal (4, _textView.CursorPosition.X);
					Assert.Equal (0, _textView.CursorPosition.Y);
					Assert.Equal (0, _textView.SelectionStartColumn);
					Assert.Equal (0, _textView.SelectionStartRow);
					Assert.Equal (0, _textView.SelectedLength);
					Assert.Equal ("", _textView.SelectedText);
					break;
				case 1:
					Assert.Equal (7, _textView.CursorPosition.X);
					Assert.Equal (0, _textView.CursorPosition.Y);
					Assert.Equal (0, _textView.SelectionStartColumn);
					Assert.Equal (0, _textView.SelectionStartRow);
					Assert.Equal (0, _textView.SelectedLength);
					Assert.Equal ("", _textView.SelectedText);
					break;
				case 2:
					Assert.Equal (12, _textView.CursorPosition.X);
					Assert.Equal (0, _textView.CursorPosition.Y);
					Assert.Equal (0, _textView.SelectionStartColumn);
					Assert.Equal (0, _textView.SelectionStartRow);
					Assert.Equal (0, _textView.SelectedLength);
					Assert.Equal ("", _textView.SelectedText);
					break;
				case 3:
					Assert.Equal (20, _textView.CursorPosition.X);
					Assert.Equal (0, _textView.CursorPosition.Y);
					Assert.Equal (0, _textView.SelectionStartColumn);
					Assert.Equal (0, _textView.SelectionStartRow);
					Assert.Equal (0, _textView.SelectedLength);
					Assert.Equal ("", _textView.SelectedText);
					break;
				case 4:
					Assert.Equal (25, _textView.CursorPosition.X);
					Assert.Equal (0, _textView.CursorPosition.Y);
					Assert.Equal (0, _textView.SelectionStartColumn);
					Assert.Equal (0, _textView.SelectionStartRow);
					Assert.Equal (0, _textView.SelectedLength);
					Assert.Equal ("", _textView.SelectedText);
					break;
				case 5:
					Assert.Equal (32, _textView.CursorPosition.X);
					Assert.Equal (0, _textView.CursorPosition.Y);
					Assert.Equal (0, _textView.SelectionStartColumn);
					Assert.Equal (0, _textView.SelectionStartRow);
					Assert.Equal (0, _textView.SelectedLength);
					Assert.Equal ("", _textView.SelectedText);
					break;
				}
				iteration++;
			}
		}

		[Fact]
		[TextViewTestsAutoInitShutdown]
		public void WordBackward_With_No_Selection ()
		{
			_textView.CursorPosition = new Point (_textView.Text.Length, 0);
			var iteration = 0;

			while (_textView.CursorPosition.X > 0) {
				_textView.ProcessKey (new KeyEvent (Key.CursorLeft | Key.CtrlMask, new KeyModifiers ()));
				switch (iteration) {
				case 0:
					Assert.Equal (25, _textView.CursorPosition.X);
					Assert.Equal (0, _textView.CursorPosition.Y);
					Assert.Equal (0, _textView.SelectionStartColumn);
					Assert.Equal (0, _textView.SelectionStartRow);
					Assert.Equal (0, _textView.SelectedLength);
					Assert.Equal ("", _textView.SelectedText);
					break;
				case 1:
					Assert.Equal (20, _textView.CursorPosition.X);
					Assert.Equal (0, _textView.CursorPosition.Y);
					Assert.Equal (0, _textView.SelectionStartColumn);
					Assert.Equal (0, _textView.SelectionStartRow);
					Assert.Equal (0, _textView.SelectedLength);
					Assert.Equal ("", _textView.SelectedText);
					break;
				case 2:
					Assert.Equal (12, _textView.CursorPosition.X);
					Assert.Equal (0, _textView.CursorPosition.Y);
					Assert.Equal (0, _textView.SelectionStartColumn);
					Assert.Equal (0, _textView.SelectionStartRow);
					Assert.Equal (0, _textView.SelectedLength);
					Assert.Equal ("", _textView.SelectedText);
					break;
				case 3:
					Assert.Equal (7, _textView.CursorPosition.X);
					Assert.Equal (0, _textView.CursorPosition.Y);
					Assert.Equal (0, _textView.SelectionStartColumn);
					Assert.Equal (0, _textView.SelectionStartRow);
					Assert.Equal (0, _textView.SelectedLength);
					Assert.Equal ("", _textView.SelectedText);
					break;
				case 4:
					Assert.Equal (4, _textView.CursorPosition.X);
					Assert.Equal (0, _textView.CursorPosition.Y);
					Assert.Equal (0, _textView.SelectionStartColumn);
					Assert.Equal (0, _textView.SelectionStartRow);
					Assert.Equal (0, _textView.SelectedLength);
					Assert.Equal ("", _textView.SelectedText);
					break;
				case 5:
					Assert.Equal (0, _textView.CursorPosition.X);
					Assert.Equal (0, _textView.CursorPosition.Y);
					Assert.Equal (0, _textView.SelectionStartColumn);
					Assert.Equal (0, _textView.SelectionStartRow);
					Assert.Equal (0, _textView.SelectedLength);
					Assert.Equal ("", _textView.SelectedText);
					break;
				}
				iteration++;
			}
		}

		[Fact]
		[TextViewTestsAutoInitShutdown]
		public void WordForward_With_Selection ()
		{
			_textView.CursorPosition = new Point (0, 0);
			_textView.SelectionStartColumn = 0;
			_textView.SelectionStartRow = 0;
			var iteration = 0;

			while (_textView.CursorPosition.X < _textView.Text.Length) {
				_textView.ProcessKey (new KeyEvent (Key.CursorRight | Key.CtrlMask | Key.ShiftMask, new KeyModifiers ()));
				switch (iteration) {
				case 0:
					Assert.Equal (4, _textView.CursorPosition.X);
					Assert.Equal (0, _textView.CursorPosition.Y);
					Assert.Equal (0, _textView.SelectionStartColumn);
					Assert.Equal (0, _textView.SelectionStartRow);
					Assert.Equal (4, _textView.SelectedLength);
					Assert.Equal ("TAB ", _textView.SelectedText);
					break;
				case 1:
					Assert.Equal (7, _textView.CursorPosition.X);
					Assert.Equal (0, _textView.CursorPosition.Y);
					Assert.Equal (0, _textView.SelectionStartColumn);
					Assert.Equal (0, _textView.SelectionStartRow);
					Assert.Equal (7, _textView.SelectedLength);
					Assert.Equal ("TAB to ", _textView.SelectedText);
					break;
				case 2:
					Assert.Equal (12, _textView.CursorPosition.X);
					Assert.Equal (0, _textView.CursorPosition.Y);
					Assert.Equal (0, _textView.SelectionStartColumn);
					Assert.Equal (0, _textView.SelectionStartRow);
					Assert.Equal (12, _textView.SelectedLength);
					Assert.Equal ("TAB to jump ", _textView.SelectedText);
					break;
				case 3:
					Assert.Equal (20, _textView.CursorPosition.X);
					Assert.Equal (0, _textView.CursorPosition.Y);
					Assert.Equal (0, _textView.SelectionStartColumn);
					Assert.Equal (0, _textView.SelectionStartRow);
					Assert.Equal (20, _textView.SelectedLength);
					Assert.Equal ("TAB to jump between ", _textView.SelectedText);
					break;
				case 4:
					Assert.Equal (25, _textView.CursorPosition.X);
					Assert.Equal (0, _textView.CursorPosition.Y);
					Assert.Equal (0, _textView.SelectionStartColumn);
					Assert.Equal (0, _textView.SelectionStartRow);
					Assert.Equal (25, _textView.SelectedLength);
					Assert.Equal ("TAB to jump between text ", _textView.SelectedText);
					break;
				case 5:
					Assert.Equal (32, _textView.CursorPosition.X);
					Assert.Equal (0, _textView.CursorPosition.Y);
					Assert.Equal (0, _textView.SelectionStartColumn);
					Assert.Equal (0, _textView.SelectionStartRow);
					Assert.Equal (32, _textView.SelectedLength);
					Assert.Equal ("TAB to jump between text fields.", _textView.SelectedText);
					break;
				}
				iteration++;
			}
		}

		[Fact]
		[TextViewTestsAutoInitShutdown]
		public void WordBackward_With_Selection ()
		{
			_textView.CursorPosition = new Point (_textView.Text.Length, 0);
			_textView.SelectionStartColumn = _textView.Text.Length;
			_textView.SelectionStartRow = 0;
			var iteration = 0;

			while (_textView.CursorPosition.X > 0) {
				_textView.ProcessKey (new KeyEvent (Key.CursorLeft | Key.CtrlMask | Key.ShiftMask, new KeyModifiers ()));
				switch (iteration) {
				case 0:
					Assert.Equal (25, _textView.CursorPosition.X);
					Assert.Equal (0, _textView.CursorPosition.Y);
					Assert.Equal (32, _textView.SelectionStartColumn);
					Assert.Equal (0, _textView.SelectionStartRow);
					Assert.Equal (7, _textView.SelectedLength);
					Assert.Equal ("fields.", _textView.SelectedText);
					break;
				case 1:
					Assert.Equal (20, _textView.CursorPosition.X);
					Assert.Equal (0, _textView.CursorPosition.Y);
					Assert.Equal (32, _textView.SelectionStartColumn);
					Assert.Equal (0, _textView.SelectionStartRow);
					Assert.Equal (12, _textView.SelectedLength);
					Assert.Equal ("text fields.", _textView.SelectedText);
					break;
				case 2:
					Assert.Equal (12, _textView.CursorPosition.X);
					Assert.Equal (0, _textView.CursorPosition.Y);
					Assert.Equal (32, _textView.SelectionStartColumn);
					Assert.Equal (0, _textView.SelectionStartRow);
					Assert.Equal (20, _textView.SelectedLength);
					Assert.Equal ("between text fields.", _textView.SelectedText);
					break;
				case 3:
					Assert.Equal (7, _textView.CursorPosition.X);
					Assert.Equal (0, _textView.CursorPosition.Y);
					Assert.Equal (32, _textView.SelectionStartColumn);
					Assert.Equal (0, _textView.SelectionStartRow);
					Assert.Equal (25, _textView.SelectedLength);
					Assert.Equal ("jump between text fields.", _textView.SelectedText);
					break;
				case 4:
					Assert.Equal (4, _textView.CursorPosition.X);
					Assert.Equal (0, _textView.CursorPosition.Y);
					Assert.Equal (32, _textView.SelectionStartColumn);
					Assert.Equal (0, _textView.SelectionStartRow);
					Assert.Equal (28, _textView.SelectedLength);
					Assert.Equal ("to jump between text fields.", _textView.SelectedText);
					break;
				case 5:
					Assert.Equal (0, _textView.CursorPosition.X);
					Assert.Equal (0, _textView.CursorPosition.Y);
					Assert.Equal (32, _textView.SelectionStartColumn);
					Assert.Equal (0, _textView.SelectionStartRow);
					Assert.Equal (32, _textView.SelectedLength);
					Assert.Equal ("TAB to jump between text fields.", _textView.SelectedText);
					break;
				}
				iteration++;
			}
		}

		[Fact]
		[TextViewTestsAutoInitShutdown]
		public void WordForward_With_The_Same_Values_For_SelectedStart_And_CursorPosition_And_Not_Starting_At_Beginning_Of_The_Text ()
		{
			_textView.CursorPosition = new Point (10, 0);
			_textView.SelectionStartColumn = 10;
			_textView.SelectionStartRow = 0;
			var iteration = 0;

			while (_textView.CursorPosition.X < _textView.Text.Length) {
				_textView.ProcessKey (new KeyEvent (Key.CursorRight | Key.CtrlMask | Key.ShiftMask, new KeyModifiers ()));
				switch (iteration) {
				case 0:
					Assert.Equal (12, _textView.CursorPosition.X);
					Assert.Equal (0, _textView.CursorPosition.Y);
					Assert.Equal (10, _textView.SelectionStartColumn);
					Assert.Equal (0, _textView.SelectionStartRow);
					Assert.Equal (2, _textView.SelectedLength);
					Assert.Equal ("p ", _textView.SelectedText);
					break;
				case 1:
					Assert.Equal (20, _textView.CursorPosition.X);
					Assert.Equal (0, _textView.CursorPosition.Y);
					Assert.Equal (10, _textView.SelectionStartColumn);
					Assert.Equal (0, _textView.SelectionStartRow);
					Assert.Equal (10, _textView.SelectedLength);
					Assert.Equal ("p between ", _textView.SelectedText);
					break;
				case 2:
					Assert.Equal (25, _textView.CursorPosition.X);
					Assert.Equal (0, _textView.CursorPosition.Y);
					Assert.Equal (10, _textView.SelectionStartColumn);
					Assert.Equal (0, _textView.SelectionStartRow);
					Assert.Equal (15, _textView.SelectedLength);
					Assert.Equal ("p between text ", _textView.SelectedText);
					break;
				case 3:
					Assert.Equal (32, _textView.CursorPosition.X);
					Assert.Equal (0, _textView.CursorPosition.Y);
					Assert.Equal (10, _textView.SelectionStartColumn);
					Assert.Equal (0, _textView.SelectionStartRow);
					Assert.Equal (22, _textView.SelectedLength);
					Assert.Equal ("p between text fields.", _textView.SelectedText);
					break;
				}
				iteration++;
			}
		}

		[Fact]
		[TextViewTestsAutoInitShutdown]
		public void WordBackward_With_The_Same_Values_For_SelectedStart_And_CursorPosition_And_Not_Starting_At_Beginning_Of_The_Text ()
		{
			_textView.CursorPosition = new Point (10, 0);
			_textView.SelectionStartColumn = 10;
			_textView.SelectionStartRow = 0;
			var iteration = 0;

			while (_textView.CursorPosition.X > 0) {
				_textView.ProcessKey (new KeyEvent (Key.CursorLeft | Key.CtrlMask | Key.ShiftMask, new KeyModifiers ()));
				switch (iteration) {
				case 0:
					Assert.Equal (7, _textView.CursorPosition.X);
					Assert.Equal (0, _textView.CursorPosition.Y);
					Assert.Equal (10, _textView.SelectionStartColumn);
					Assert.Equal (0, _textView.SelectionStartRow);
					Assert.Equal (3, _textView.SelectedLength);
					Assert.Equal ("jum", _textView.SelectedText);
					break;
				case 1:
					Assert.Equal (4, _textView.CursorPosition.X);
					Assert.Equal (0, _textView.CursorPosition.Y);
					Assert.Equal (10, _textView.SelectionStartColumn);
					Assert.Equal (0, _textView.SelectionStartRow);
					Assert.Equal (6, _textView.SelectedLength);
					Assert.Equal ("to jum", _textView.SelectedText);
					break;
				case 2:
					Assert.Equal (0, _textView.CursorPosition.X);
					Assert.Equal (0, _textView.CursorPosition.Y);
					Assert.Equal (10, _textView.SelectionStartColumn);
					Assert.Equal (0, _textView.SelectionStartRow);
					Assert.Equal (10, _textView.SelectedLength);
					Assert.Equal ("TAB to jum", _textView.SelectedText);
					break;
				}
				iteration++;
			}
		}

		[Fact]
		[TextViewTestsAutoInitShutdown]
		public void WordForward_With_No_Selection_And_With_More_Than_Only_One_Whitespace_And_With_Only_One_Letter ()
		{
			//                          1         2         3         4         5    
			//                0123456789012345678901234567890123456789012345678901234=55 (Length)
			_textView.Text = "TAB   t  o  jump         b  etween    t ext   f ields .";
			_textView.CursorPosition = new Point (0, 0);
			var iteration = 0;

			while (_textView.CursorPosition.X < _textView.Text.Length) {
				_textView.ProcessKey (new KeyEvent (Key.CursorRight | Key.CtrlMask, new KeyModifiers ()));
				switch (iteration) {
				case 0:
					Assert.Equal (6, _textView.CursorPosition.X);
					Assert.Equal (0, _textView.CursorPosition.Y);
					Assert.Equal (0, _textView.SelectionStartColumn);
					Assert.Equal (0, _textView.SelectionStartRow);
					Assert.Equal (0, _textView.SelectedLength);
					Assert.Equal ("", _textView.SelectedText);
					break;
				case 1:
					Assert.Equal (9, _textView.CursorPosition.X);
					Assert.Equal (0, _textView.CursorPosition.Y);
					Assert.Equal (0, _textView.SelectionStartColumn);
					Assert.Equal (0, _textView.SelectionStartRow);
					Assert.Equal (0, _textView.SelectedLength);
					Assert.Equal ("", _textView.SelectedText);
					break;
				case 2:
					Assert.Equal (12, _textView.CursorPosition.X);
					Assert.Equal (0, _textView.CursorPosition.Y);
					Assert.Equal (0, _textView.SelectionStartColumn);
					Assert.Equal (0, _textView.SelectionStartRow);
					Assert.Equal (0, _textView.SelectedLength);
					Assert.Equal ("", _textView.SelectedText);
					break;
				case 3:
					Assert.Equal (25, _textView.CursorPosition.X);
					Assert.Equal (0, _textView.CursorPosition.Y);
					Assert.Equal (0, _textView.SelectionStartColumn);
					Assert.Equal (0, _textView.SelectionStartRow);
					Assert.Equal (0, _textView.SelectedLength);
					Assert.Equal ("", _textView.SelectedText);
					break;
				case 4:
					Assert.Equal (28, _textView.CursorPosition.X);
					Assert.Equal (0, _textView.CursorPosition.Y);
					Assert.Equal (0, _textView.SelectionStartColumn);
					Assert.Equal (0, _textView.SelectionStartRow);
					Assert.Equal (0, _textView.SelectedLength);
					Assert.Equal ("", _textView.SelectedText);
					break;
				case 5:
					Assert.Equal (38, _textView.CursorPosition.X);
					Assert.Equal (0, _textView.CursorPosition.Y);
					Assert.Equal (0, _textView.SelectionStartColumn);
					Assert.Equal (0, _textView.SelectionStartRow);
					Assert.Equal (0, _textView.SelectedLength);
					Assert.Equal ("", _textView.SelectedText);
					break;
				case 6:
					Assert.Equal (40, _textView.CursorPosition.X);
					Assert.Equal (0, _textView.CursorPosition.Y);
					Assert.Equal (0, _textView.SelectionStartColumn);
					Assert.Equal (0, _textView.SelectionStartRow);
					Assert.Equal (0, _textView.SelectedLength);
					Assert.Equal ("", _textView.SelectedText);
					break;
				case 7:
					Assert.Equal (46, _textView.CursorPosition.X);
					Assert.Equal (0, _textView.CursorPosition.Y);
					Assert.Equal (0, _textView.SelectionStartColumn);
					Assert.Equal (0, _textView.SelectionStartRow);
					Assert.Equal (0, _textView.SelectedLength);
					Assert.Equal ("", _textView.SelectedText);
					break;
				case 8:
					Assert.Equal (48, _textView.CursorPosition.X);
					Assert.Equal (0, _textView.CursorPosition.Y);
					Assert.Equal (0, _textView.SelectionStartColumn);
					Assert.Equal (0, _textView.SelectionStartRow);
					Assert.Equal (0, _textView.SelectedLength);
					Assert.Equal ("", _textView.SelectedText);
					break;
				case 9:
					Assert.Equal (54, _textView.CursorPosition.X);
					Assert.Equal (0, _textView.CursorPosition.Y);
					Assert.Equal (0, _textView.SelectionStartColumn);
					Assert.Equal (0, _textView.SelectionStartRow);
					Assert.Equal (0, _textView.SelectedLength);
					Assert.Equal ("", _textView.SelectedText);
					break;
				case 10:
					Assert.Equal (55, _textView.CursorPosition.X);
					Assert.Equal (0, _textView.CursorPosition.Y);
					Assert.Equal (0, _textView.SelectionStartColumn);
					Assert.Equal (0, _textView.SelectionStartRow);
					Assert.Equal (0, _textView.SelectedLength);
					Assert.Equal ("", _textView.SelectedText);
					break;
				}
				iteration++;
			}
		}

		[Fact]
		[TextViewTestsAutoInitShutdown]
		public void WordBackward_With_No_Selection_And_With_More_Than_Only_One_Whitespace_And_With_Only_One_Letter ()
		{
			//                          1         2         3         4         5    
			//                0123456789012345678901234567890123456789012345678901234=55 (Length)
			_textView.Text = "TAB   t  o  jump         b  etween    t ext   f ields .";
			_textView.CursorPosition = new Point (_textView.Text.Length, 0);
			var iteration = 0;

			while (_textView.CursorPosition.X > 0) {
				_textView.ProcessKey (new KeyEvent (Key.CursorLeft | Key.CtrlMask, new KeyModifiers ()));
				switch (iteration) {
				case 0:
					Assert.Equal (54, _textView.CursorPosition.X);
					Assert.Equal (0, _textView.CursorPosition.Y);
					Assert.Equal (0, _textView.SelectionStartColumn);
					Assert.Equal (0, _textView.SelectionStartRow);
					Assert.Equal (0, _textView.SelectedLength);
					Assert.Equal ("", _textView.SelectedText);
					break;
				case 1:
					Assert.Equal (48, _textView.CursorPosition.X);
					Assert.Equal (0, _textView.CursorPosition.Y);
					Assert.Equal (0, _textView.SelectionStartColumn);
					Assert.Equal (0, _textView.SelectionStartRow);
					Assert.Equal (0, _textView.SelectedLength);
					Assert.Equal ("", _textView.SelectedText);
					break;
				case 2:
					Assert.Equal (46, _textView.CursorPosition.X);
					Assert.Equal (0, _textView.CursorPosition.Y);
					Assert.Equal (0, _textView.SelectionStartColumn);
					Assert.Equal (0, _textView.SelectionStartRow);
					Assert.Equal (0, _textView.SelectedLength);
					Assert.Equal ("", _textView.SelectedText);
					break;
				case 3:
					Assert.Equal (40, _textView.CursorPosition.X);
					Assert.Equal (0, _textView.CursorPosition.Y);
					Assert.Equal (0, _textView.SelectionStartColumn);
					Assert.Equal (0, _textView.SelectionStartRow);
					Assert.Equal (0, _textView.SelectedLength);
					Assert.Equal ("", _textView.SelectedText);
					break;
				case 4:
					Assert.Equal (38, _textView.CursorPosition.X);
					Assert.Equal (0, _textView.CursorPosition.Y);
					Assert.Equal (0, _textView.SelectionStartColumn);
					Assert.Equal (0, _textView.SelectionStartRow);
					Assert.Equal (0, _textView.SelectedLength);
					Assert.Equal ("", _textView.SelectedText);
					break;
				case 5:
					Assert.Equal (28, _textView.CursorPosition.X);
					Assert.Equal (0, _textView.CursorPosition.Y);
					Assert.Equal (0, _textView.SelectionStartColumn);
					Assert.Equal (0, _textView.SelectionStartRow);
					Assert.Equal (0, _textView.SelectedLength);
					Assert.Equal ("", _textView.SelectedText);
					break;
				case 6:
					Assert.Equal (25, _textView.CursorPosition.X);
					Assert.Equal (0, _textView.CursorPosition.Y);
					Assert.Equal (0, _textView.SelectionStartColumn);
					Assert.Equal (0, _textView.SelectionStartRow);
					Assert.Equal (0, _textView.SelectedLength);
					Assert.Equal ("", _textView.SelectedText);
					break;
				case 7:
					Assert.Equal (12, _textView.CursorPosition.X);
					Assert.Equal (0, _textView.CursorPosition.Y);
					Assert.Equal (0, _textView.SelectionStartColumn);
					Assert.Equal (0, _textView.SelectionStartRow);
					Assert.Equal (0, _textView.SelectedLength);
					Assert.Equal ("", _textView.SelectedText);
					break;
				case 8:
					Assert.Equal (9, _textView.CursorPosition.X);
					Assert.Equal (0, _textView.CursorPosition.Y);
					Assert.Equal (0, _textView.SelectionStartColumn);
					Assert.Equal (0, _textView.SelectionStartRow);
					Assert.Equal (0, _textView.SelectedLength);
					Assert.Equal ("", _textView.SelectedText);
					break;
				case 9:
					Assert.Equal (6, _textView.CursorPosition.X);
					Assert.Equal (0, _textView.CursorPosition.Y);
					Assert.Equal (0, _textView.SelectionStartColumn);
					Assert.Equal (0, _textView.SelectionStartRow);
					Assert.Equal (0, _textView.SelectedLength);
					Assert.Equal ("", _textView.SelectedText);
					break;
				case 10:
					Assert.Equal (0, _textView.CursorPosition.X);
					Assert.Equal (0, _textView.CursorPosition.Y);
					Assert.Equal (0, _textView.SelectionStartColumn);
					Assert.Equal (0, _textView.SelectionStartRow);
					Assert.Equal (0, _textView.SelectedLength);
					Assert.Equal ("", _textView.SelectedText);
					break;
				}
				iteration++;
			}
		}

		[Fact]
		[TextViewTestsAutoInitShutdown]
		public void WordBackward_Multiline_With_Selection ()
		{
			//		          4         3          2         1
			//		  87654321098765432109876 54321098765432109876543210-Length
			//			    1         2              1         2
			//                01234567890123456789012  0123456789012345678901234
			_textView.Text = "This is the first line.\nThis is the second line.";

			_textView.MoveEnd ();
			_textView.SelectionStartColumn = _textView.CurrentColumn;
			_textView.SelectionStartRow = _textView.CurrentRow;
			var iteration = 0;
			bool iterationsFinished = false;

			while (!iterationsFinished) {
				_textView.ProcessKey (new KeyEvent (Key.CursorLeft | Key.CtrlMask | Key.ShiftMask, new KeyModifiers ()));
				switch (iteration) {
				case 0:
					Assert.Equal (19, _textView.CursorPosition.X);
					Assert.Equal (1, _textView.CursorPosition.Y);
					Assert.Equal (24, _textView.SelectionStartColumn);
					Assert.Equal (1, _textView.SelectionStartRow);
					Assert.Equal (5, _textView.SelectedLength);
					Assert.Equal ("line.", _textView.SelectedText);
					break;
				case 1:
					Assert.Equal (12, _textView.CursorPosition.X);
					Assert.Equal (1, _textView.CursorPosition.Y);
					Assert.Equal (24, _textView.SelectionStartColumn);
					Assert.Equal (1, _textView.SelectionStartRow);
					Assert.Equal (12, _textView.SelectedLength);
					Assert.Equal ("second line.", _textView.SelectedText);
					break;
				case 2:
					Assert.Equal (8, _textView.CursorPosition.X);
					Assert.Equal (1, _textView.CursorPosition.Y);
					Assert.Equal (24, _textView.SelectionStartColumn);
					Assert.Equal (1, _textView.SelectionStartRow);
					Assert.Equal (16, _textView.SelectedLength);
					Assert.Equal ("the second line.", _textView.SelectedText);
					break;
				case 3:
					Assert.Equal (5, _textView.CursorPosition.X);
					Assert.Equal (1, _textView.CursorPosition.Y);
					Assert.Equal (24, _textView.SelectionStartColumn);
					Assert.Equal (1, _textView.SelectionStartRow);
					Assert.Equal (19, _textView.SelectedLength);
					Assert.Equal ("is the second line.", _textView.SelectedText);
					break;
				case 4:
					Assert.Equal (0, _textView.CursorPosition.X);
					Assert.Equal (1, _textView.CursorPosition.Y);
					Assert.Equal (24, _textView.SelectionStartColumn);
					Assert.Equal (1, _textView.SelectionStartRow);
					Assert.Equal (24, _textView.SelectedLength);
					Assert.Equal ("This is the second line.", _textView.SelectedText);
					break;
				case 5:
					Assert.Equal (23, _textView.CursorPosition.X);
					Assert.Equal (0, _textView.CursorPosition.Y);
					Assert.Equal (24, _textView.SelectionStartColumn);
					Assert.Equal (1, _textView.SelectionStartRow);
					Assert.Equal (24 + Environment.NewLine.Length, _textView.SelectedLength);
					Assert.Equal ($"{Environment.NewLine}This is the second line.", _textView.SelectedText);
					break;
				case 6:
					Assert.Equal (18, _textView.CursorPosition.X);
					Assert.Equal (0, _textView.CursorPosition.Y);
					Assert.Equal (24, _textView.SelectionStartColumn);
					Assert.Equal (1, _textView.SelectionStartRow);
					Assert.Equal (29 + Environment.NewLine.Length, _textView.SelectedLength);
					Assert.Equal ($"line.{Environment.NewLine}This is the second line.", _textView.SelectedText);
					break;
				case 7:
					Assert.Equal (12, _textView.CursorPosition.X);
					Assert.Equal (0, _textView.CursorPosition.Y);
					Assert.Equal (24, _textView.SelectionStartColumn);
					Assert.Equal (1, _textView.SelectionStartRow);
					Assert.Equal (35 + Environment.NewLine.Length, _textView.SelectedLength);
					Assert.Equal ($"first line.{Environment.NewLine}This is the second line.", _textView.SelectedText);
					break;
				case 8:
					Assert.Equal (8, _textView.CursorPosition.X);
					Assert.Equal (0, _textView.CursorPosition.Y);
					Assert.Equal (24, _textView.SelectionStartColumn);
					Assert.Equal (1, _textView.SelectionStartRow);
					Assert.Equal (39 + Environment.NewLine.Length, _textView.SelectedLength);
					Assert.Equal ($"the first line.{Environment.NewLine}This is the second line.", _textView.SelectedText);
					break;
				case 9:
					Assert.Equal (5, _textView.CursorPosition.X);
					Assert.Equal (0, _textView.CursorPosition.Y);
					Assert.Equal (24, _textView.SelectionStartColumn);
					Assert.Equal (1, _textView.SelectionStartRow);
					Assert.Equal (42 + Environment.NewLine.Length, _textView.SelectedLength);
					Assert.Equal ($"is the first line.{Environment.NewLine}This is the second line.", _textView.SelectedText);
					break;
				case 10:
					Assert.Equal (0, _textView.CursorPosition.X);
					Assert.Equal (0, _textView.CursorPosition.Y);
					Assert.Equal (24, _textView.SelectionStartColumn);
					Assert.Equal (1, _textView.SelectionStartRow);
					Assert.Equal (47 + Environment.NewLine.Length, _textView.SelectedLength);
					Assert.Equal ($"This is the first line.{Environment.NewLine}This is the second line.", _textView.SelectedText);
					break;
				default:
					iterationsFinished = true;
					break;
				}
				iteration++;
			}
		}

		[Fact]
		[TextViewTestsAutoInitShutdown]
		public void WordForward_Multiline_With_Selection ()
		{
			//			    1         2          3         4
			//		  01234567890123456789012 34567890123456789012345678-Length
			//			    1         2              1         2
			//                01234567890123456789012  0123456789012345678901234
			_textView.Text = "This is the first line.\nThis is the second line.";

			_textView.SelectionStartColumn = _textView.CurrentColumn;
			_textView.SelectionStartRow = _textView.CurrentRow;
			var iteration = 0;
			bool iterationsFinished = false;

			while (!iterationsFinished) {
				_textView.ProcessKey (new KeyEvent (Key.CursorRight | Key.CtrlMask | Key.ShiftMask, new KeyModifiers ()));
				switch (iteration) {
				case 0:
					Assert.Equal (5, _textView.CursorPosition.X);
					Assert.Equal (0, _textView.CursorPosition.Y);
					Assert.Equal (0, _textView.SelectionStartColumn);
					Assert.Equal (0, _textView.SelectionStartRow);
					Assert.Equal (5, _textView.SelectedLength);
					Assert.Equal ("This ", _textView.SelectedText);
					break;
				case 1:
					Assert.Equal (8, _textView.CursorPosition.X);
					Assert.Equal (0, _textView.CursorPosition.Y);
					Assert.Equal (0, _textView.SelectionStartColumn);
					Assert.Equal (0, _textView.SelectionStartRow);
					Assert.Equal (8, _textView.SelectedLength);
					Assert.Equal ("This is ", _textView.SelectedText);
					break;
				case 2:
					Assert.Equal (12, _textView.CursorPosition.X);
					Assert.Equal (0, _textView.CursorPosition.Y);
					Assert.Equal (0, _textView.SelectionStartColumn);
					Assert.Equal (0, _textView.SelectionStartRow);
					Assert.Equal (12, _textView.SelectedLength);
					Assert.Equal ("This is the ", _textView.SelectedText);
					break;
				case 3:
					Assert.Equal (18, _textView.CursorPosition.X);
					Assert.Equal (0, _textView.CursorPosition.Y);
					Assert.Equal (0, _textView.SelectionStartColumn);
					Assert.Equal (0, _textView.SelectionStartRow);
					Assert.Equal (18, _textView.SelectedLength);
					Assert.Equal ("This is the first ", _textView.SelectedText);
					break;
				case 4:
					Assert.Equal (23, _textView.CursorPosition.X);
					Assert.Equal (0, _textView.CursorPosition.Y);
					Assert.Equal (0, _textView.SelectionStartColumn);
					Assert.Equal (0, _textView.SelectionStartRow);
					Assert.Equal (23, _textView.SelectedLength);
					Assert.Equal ("This is the first line.", _textView.SelectedText);
					break;
				case 5:
					Assert.Equal (0, _textView.CursorPosition.X);
					Assert.Equal (1, _textView.CursorPosition.Y);
					Assert.Equal (0, _textView.SelectionStartColumn);
					Assert.Equal (0, _textView.SelectionStartRow);
					Assert.Equal (23 + Environment.NewLine.Length, _textView.SelectedLength);
					Assert.Equal ($"This is the first line.{Environment.NewLine}", _textView.SelectedText);
					break;
				case 6:
					Assert.Equal (5, _textView.CursorPosition.X);
					Assert.Equal (1, _textView.CursorPosition.Y);
					Assert.Equal (0, _textView.SelectionStartColumn);
					Assert.Equal (0, _textView.SelectionStartRow);
					Assert.Equal (28 + Environment.NewLine.Length, _textView.SelectedLength);
					Assert.Equal ($"This is the first line.{Environment.NewLine}This ", _textView.SelectedText);
					break;
				case 7:
					Assert.Equal (8, _textView.CursorPosition.X);
					Assert.Equal (1, _textView.CursorPosition.Y);
					Assert.Equal (0, _textView.SelectionStartColumn);
					Assert.Equal (0, _textView.SelectionStartRow);
					Assert.Equal (31 + Environment.NewLine.Length, _textView.SelectedLength);
					Assert.Equal ($"This is the first line.{Environment.NewLine}This is ", _textView.SelectedText);
					break;
				case 8:
					Assert.Equal (12, _textView.CursorPosition.X);
					Assert.Equal (1, _textView.CursorPosition.Y);
					Assert.Equal (0, _textView.SelectionStartColumn);
					Assert.Equal (0, _textView.SelectionStartRow);
					Assert.Equal (35 + Environment.NewLine.Length, _textView.SelectedLength);
					Assert.Equal ($"This is the first line.{Environment.NewLine}This is the ", _textView.SelectedText);
					break;
				case 9:
					Assert.Equal (19, _textView.CursorPosition.X);
					Assert.Equal (1, _textView.CursorPosition.Y);
					Assert.Equal (0, _textView.SelectionStartColumn);
					Assert.Equal (0, _textView.SelectionStartRow);
					Assert.Equal (42 + Environment.NewLine.Length, _textView.SelectedLength);
					Assert.Equal ($"This is the first line.{Environment.NewLine}This is the second ", _textView.SelectedText);
					break;
				case 10:
					Assert.Equal (24, _textView.CursorPosition.X);
					Assert.Equal (1, _textView.CursorPosition.Y);
					Assert.Equal (0, _textView.SelectionStartColumn);
					Assert.Equal (0, _textView.SelectionStartRow);
					Assert.Equal (47 + Environment.NewLine.Length, _textView.SelectedLength);
					Assert.Equal ($"This is the first line.{Environment.NewLine}This is the second line.", _textView.SelectedText);
					break;
				default:
					iterationsFinished = true;
					break;
				}
				iteration++;
			}
		}

		[Fact]
		[TextViewTestsAutoInitShutdown]
		public void Kill_To_End_Delete_Forwards_And_Copy_To_The_Clipboard ()
		{
			_textView.Text = "This is the first line.\nThis is the second line.";
			var iteration = 0;
			bool iterationsFinished = false;

			while (!iterationsFinished) {
				switch (iteration) {
				case 0:
					_textView.ProcessKey (new KeyEvent (Key.K | Key.CtrlMask, new KeyModifiers ()));
					Assert.Equal (0, _textView.CursorPosition.X);
					Assert.Equal (0, _textView.CursorPosition.Y);
					Assert.Equal ($"{Environment.NewLine}This is the second line.", _textView.Text.ToString ());
					Assert.Equal ("This is the first line.", Clipboard.Contents.ToString ());
					break;
				case 1:
					_textView.ProcessKey (new KeyEvent (Key.DeleteChar | Key.CtrlMask | Key.ShiftMask, new KeyModifiers ()));
					Assert.Equal (0, _textView.CursorPosition.X);
					Assert.Equal (0, _textView.CursorPosition.Y);
					Assert.Equal ("This is the second line.", _textView.Text.ToString ());
					Assert.Equal ($"This is the first line.{Environment.NewLine}", Clipboard.Contents.ToString());
					break;
				case 2:
					_textView.ProcessKey (new KeyEvent (Key.K | Key.CtrlMask, new KeyModifiers ()));
					Assert.Equal (0, _textView.CursorPosition.X);
					Assert.Equal (0, _textView.CursorPosition.Y);
					Assert.Equal ("", _textView.Text.ToString ());
					Assert.Equal ($"This is the first line.{Environment.NewLine}This is the second line.", Clipboard.Contents.ToString ());

					// Paste
					_textView.ProcessKey (new KeyEvent (Key.Y | Key.CtrlMask, new KeyModifiers ()));
					Assert.Equal ($"This is the first line.{Environment.NewLine}This is the second line.", _textView.Text.ToString ());
					break;
				default:
					iterationsFinished = true;
					break;
				}
				iteration++;
			}
		}

		[Fact]
		[TextViewTestsAutoInitShutdown]
		public void Kill_To_Start_Delete_Backwards_And_Copy_To_The_Clipboard ()
		{
			_textView.Text = "This is the first line.\nThis is the second line.";
			_textView.MoveEnd ();
			var iteration = 0;
			bool iterationsFinished = false;

			while (!iterationsFinished) {
				switch (iteration) {
				case 0:
					_textView.ProcessKey (new KeyEvent (Key.K | Key.AltMask, new KeyModifiers ()));
					Assert.Equal (0, _textView.CursorPosition.X);
					Assert.Equal (1, _textView.CursorPosition.Y);
					Assert.Equal ($"This is the first line.{Environment.NewLine}", _textView.Text.ToString());
					Assert.Equal ($"This is the second line.", Clipboard.Contents.ToString ());
					break;
				case 1:
					_textView.ProcessKey (new KeyEvent (Key.Backspace | Key.CtrlMask | Key.ShiftMask, new KeyModifiers ()));
					Assert.Equal (23, _textView.CursorPosition.X);
					Assert.Equal (0, _textView.CursorPosition.Y);
					Assert.Equal ("This is the first line.", _textView.Text.ToString ());
					Assert.Equal ($"This is the second line.{Environment.NewLine}", Clipboard.Contents.ToString ());
					break;
				case 2:
					_textView.ProcessKey (new KeyEvent (Key.K | Key.AltMask, new KeyModifiers ()));
					Assert.Equal (0, _textView.CursorPosition.X);
					Assert.Equal (0, _textView.CursorPosition.Y);
					Assert.Equal ("", _textView.Text.ToString ());
					Assert.Equal ($"This is the second line.{Environment.NewLine}This is the first line.", Clipboard.Contents.ToString ());

					// Paste inverted
					_textView.ProcessKey (new KeyEvent (Key.Y | Key.CtrlMask, new KeyModifiers ()));
					Assert.Equal ($"This is the second line.{Environment.NewLine}This is the first line.", _textView.Text.ToString ());
					break;
				default:
					iterationsFinished = true;
					break;
				}
				iteration++;
			}
		}

		[Fact]
		[TextViewTestsAutoInitShutdown]
		public void Kill_Delete_WordForward ()
		{
			_textView.Text = "This is the first line.";
			var iteration = 0;
			bool iterationsFinished = false;

			while (!iterationsFinished) {
				_textView.ProcessKey (new KeyEvent (Key.DeleteChar | Key.CtrlMask, new KeyModifiers ()));
				switch (iteration) {
				case 0:
					Assert.Equal (0, _textView.CursorPosition.X);
					Assert.Equal (0, _textView.CursorPosition.Y);
					Assert.Equal ("is the first line.", _textView.Text);
					break;
				case 1:
					Assert.Equal (0, _textView.CursorPosition.X);
					Assert.Equal (0, _textView.CursorPosition.Y);
					Assert.Equal ("the first line.", _textView.Text);
					break;
				case 2:
					Assert.Equal (0, _textView.CursorPosition.X);
					Assert.Equal (0, _textView.CursorPosition.Y);
					Assert.Equal ("first line.", _textView.Text);
					break;
				case 3:
					Assert.Equal (0, _textView.CursorPosition.X);
					Assert.Equal (0, _textView.CursorPosition.Y);
					Assert.Equal ("line.", _textView.Text);
					break;
				case 4:
					Assert.Equal (0, _textView.CursorPosition.X);
					Assert.Equal (0, _textView.CursorPosition.Y);
					Assert.Equal ("", _textView.Text);
					break;
				default:
					iterationsFinished = true;
					break;
				}
				iteration++;
			}
		}

		[Fact]
		[TextViewTestsAutoInitShutdown]
		public void Kill_Delete_WordBackward ()
		{
			_textView.Text = "This is the first line.";
			_textView.MoveEnd ();
			var iteration = 0;
			bool iterationsFinished = false;

			while (!iterationsFinished) {
				_textView.ProcessKey (new KeyEvent (Key.Backspace | Key.CtrlMask, new KeyModifiers ()));
				switch (iteration) {
				case 0:
					Assert.Equal (18, _textView.CursorPosition.X);
					Assert.Equal (0, _textView.CursorPosition.Y);
					Assert.Equal ("This is the first ", _textView.Text);
					break;
				case 1:
					Assert.Equal (12, _textView.CursorPosition.X);
					Assert.Equal (0, _textView.CursorPosition.Y);
					Assert.Equal ("This is the ", _textView.Text);
					break;
				case 2:
					Assert.Equal (8, _textView.CursorPosition.X);
					Assert.Equal (0, _textView.CursorPosition.Y);
					Assert.Equal ("This is ", _textView.Text);
					break;
				case 3:
					Assert.Equal (5, _textView.CursorPosition.X);
					Assert.Equal (0, _textView.CursorPosition.Y);
					Assert.Equal ("This ", _textView.Text);
					break;
				case 4:
					Assert.Equal (0, _textView.CursorPosition.X);
					Assert.Equal (0, _textView.CursorPosition.Y);
					Assert.Equal ("", _textView.Text);
					break;
				default:
					iterationsFinished = true;
					break;
				}
				iteration++;
			}
		}

		[Fact]
		[TextViewTestsAutoInitShutdown]
		public void Kill_Delete_WordForward_Multiline ()
		{
			_textView.Text = "This is the first line.\nThis is the second line.";
			_textView.Width = 4;
			var iteration = 0;
			bool iterationsFinished = false;

			while (!iterationsFinished) {
				_textView.ProcessKey (new KeyEvent (Key.DeleteChar | Key.CtrlMask, new KeyModifiers ()));
				switch (iteration) {
				case 0:
					Assert.Equal (0, _textView.CursorPosition.X);
					Assert.Equal (0, _textView.CursorPosition.Y);
					Assert.Equal ("is the first line." + Environment.NewLine
						+ "This is the second line.", _textView.Text);
					break;
				case 1:
					Assert.Equal (0, _textView.CursorPosition.X);
					Assert.Equal (0, _textView.CursorPosition.Y);
					Assert.Equal ("the first line." + Environment.NewLine
						+ "This is the second line.", _textView.Text);
					break;
				case 2:
					Assert.Equal (0, _textView.CursorPosition.X);
					Assert.Equal (0, _textView.CursorPosition.Y);
					Assert.Equal ("first line." + Environment.NewLine
						+ "This is the second line.", _textView.Text);
					break;
				case 3:
					Assert.Equal (0, _textView.CursorPosition.X);
					Assert.Equal (0, _textView.CursorPosition.Y);
					Assert.Equal ("line." + Environment.NewLine
						+ "This is the second line.", _textView.Text);
					break;
				case 4:
					Assert.Equal (0, _textView.CursorPosition.X);
					Assert.Equal (0, _textView.CursorPosition.Y);
					Assert.Equal ("" + Environment.NewLine
						+ "This is the second line.", _textView.Text);
					break;
				case 5:
					Assert.Equal (0, _textView.CursorPosition.X);
					Assert.Equal (0, _textView.CursorPosition.Y);
					Assert.Equal ("This is the second line.", _textView.Text);
					break;
				case 6:
					Assert.Equal (0, _textView.CursorPosition.X);
					Assert.Equal (0, _textView.CursorPosition.Y);
					Assert.Equal ("is the second line.", _textView.Text);
					break;
				case 7:
					Assert.Equal (0, _textView.CursorPosition.X);
					Assert.Equal (0, _textView.CursorPosition.Y);
					Assert.Equal ("the second line.", _textView.Text);
					break;
				case 8:
					Assert.Equal (0, _textView.CursorPosition.X);
					Assert.Equal (0, _textView.CursorPosition.Y);
					Assert.Equal ("second line.", _textView.Text);
					break;
				case 9:
					Assert.Equal (0, _textView.CursorPosition.X);
					Assert.Equal (0, _textView.CursorPosition.Y);
					Assert.Equal ("line.", _textView.Text);
					break;
				case 10:
					Assert.Equal (0, _textView.CursorPosition.X);
					Assert.Equal (0, _textView.CursorPosition.Y);
					Assert.Equal ("", _textView.Text);
					break;
				default:
					iterationsFinished = true;
					break;
				}
				iteration++;
			}
		}

		[Fact]
		[TextViewTestsAutoInitShutdown]
		public void Kill_Delete_WordBackward_Multiline ()
		{
			_textView.Text = "This is the first line.\nThis is the second line.";
			_textView.Width = 4;
			_textView.MoveEnd ();
			var iteration = 0;
			bool iterationsFinished = false;

			while (!iterationsFinished) {
				_textView.ProcessKey (new KeyEvent (Key.Backspace | Key.CtrlMask, new KeyModifiers ()));
				switch (iteration) {
				case 0:
					Assert.Equal (19, _textView.CursorPosition.X);
					Assert.Equal (1, _textView.CursorPosition.Y);
					Assert.Equal ("This is the first line." + Environment.NewLine
						+ "This is the second ", _textView.Text);
					break;
				case 1:
					Assert.Equal (12, _textView.CursorPosition.X);
					Assert.Equal (1, _textView.CursorPosition.Y);
					Assert.Equal ("This is the first line." + Environment.NewLine
						+ "This is the ", _textView.Text);
					break;
				case 2:
					Assert.Equal (8, _textView.CursorPosition.X);
					Assert.Equal (1, _textView.CursorPosition.Y);
					Assert.Equal ("This is the first line." + Environment.NewLine
						+ "This is ", _textView.Text);
					break;
				case 3:
					Assert.Equal (5, _textView.CursorPosition.X);
					Assert.Equal (1, _textView.CursorPosition.Y);
					Assert.Equal ("This is the first line." + Environment.NewLine
						+ "This ", _textView.Text);
					break;
				case 4:
					Assert.Equal (0, _textView.CursorPosition.X);
					Assert.Equal (1, _textView.CursorPosition.Y);
					Assert.Equal ("This is the first line." + Environment.NewLine, _textView.Text);
					break;
				case 5:
					Assert.Equal (23, _textView.CursorPosition.X);
					Assert.Equal (0, _textView.CursorPosition.Y);
					Assert.Equal ("This is the first line.", _textView.Text);
					break;
				case 6:
					Assert.Equal (18, _textView.CursorPosition.X);
					Assert.Equal (0, _textView.CursorPosition.Y);
					Assert.Equal ("This is the first ", _textView.Text);
					break;
				case 7:
					Assert.Equal (12, _textView.CursorPosition.X);
					Assert.Equal (0, _textView.CursorPosition.Y);
					Assert.Equal ("This is the ", _textView.Text);
					break;
				case 8:
					Assert.Equal (8, _textView.CursorPosition.X);
					Assert.Equal (0, _textView.CursorPosition.Y);
					Assert.Equal ("This is ", _textView.Text);
					break;
				case 9:
					Assert.Equal (5, _textView.CursorPosition.X);
					Assert.Equal (0, _textView.CursorPosition.Y);
					Assert.Equal ("This ", _textView.Text);
					break;
				case 10:
					Assert.Equal (0, _textView.CursorPosition.X);
					Assert.Equal (0, _textView.CursorPosition.Y);
					Assert.Equal ("", _textView.Text);
					break;
				default:
					iterationsFinished = true;
					break;
				}
				iteration++;
			}
		}

		[Fact]
		[TextViewTestsAutoInitShutdown]
		public void Copy_Or_Cut_Null_If_No_Selection ()
		{
			_textView.SelectionStartColumn = 0;
			_textView.SelectionStartRow = 0;
			_textView.ProcessKey (new KeyEvent (Key.C | Key.CtrlMask, new KeyModifiers ())); // Copy
			Assert.Equal ("", _textView.SelectedText);
			_textView.ProcessKey (new KeyEvent (Key.W | Key.CtrlMask, new KeyModifiers ())); // Cut
			Assert.Equal ("", _textView.SelectedText);
		}

		[Fact]
		[TextViewTestsAutoInitShutdown]
		public void Copy_Or_Cut_Not_Null_If_Has_Selection ()
		{
			_textView.SelectionStartColumn = 20;
			_textView.SelectionStartRow = 0;
			_textView.CursorPosition = new Point (24, 0);
			_textView.ProcessKey (new KeyEvent (Key.C | Key.CtrlMask, new KeyModifiers ())); // Copy
			Assert.Equal ("text", _textView.SelectedText);
			_textView.ProcessKey (new KeyEvent (Key.W | Key.CtrlMask, new KeyModifiers ())); // Cut
			Assert.Equal ("", _textView.SelectedText);
		}

		[Fact]
		[TextViewTestsAutoInitShutdown]
		public void Copy_Or_Cut_And_Paste_With_Selection ()
		{
			_textView.SelectionStartColumn = 20;
			_textView.SelectionStartRow = 0;
			_textView.CursorPosition = new Point (24, 0);
			_textView.ProcessKey (new KeyEvent (Key.C | Key.CtrlMask, new KeyModifiers ())); // Copy
			Assert.Equal ("text", _textView.SelectedText);
			Assert.Equal ("TAB to jump between text fields.", _textView.Text);
			_textView.ProcessKey (new KeyEvent (Key.Y | Key.CtrlMask, new KeyModifiers ())); // Paste
			Assert.Equal ("TAB to jump between text fields.", _textView.Text);
			_textView.SelectionStartColumn = 20;
			_textView.SelectionStartRow = 0;
			_textView.ProcessKey (new KeyEvent (Key.W | Key.CtrlMask, new KeyModifiers ())); // Cut
			_textView.ProcessKey (new KeyEvent (Key.Y | Key.CtrlMask, new KeyModifiers ())); // Paste
			Assert.Equal ("TAB to jump between text fields.", _textView.Text);
		}

		[Fact]
		[TextViewTestsAutoInitShutdown]
		public void Copy_Or_Cut_And_Paste_With_No_Selection ()
		{
			_textView.SelectionStartColumn = 20;
			_textView.SelectionStartRow = 0;
			_textView.CursorPosition = new Point (24, 0);
			_textView.ProcessKey (new KeyEvent (Key.C | Key.CtrlMask, new KeyModifiers ())); // Copy
			Assert.Equal ("text", _textView.SelectedText);
			Assert.Equal ("TAB to jump between text fields.", _textView.Text);
			_textView.SelectionStartColumn = 0;
			_textView.SelectionStartRow = 0;
			Assert.Equal (new Point (24, 0), _textView.CursorPosition);
			Assert.True (_textView.Selecting);
			_textView.Selecting = false;
			_textView.ProcessKey (new KeyEvent (Key.Y | Key.CtrlMask, new KeyModifiers ())); // Paste
			Assert.Equal (new Point (28, 0), _textView.CursorPosition);
			Assert.False (_textView.Selecting);
			Assert.Equal ("TAB to jump between texttext fields.", _textView.Text);
			_textView.SelectionStartColumn = 24;
			_textView.SelectionStartRow = 0;
			_textView.ProcessKey (new KeyEvent (Key.W | Key.CtrlMask, new KeyModifiers ())); // Cut
			Assert.Equal (new Point (24, 0), _textView.CursorPosition);
			Assert.False (_textView.Selecting);
			Assert.Equal ("", _textView.SelectedText);
			Assert.Equal ("TAB to jump between text fields.", _textView.Text);
			_textView.SelectionStartColumn = 0;
			_textView.SelectionStartRow = 0;
			_textView.Selecting = false;
			_textView.ProcessKey (new KeyEvent (Key.Y | Key.CtrlMask, new KeyModifiers ())); // Paste
			Assert.Equal (new Point (28, 0), _textView.CursorPosition);
			Assert.False (_textView.Selecting);
			Assert.Equal ("TAB to jump between texttext fields.", _textView.Text);
		}

		[Fact]
		[TextViewTestsAutoInitShutdown]
		public void Cut_Not_Allowed_If_ReadOnly_Is_True ()
		{
			_textView.ReadOnly = true;
			_textView.SelectionStartColumn = 20;
			_textView.SelectionStartRow = 0;
			_textView.CursorPosition = new Point (24, 0);
			_textView.ProcessKey (new KeyEvent (Key.C | Key.CtrlMask, new KeyModifiers ())); // Copy
			Assert.Equal ("text", _textView.SelectedText);
			_textView.ProcessKey (new KeyEvent (Key.W | Key.CtrlMask, new KeyModifiers ())); // Selecting is set to false after Cut.
			Assert.Equal ("", _textView.SelectedText);
			_textView.ReadOnly = false;
			Assert.False (_textView.Selecting);
			_textView.Selecting = true; // Needed to set Selecting to true.
			_textView.ProcessKey (new KeyEvent (Key.C | Key.CtrlMask, new KeyModifiers ())); // Copy
			Assert.Equal ("text", _textView.SelectedText);
			_textView.ProcessKey (new KeyEvent (Key.W | Key.CtrlMask, new KeyModifiers ())); // Cut
			Assert.Equal ("", _textView.SelectedText);
		}

		[Fact]
		[TextViewTestsAutoInitShutdown]
		public void Paste_Always_Clear_The_SelectedText ()
		{
			_textView.SelectionStartColumn = 20;
			_textView.SelectionStartRow = 0;
			_textView.CursorPosition = new Point (24, 0);
			_textView.ProcessKey (new KeyEvent (Key.C | Key.CtrlMask, new KeyModifiers ())); // Copy
			Assert.Equal ("text", _textView.SelectedText);
			_textView.ProcessKey (new KeyEvent (Key.Y | Key.CtrlMask, new KeyModifiers ())); // Paste
			Assert.Equal ("", _textView.SelectedText);
		}

		[Fact]
		[TextViewTestsAutoInitShutdown]
		public void TextChanged_Event ()
		{
			_textView.TextChanged += () => {
				if (_textView.Text == "changing") {
					Assert.Equal ("changing", _textView.Text);
					_textView.Text = "changed";
				}
			};

			_textView.Text = "changing";
			Assert.Equal ("changed", _textView.Text);
		}

		[Fact]
		[TextViewTestsAutoInitShutdown]
		public void TextChanged_Event_NoFires_OnTyping ()
		{
			var eventcount = 0;
			_textView.TextChanged += () => {
				eventcount++;
			};

			_textView.Text = "ay";
			Assert.Equal (1, eventcount);
			_textView.ProcessKey (new KeyEvent (Key.Y, new KeyModifiers ()));
			Assert.Equal (1, eventcount);
			Assert.Equal ("Yay", _textView.Text.ToString ());
		}

		[Fact]
		[TextViewTestsAutoInitShutdown]
		public void Used_Is_True_By_Default ()
		{
			_textView.CursorPosition = new Point (10, 0);
			Assert.Equal ("TAB to jump between text fields.", _textView.Text);
			_textView.ProcessKey (new KeyEvent ((Key)0x75, new KeyModifiers ())); // u
			Assert.Equal ("TAB to jumup between text fields.", _textView.Text);
			_textView.ProcessKey (new KeyEvent ((Key)0x73, new KeyModifiers ())); // s
			Assert.Equal ("TAB to jumusp between text fields.", _textView.Text);
			_textView.ProcessKey (new KeyEvent ((Key)0x65, new KeyModifiers ())); // e
			Assert.Equal ("TAB to jumusep between text fields.", _textView.Text);
			_textView.ProcessKey (new KeyEvent ((Key)0x64, new KeyModifiers ())); // d
			Assert.Equal ("TAB to jumusedp between text fields.", _textView.Text);
		}

		[Fact]
		[TextViewTestsAutoInitShutdown]
		public void Used_Is_False ()
		{
			_textView.Used = false;
			_textView.CursorPosition = new Point (10, 0);
			Assert.Equal ("TAB to jump between text fields.", _textView.Text);
			_textView.ProcessKey (new KeyEvent ((Key)0x75, new KeyModifiers ())); // u
			Assert.Equal ("TAB to jumu between text fields.", _textView.Text);
			_textView.ProcessKey (new KeyEvent ((Key)0x73, new KeyModifiers ())); // s
			Assert.Equal ("TAB to jumusbetween text fields.", _textView.Text);
			_textView.ProcessKey (new KeyEvent ((Key)0x65, new KeyModifiers ())); // e
			Assert.Equal ("TAB to jumuseetween text fields.", _textView.Text);
			_textView.ProcessKey (new KeyEvent ((Key)0x64, new KeyModifiers ())); // d
			Assert.Equal ("TAB to jumusedtween text fields.", _textView.Text);
		}

		[Fact]
		[TextViewTestsAutoInitShutdown]
		public void Copy_Without_Selection ()
		{
			_textView.Text = "This is the first line.\nThis is the second line.\n";
			_textView.CursorPosition = new Point (0, _textView.Lines - 1);
			_textView.ProcessKey (new KeyEvent (Key.C | Key.CtrlMask, new KeyModifiers ())); // Copy
			_textView.ProcessKey (new KeyEvent (Key.Y | Key.CtrlMask, new KeyModifiers ())); // Paste
			Assert.Equal ($"This is the first line.{Environment.NewLine}This is the second line.{Environment.NewLine}{Environment.NewLine}", _textView.Text);
			_textView.CursorPosition = new Point (3, 1);
			_textView.ProcessKey (new KeyEvent (Key.C | Key.CtrlMask, new KeyModifiers ())); // Copy
			_textView.ProcessKey (new KeyEvent (Key.Y | Key.CtrlMask, new KeyModifiers ())); // Paste
			Assert.Equal ($"This is the first line.{Environment.NewLine}This is the second line.{Environment.NewLine}This is the second line.{Environment.NewLine}{Environment.NewLine}", _textView.Text);
			Assert.Equal (new Point (3, 2), _textView.CursorPosition);
			_textView.ProcessKey (new KeyEvent (Key.Y | Key.CtrlMask, new KeyModifiers ())); // Paste
			Assert.Equal ($"This is the first line.{Environment.NewLine}This is the second line.{Environment.NewLine}This is the second line.{Environment.NewLine}This is the second line.{Environment.NewLine}{Environment.NewLine}", _textView.Text);
			Assert.Equal (new Point (3, 3), _textView.CursorPosition);
		}

		[Fact]
		[TextViewTestsAutoInitShutdown]
		public void TabWidth_Setting_To_Zero_Keeps_AllowsTab ()
		{
			Assert.Equal (4, _textView.TabWidth);
			Assert.True (_textView.AllowsTab);
			Assert.True (_textView.AllowsReturn);
			Assert.True (_textView.Multiline);
			_textView.TabWidth = -1;
			Assert.Equal (0, _textView.TabWidth);
			Assert.True (_textView.AllowsTab);
			Assert.True (_textView.AllowsReturn);
			Assert.True (_textView.Multiline);
			_textView.ProcessKey (new KeyEvent (Key.Tab, new KeyModifiers ()));
			Assert.Equal ("\tTAB to jump between text fields.", _textView.Text);
			_textView.ProcessKey (new KeyEvent (Key.BackTab | Key.ShiftMask, new KeyModifiers ()));
			Assert.Equal ("TAB to jump between text fields.", _textView.Text);
		}

		[Fact]
		[TextViewTestsAutoInitShutdown]
		public void AllowsTab_Setting_To_True_Changes_TabWidth_To_Default_If_It_Is_Zero ()
		{
			_textView.TabWidth = 0;
			Assert.Equal (0, _textView.TabWidth);
			Assert.True (_textView.AllowsTab);
			Assert.True (_textView.AllowsReturn);
			Assert.True (_textView.Multiline);
			_textView.AllowsTab = true;
			Assert.True (_textView.AllowsTab);
			Assert.Equal (4, _textView.TabWidth);
			Assert.True (_textView.AllowsReturn);
			Assert.True (_textView.Multiline);
		}

		[Fact]
		[TextViewTestsAutoInitShutdown]
		public void AllowsReturn_Setting_To_True_Changes_Multiline_To_True_If_It_Is_False ()
		{
			Assert.True (_textView.AllowsReturn);
			Assert.True (_textView.Multiline);
			Assert.Equal (4, _textView.TabWidth);
			Assert.True (_textView.AllowsTab);
			_textView.ProcessKey (new KeyEvent (Key.Enter, new KeyModifiers ()));
			Assert.Equal (Environment.NewLine +
				"TAB to jump between text fields.", _textView.Text);

			_textView.AllowsReturn = false;
			Assert.False (_textView.AllowsReturn);
			Assert.False (_textView.Multiline);
			Assert.Equal (0, _textView.TabWidth);
			Assert.False (_textView.AllowsTab);
			_textView.ProcessKey (new KeyEvent (Key.Enter, new KeyModifiers ()));
			Assert.Equal (Environment.NewLine +
				"TAB to jump between text fields.", _textView.Text);
		}

		[Fact]
		[TextViewTestsAutoInitShutdown]
		public void Multiline_Setting_Changes_AllowsReturn_AllowsTab_Height_WordWrap ()
		{
			Assert.True (_textView.Multiline);
			Assert.True (_textView.AllowsReturn);
			Assert.Equal (4, _textView.TabWidth);
			Assert.True (_textView.AllowsTab);
			Assert.Equal ("Dim.Absolute(30)", _textView.Width.ToString ());
			Assert.Equal ("Dim.Absolute(10)", _textView.Height.ToString ());
			Assert.False (_textView.WordWrap);

			_textView.WordWrap = true;
			Assert.True (_textView.WordWrap);
			_textView.Multiline = false;
			Assert.False (_textView.Multiline);
			Assert.False (_textView.AllowsReturn);
			Assert.Equal (0, _textView.TabWidth);
			Assert.False (_textView.AllowsTab);
			Assert.Equal ("Dim.Absolute(30)", _textView.Width.ToString ());
			Assert.Equal ("Dim.Absolute(1)", _textView.Height.ToString ());
			Assert.False (_textView.WordWrap);

			_textView.WordWrap = true;
			Assert.False (_textView.WordWrap);
			_textView.Multiline = true;
			Assert.True (_textView.Multiline);
			Assert.True (_textView.AllowsReturn);
			Assert.Equal (4, _textView.TabWidth);
			Assert.True (_textView.AllowsTab);
			Assert.Equal ("Dim.Absolute(30)", _textView.Width.ToString ());
			Assert.Equal ("Dim.Absolute(10)", _textView.Height.ToString ());
			Assert.False (_textView.WordWrap);
		}

		[Fact]
		[TextViewTestsAutoInitShutdown]
		public void Tab_Test_Follow_By_BackTab ()
		{
			Application.Top.Add (_textView);

			Application.Iteration += () => {
				var width = _textView.Bounds.Width - 1;
				Assert.Equal (30, width + 1);
				Assert.Equal (10, _textView.Height);
				_textView.Text = "";
				var col = 0;
				var leftCol = 0;
				var tabWidth = _textView.TabWidth;
				while (col < 100) {
					col++;
					_textView.ProcessKey (new KeyEvent (Key.Tab, new KeyModifiers ()));
					Assert.Equal (new Point (col, 0), _textView.CursorPosition);
					leftCol = GetLeftCol (leftCol);
					Assert.Equal (leftCol, _textView.LeftColumn);
				}
				while (col > 0) {
					col--;
					_textView.ProcessKey (new KeyEvent (Key.BackTab | Key.ShiftMask, new KeyModifiers ()));
					Assert.Equal (new Point (col, 0), _textView.CursorPosition);
					leftCol = GetLeftCol (leftCol);
					Assert.Equal (leftCol, _textView.LeftColumn);
				}

				Application.Top.Remove (_textView);
				Application.RequestStop ();
			};

			Application.Run ();
		}

		[Fact]
		[TextViewTestsAutoInitShutdown]
		public void BackTab_Test_Follow_By_Tab ()
		{
			Application.Top.Add (_textView);

			Application.Iteration += () => {
				var width = _textView.Bounds.Width - 1;
				Assert.Equal (30, width + 1);
				Assert.Equal (10, _textView.Height);
				_textView.Text = "";
				for (int i = 0; i < 100; i++) {
					_textView.Text += "\t";
				}
				var col = 100;
				var tabWidth = _textView.TabWidth;
				var leftCol = _textView.LeftColumn;
				_textView.MoveEnd ();
				Assert.Equal (new Point (col, 0), _textView.CursorPosition);
				leftCol = GetLeftCol (leftCol);
				Assert.Equal (leftCol, _textView.LeftColumn);
				while (col > 0) {
					col--;
					_textView.ProcessKey (new KeyEvent (Key.BackTab | Key.ShiftMask, new KeyModifiers ()));
					Assert.Equal (new Point (col, 0), _textView.CursorPosition);
					leftCol = GetLeftCol (leftCol);
					Assert.Equal (leftCol, _textView.LeftColumn);
				}
				while (col < 100) {
					col++;
					_textView.ProcessKey (new KeyEvent (Key.Tab, new KeyModifiers ()));
					Assert.Equal (new Point (col, 0), _textView.CursorPosition);
					leftCol = GetLeftCol (leftCol);
					Assert.Equal (leftCol, _textView.LeftColumn);
				}

				Application.Top.Remove (_textView);
				Application.RequestStop ();
			};

			Application.Run ();
		}

		[Fact]
		[TextViewTestsAutoInitShutdown]
		public void Tab_Test_Follow_By_CursorLeft_And_Then_Follow_By_CursorRight ()
		{
			Application.Top.Add (_textView);

			Application.Iteration += () => {
				var width = _textView.Bounds.Width - 1;
				Assert.Equal (30, width + 1);
				Assert.Equal (10, _textView.Height);
				_textView.Text = "";
				var col = 0;
				var leftCol = 0;
				var tabWidth = _textView.TabWidth;
				while (col < 100) {
					col++;
					_textView.ProcessKey (new KeyEvent (Key.Tab, new KeyModifiers ()));
					Assert.Equal (new Point (col, 0), _textView.CursorPosition);
					leftCol = GetLeftCol (leftCol);
					Assert.Equal (leftCol, _textView.LeftColumn);
				}
				while (col > 0) {
					col--;
					_textView.ProcessKey (new KeyEvent (Key.CursorLeft, new KeyModifiers ()));
					Assert.Equal (new Point (col, 0), _textView.CursorPosition);
					leftCol = GetLeftCol (leftCol);
					Assert.Equal (leftCol, _textView.LeftColumn);
				}
				while (col < 100) {
					col++;
					_textView.ProcessKey (new KeyEvent (Key.CursorRight, new KeyModifiers ()));
					Assert.Equal (new Point (col, 0), _textView.CursorPosition);
					leftCol = GetLeftCol (leftCol);
					Assert.Equal (leftCol, _textView.LeftColumn);
				}

				Application.Top.Remove (_textView);
				Application.RequestStop ();
			};

			Application.Run ();
		}

		[Fact]
		[TextViewTestsAutoInitShutdown]
		public void Tab_Test_Follow_By_BackTab_With_Text ()
		{
			Application.Top.Add (_textView);

			Application.Iteration += () => {
				var width = _textView.Bounds.Width - 1;
				Assert.Equal (30, width + 1);
				Assert.Equal (10, _textView.Height);
				var col = 0;
				var leftCol = 0;
				Assert.Equal (new Point (col, 0), _textView.CursorPosition);
				Assert.Equal (leftCol, _textView.LeftColumn);
				while (col < 100) {
					col++;
					_textView.ProcessKey (new KeyEvent (Key.Tab, new KeyModifiers ()));
					Assert.Equal (new Point (col, 0), _textView.CursorPosition);
					leftCol = GetLeftCol (leftCol);
					Assert.Equal (leftCol, _textView.LeftColumn);
				}
				while (col > 0) {
					col--;
					_textView.ProcessKey (new KeyEvent (Key.BackTab | Key.ShiftMask, new KeyModifiers ()));
					Assert.Equal (new Point (col, 0), _textView.CursorPosition);
					leftCol = GetLeftCol (leftCol);
					Assert.Equal (leftCol, _textView.LeftColumn);
				}

				Application.Top.Remove (_textView);
				Application.RequestStop ();
			};

			Application.Run ();
		}

		[Fact]
		[TextViewTestsAutoInitShutdown]
		public void Tab_Test_Follow_By_Home_And_Then_Follow_By_End_And_Then_Follow_By_BackTab_With_Text ()
		{
			Application.Top.Add (_textView);

			Application.Iteration += () => {
				var width = _textView.Bounds.Width - 1;
				Assert.Equal (30, width + 1);
				Assert.Equal (10, _textView.Height);
				var col = 0;
				var leftCol = 0;
				Assert.Equal (new Point (col, 0), _textView.CursorPosition);
				Assert.Equal (leftCol, _textView.LeftColumn);
				Assert.Equal ("TAB to jump between text fields.", _textView.Text);
				Assert.Equal (32, _textView.Text.Length);
				while (col < 100) {
					col++;
					_textView.ProcessKey (new KeyEvent (Key.Tab, new KeyModifiers ()));
					Assert.Equal (new Point (col, 0), _textView.CursorPosition);
					leftCol = GetLeftCol (leftCol);
					Assert.Equal (leftCol, _textView.LeftColumn);
				}
				_textView.ProcessKey (new KeyEvent (Key.Home, new KeyModifiers ()));
				col = 0;
				Assert.Equal (new Point (col, 0), _textView.CursorPosition);
				leftCol = 0;
				Assert.Equal (leftCol, _textView.LeftColumn);

				_textView.ProcessKey (new KeyEvent (Key.End, new KeyModifiers ()));
				col = _textView.Text.Length;
				Assert.Equal (132, _textView.Text.Length);
				Assert.Equal (new Point (col, 0), _textView.CursorPosition);
				leftCol = GetLeftCol (leftCol);
				Assert.Equal (leftCol, _textView.LeftColumn);
				var txt = _textView.Text;
				while (col - 1 > 0 && txt [col - 1] != '\t') {
					col--;
				}
				_textView.CursorPosition = new Point (col, 0);
				leftCol = GetLeftCol (leftCol);
				while (col > 0) {
					col--;
					_textView.ProcessKey (new KeyEvent (Key.BackTab | Key.ShiftMask, new KeyModifiers ()));
					Assert.Equal (new Point (col, 0), _textView.CursorPosition);
					leftCol = GetLeftCol (leftCol);
					Assert.Equal (leftCol, _textView.LeftColumn);
				}
				Assert.Equal ("TAB to jump between text fields.", _textView.Text);
				Assert.Equal (32, _textView.Text.Length);

				Application.Top.Remove (_textView);
				Application.RequestStop ();
			};

			Application.Run ();
		}

		[Fact]
		[TextViewTestsAutoInitShutdown]
		public void Tab_Test_Follow_By_CursorLeft_And_Then_Follow_By_CursorRight_With_Text ()
		{
			Application.Top.Add (_textView);

			Application.Iteration += () => {
				var width = _textView.Bounds.Width - 1;
				Assert.Equal (30, width + 1);
				Assert.Equal (10, _textView.Height);
				Assert.Equal ("TAB to jump between text fields.", _textView.Text);
				var col = 0;
				var leftCol = 0;
				var tabWidth = _textView.TabWidth;
				while (col < 100) {
					col++;
					_textView.ProcessKey (new KeyEvent (Key.Tab, new KeyModifiers ()));
					Assert.Equal (new Point (col, 0), _textView.CursorPosition);
					leftCol = GetLeftCol (leftCol);
					Assert.Equal (leftCol, _textView.LeftColumn);
				}
				Assert.Equal (132, _textView.Text.Length);
				while (col > 0) {
					col--;
					_textView.ProcessKey (new KeyEvent (Key.CursorLeft, new KeyModifiers ()));
					Assert.Equal (new Point (col, 0), _textView.CursorPosition);
					leftCol = GetLeftCol (leftCol);
					Assert.Equal (leftCol, _textView.LeftColumn);
				}
				while (col < 100) {
					col++;
					_textView.ProcessKey (new KeyEvent (Key.CursorRight, new KeyModifiers ()));
					Assert.Equal (new Point (col, 0), _textView.CursorPosition);
					leftCol = GetLeftCol (leftCol);
					Assert.Equal (leftCol, _textView.LeftColumn);
				}

				Application.Top.Remove (_textView);
				Application.RequestStop ();
			};

			Application.Run ();
		}

		[Fact]
		public void TextView_MultiLine_But_Without_Tabs ()
		{
			var view = new TextView ();

			// the default for TextView
			Assert.True (view.Multiline);

			view.AllowsTab = false;
			Assert.False (view.AllowsTab);

			Assert.True (view.Multiline);
		}

		private int GetLeftCol (int start)
		{
			var lines = _textView.Text.Split (Environment.NewLine);
			if (lines == null || lines.Length == 0) {
				return 0;
			}
			if (start == _textView.LeftColumn) {
				return start;
			}
			if (_textView.LeftColumn == _textView.CurrentColumn) {
				return _textView.CurrentColumn;
			}
			var cCol = _textView.CurrentColumn;
			var line = lines [_textView.CurrentRow];
			var lCount = cCol > line.Length - 1 ? line.Length - 1 : cCol;
			var width = _textView.Frame.Width;
			var tabWidth = _textView.TabWidth;
			var sumLength = 0;
			var col = 0;

			for (int i = lCount; i >= 0; i--) {
				var r = line [i];
				sumLength += Rune.ColumnWidth (r);
				if (r == '\t') {
					sumLength += tabWidth + 1;
				}
				if (sumLength > width) {
					if (col + width == cCol) {
						col++;
					}
					break;
				} else if ((cCol < line.Length && col > 0 && start < cCol && col == start) || (cCol - col == width - 1)) {
					break;
				}
				col = i;
			}

			return col;
		}

		[Fact]
		public void LoadFile_Throws_If_File_Is_Null ()
		{
			var result = false;
			var tv = new TextView ();
			Assert.Throws<ArgumentNullException> (() => result = tv.LoadFile (null));
			Assert.False (result);
		}

		[Fact]
		public void LoadFile_Throws_If_File_Is_Empty ()
		{
			var result = false;
			var tv = new TextView ();
			Assert.Throws<ArgumentException> (() => result = tv.LoadFile (""));
			Assert.False (result);
		}

		[Fact]
		public void LoadFile_Throws_If_File_Not_Exist ()
		{
			var result = false;
			var tv = new TextView ();
			Assert.Throws<System.IO.FileNotFoundException> (() => result = tv.LoadFile ("blabla"));
			Assert.False (result);
		}

		[Fact]
		public void LoadStream_Throws_If_Stream_Is_Null ()
		{
			var tv = new TextView ();
			Assert.Throws<ArgumentNullException> (() => tv.LoadStream (null));
		}

		[Fact]
		public void LoadStream_Stream_Is_Empty ()
		{
			var tv = new TextView ();
			tv.LoadStream (new System.IO.MemoryStream ());
			Assert.Equal ("", tv.Text);
		}

		[Fact]
		public void LoadStream_CRLF ()
		{
			var text = "This is the first line.\r\nThis is the second line.\r\n";
			var tv = new TextView ();
			tv.LoadStream (new System.IO.MemoryStream (System.Text.Encoding.ASCII.GetBytes (text)));
			Assert.Equal ($"This is the first line.{Environment.NewLine}This is the second line.{Environment.NewLine}", tv.Text);
		}

		[Fact]
		public void LoadStream_LF ()
		{
			var text = "This is the first line.\nThis is the second line.\n";
			var tv = new TextView ();
			tv.LoadStream (new System.IO.MemoryStream (System.Text.Encoding.ASCII.GetBytes (text)));
			Assert.Equal ($"This is the first line.{Environment.NewLine}This is the second line.{Environment.NewLine}", tv.Text);
		}

		[Fact]
		public void LoadStream_IsDirty ()
		{
			var text = "Testing";
			using (System.IO.MemoryStream stream = new System.IO.MemoryStream ()) {

				var writer = new System.IO.StreamWriter (stream);
				writer.Write (text);
				writer.Flush ();
				stream.Position = 0;

				var tv = new TextView ();
				tv.LoadStream (stream);

				Assert.Equal (7, text.Length);
				Assert.Equal (text.Length, tv.Text.Length);
				Assert.Equal (text, tv.Text);
				Assert.False (tv.IsDirty);
			}
		}

		[Fact]
		public void LoadStream_IsDirty_With_Null_On_The_Text ()
		{
			var text = "Test\0ing";
			using (System.IO.MemoryStream stream = new System.IO.MemoryStream ()) {

				var writer = new System.IO.StreamWriter (stream);
				writer.Write (text);
				writer.Flush ();
				stream.Position = 0;

				var tv = new TextView ();
				tv.LoadStream (stream);

				Assert.Equal (8, text.Length);
				Assert.Equal (text.Length, tv.Text.Length);
				Assert.Equal (8, text.Length);
				Assert.Equal (8, tv.Text.Length);
				Assert.Equal (text, tv.Text);
				Assert.False (tv.IsDirty);
				Assert.Equal ('\u2400', ConsoleDriver.MakePrintable ((Rune)tv.Text [4]));
			}
		}

		[Fact]
		public void StringToRunes_Slipts_CRLF ()
		{
			var text = "This is the first line.\r\nThis is the second line.\r\n";
			var tv = new TextView ();
			tv.Text = text;
			Assert.Equal ($"This is the first line.{Environment.NewLine}This is the second line.{Environment.NewLine}", tv.Text);
		}

		[Fact]
		public void StringToRunes_Slipts_LF ()
		{
			var text = "This is the first line.\nThis is the second line.\n";
			var tv = new TextView ();
			tv.Text = text;
			Assert.Equal ($"This is the first line.{Environment.NewLine}This is the second line.{Environment.NewLine}", tv.Text);
		}

		[Fact]
		public void CloseFile_Throws_If_FilePath_Is_Null ()
		{
			var tv = new TextView ();
			Assert.Throws<ArgumentNullException> (() => tv.CloseFile ());
		}

		[Fact]
		public void WordWrap_Gets_Sets ()
		{
			var tv = new TextView () { WordWrap = true };
			Assert.True (tv.WordWrap);
			tv.WordWrap = false;
			Assert.False (tv.WordWrap);
		}

		[Fact]
		public void WordWrap_True_Text_Always_Returns_Unwrapped ()
		{
			var text = "This is the first line.\nThis is the second line.\n";
			var tv = new TextView () { Width = 10 };
			tv.Text = text;
			Assert.Equal ($"This is the first line.{Environment.NewLine}This is the second line.{Environment.NewLine}", tv.Text);
			tv.WordWrap = true;
			Assert.Equal ($"This is the first line.{Environment.NewLine}This is the second line.{Environment.NewLine}", tv.Text);
		}

		[Fact]
		[TextViewTestsAutoInitShutdown]
		public void WordWrap_WrapModel_Output ()
		{
			//          0123456789
			var text = "This is the first line.\nThis is the second line.\n";
			var tv = new TextView () { Width = 10, Height = 10 };
			tv.Text = text;
			Assert.Equal ($"This is the first line.{Environment.NewLine}This is the second line.{Environment.NewLine}", tv.Text);
			tv.WordWrap = true;

			Application.Top.Add (tv);

			tv.Redraw (tv.Bounds);

			TestHelpers.AssertDriverContentsWithFrameAre (@"
This is
the    
first  
line.  
This is
the    
second 
line.  
", output);
		}

		[Fact]
		[AutoInitShutdown]
		public void WordWrap_Deleting_Backwards ()
		{
			var tv = new TextView () {
				Width = 5,
				Height = 2,
				WordWrap = true,
				Text = "aaaa"
			};
			Application.Top.Add (tv);
			Application.Begin (Application.Top);

			Assert.Equal (new Point (0, 0), tv.CursorPosition);
			Assert.Equal (0, tv.LeftColumn);
			TestHelpers.AssertDriverContentsAre (@"
aaaa
", output);

			tv.CursorPosition = new Point (5, 0);
			Assert.True (tv.ProcessKey (new KeyEvent (Key.Backspace, new KeyModifiers ())));
			Application.Refresh ();
			Assert.Equal (0, tv.LeftColumn);
			TestHelpers.AssertDriverContentsAre (@"
aaa
", output);

			Assert.True (tv.ProcessKey (new KeyEvent (Key.Backspace, new KeyModifiers ())));
			Application.Refresh ();
			Assert.Equal (0, tv.LeftColumn);
			TestHelpers.AssertDriverContentsAre (@"
aa
", output);

			Assert.True (tv.ProcessKey (new KeyEvent (Key.Backspace, new KeyModifiers ())));
			Application.Refresh ();
			Assert.Equal (0, tv.LeftColumn);
			TestHelpers.AssertDriverContentsAre (@"
a
", output);

			Assert.True (tv.ProcessKey (new KeyEvent (Key.Backspace, new KeyModifiers ())));
			Application.Refresh ();
			Assert.Equal (0, tv.LeftColumn);
			TestHelpers.AssertDriverContentsAre (@"

", output);

			Assert.True (tv.ProcessKey (new KeyEvent (Key.Backspace, new KeyModifiers ())));
			Application.Refresh ();
			Assert.Equal (0, tv.LeftColumn);
			TestHelpers.AssertDriverContentsAre (@"

", output);
		}

		[Fact]
		[TextViewTestsAutoInitShutdown]
		public void WordWrap_ReadOnly_CursorPosition_SelectedText_Copy ()
		{
			//          0123456789
			var text = "This is the first line.\nThis is the second line.\n";
			var tv = new TextView () { Width = 11, Height = 9 };
			tv.Text = text;
			Assert.Equal ($"This is the first line.{Environment.NewLine}This is the second line.{Environment.NewLine}", tv.Text);
			tv.WordWrap = true;

			Application.Top.Add (tv);

			tv.Redraw (tv.Bounds);
			TestHelpers.AssertDriverContentsWithFrameAre (@"
This is  
the first
line.    
This is  
the      
second   
line.    
", output);

			tv.ReadOnly = true;
			tv.CursorPosition = new Point (6, 2);
			Assert.Equal (new Point (5, 2), tv.CursorPosition);
			tv.Redraw (tv.Bounds);
			TestHelpers.AssertDriverContentsWithFrameAre (@"
This is  
the first
line.    
This is  
the      
second   
line.    
", output);

			tv.SelectionStartRow = 0;
			tv.SelectionStartColumn = 0;
			Assert.Equal ("This is the first line.", tv.SelectedText);

			tv.Copy ();
			Assert.Equal ("This is the first line.", Clipboard.Contents);
		}

		[Fact]
		public void Internal_Tests ()
		{
			var txt = "This is a text.";
			var txtRunes = TextModel.ToRunes (txt);
			Assert.Equal (txt.Length, txtRunes.Count);
			Assert.Equal ('T', txtRunes [0]);
			Assert.Equal ('h', txtRunes [1]);
			Assert.Equal ('i', txtRunes [2]);
			Assert.Equal ('s', txtRunes [3]);
			Assert.Equal (' ', txtRunes [4]);
			Assert.Equal ('i', txtRunes [5]);
			Assert.Equal ('s', txtRunes [6]);
			Assert.Equal (' ', txtRunes [7]);
			Assert.Equal ('a', txtRunes [8]);
			Assert.Equal (' ', txtRunes [9]);
			Assert.Equal ('t', txtRunes [10]);
			Assert.Equal ('e', txtRunes [11]);
			Assert.Equal ('x', txtRunes [12]);
			Assert.Equal ('t', txtRunes [13]);
			Assert.Equal ('.', txtRunes [^1]);

			int col = 0;
			Assert.True (TextModel.SetCol (ref col, 80, 79));
			Assert.False (TextModel.SetCol (ref col, 80, 80));
			Assert.Equal (79, col);

			var start = 0;
			var x = 8;
			Assert.Equal (8, TextModel.GetColFromX (txtRunes, start, x));
			Assert.Equal ('a', txtRunes [start + x]);
			start = 1;
			x = 7;
			Assert.Equal (7, TextModel.GetColFromX (txtRunes, start, x));
			Assert.Equal ('a', txtRunes [start + x]);

			Assert.Equal ((15, 15), TextModel.DisplaySize (txtRunes));
			Assert.Equal ((6, 6), TextModel.DisplaySize (txtRunes, 1, 7));

			Assert.Equal (0, TextModel.CalculateLeftColumn (txtRunes, 0, 7, 8));
			Assert.Equal (1, TextModel.CalculateLeftColumn (txtRunes, 0, 8, 8));
			Assert.Equal (2, TextModel.CalculateLeftColumn (txtRunes, 0, 9, 8));

			var tm = new TextModel ();
			tm.AddLine (0, TextModel.ToRunes ("This is first line."));
			tm.AddLine (1, TextModel.ToRunes ("This is last line."));
			Assert.Equal ((new Point (2, 0), true), tm.FindNextText ("is", out bool gaveFullTurn));
			Assert.False (gaveFullTurn);
			Assert.Equal ((new Point (5, 0), true), tm.FindNextText ("is", out gaveFullTurn));
			Assert.False (gaveFullTurn);
			Assert.Equal ((new Point (2, 1), true), tm.FindNextText ("is", out gaveFullTurn));
			Assert.False (gaveFullTurn);
			Assert.Equal ((new Point (5, 1), true), tm.FindNextText ("is", out gaveFullTurn));
			Assert.False (gaveFullTurn);
			Assert.Equal ((new Point (2, 0), true), tm.FindNextText ("is", out gaveFullTurn));
			Assert.True (gaveFullTurn);
			tm.ResetContinuousFind (new Point (0, 0));
			Assert.Equal ((new Point (5, 1), true), tm.FindPreviousText ("is", out gaveFullTurn));
			Assert.False (gaveFullTurn);
			Assert.Equal ((new Point (2, 1), true), tm.FindPreviousText ("is", out gaveFullTurn));
			Assert.False (gaveFullTurn);
			Assert.Equal ((new Point (5, 0), true), tm.FindPreviousText ("is", out gaveFullTurn));
			Assert.False (gaveFullTurn);
			Assert.Equal ((new Point (2, 0), true), tm.FindPreviousText ("is", out gaveFullTurn));
			Assert.False (gaveFullTurn);
			Assert.Equal ((new Point (5, 1), true), tm.FindPreviousText ("is", out gaveFullTurn));
			Assert.True (gaveFullTurn);

			Assert.Equal ((new Point (9, 1), true), tm.ReplaceAllText ("is", false, false, "really"));
			Assert.Equal (TextModel.ToRunes ("Threally really first line."), tm.GetLine (0));
			Assert.Equal (TextModel.ToRunes ("Threally really last line."), tm.GetLine (1));
			tm = new TextModel ();
			tm.AddLine (0, TextModel.ToRunes ("This is first line."));
			tm.AddLine (1, TextModel.ToRunes ("This is last line."));
			Assert.Equal ((new Point (5, 1), true), tm.ReplaceAllText ("is", false, true, "really"));
			Assert.Equal (TextModel.ToRunes ("This really first line."), tm.GetLine (0));
			Assert.Equal (TextModel.ToRunes ("This really last line."), tm.GetLine (1));
		}

		[Fact]
		[TextViewTestsAutoInitShutdown]
		public void BottomOffset_Sets_To_Zero_Adjust_TopRow ()
		{
			string text = "";

			for (int i = 0; i < 12; i++) {
				text += $"This is the line {i}\n";
			}
			var tv = new TextView () { Width = 10, Height = 10, BottomOffset = 1 };
			tv.Text = text;

			tv.ProcessKey (new KeyEvent (Key.CtrlMask | Key.End, new KeyModifiers ()));

			Assert.Equal (4, tv.TopRow);
			Assert.Equal (1, tv.BottomOffset);

			tv.BottomOffset = 0;
			Assert.Equal (3, tv.TopRow);
			Assert.Equal (0, tv.BottomOffset);

			tv.BottomOffset = 2;
			Assert.Equal (5, tv.TopRow);
			Assert.Equal (2, tv.BottomOffset);

			tv.BottomOffset = 0;
			Assert.Equal (3, tv.TopRow);
			Assert.Equal (0, tv.BottomOffset);
		}

		[Fact]
		[TextViewTestsAutoInitShutdown]
		public void RightOffset_Sets_To_Zero_Adjust_leftColumn ()
		{
			string text = "";

			for (int i = 0; i < 12; i++) {
				text += $"{i.ToString () [^1]}";
			}
			var tv = new TextView () { Width = 10, Height = 10, RightOffset = 1 };
			tv.Text = text;

			tv.ProcessKey (new KeyEvent (Key.End, new KeyModifiers ()));

			Assert.Equal (4, tv.LeftColumn);
			Assert.Equal (1, tv.RightOffset);

			tv.RightOffset = 0;
			Assert.Equal (3, tv.LeftColumn);
			Assert.Equal (0, tv.RightOffset);

			tv.RightOffset = 2;
			Assert.Equal (5, tv.LeftColumn);
			Assert.Equal (2, tv.RightOffset);

			tv.RightOffset = 0;
			Assert.Equal (3, tv.LeftColumn);
			Assert.Equal (0, tv.RightOffset);
		}

		[Fact]
		[TextViewTestsAutoInitShutdown]
		public void TextView_SpaceHandling ()
		{
			var tv = new TextView () {
				Width = 10,
				Text = " "
			};

			MouseEvent ev = new MouseEvent () {
				X = 0,
				Y = 0,
				Flags = MouseFlags.Button1DoubleClicked,
			};

			tv.MouseEvent (ev);
			Assert.Equal (1, tv.SelectedLength);

			ev = new MouseEvent () {
				X = 1,
				Y = 0,
				Flags = MouseFlags.Button1DoubleClicked,
			};

			tv.MouseEvent (ev);
			Assert.Equal (1, tv.SelectedLength);
		}

		[Fact]
		[TextViewTestsAutoInitShutdown]
		public void CanFocus_False_Wont_Focus_With_Mouse ()
		{
			var top = Application.Top;
			var tv = new TextView () {
				Width = Dim.Fill (),
				CanFocus = false,
				ReadOnly = true,
				Text = "some text"
			};
			var fv = new FrameView ("I shouldn't get focus") {
				Width = Dim.Fill (),
				Height = Dim.Fill (),
				CanFocus = false,
			};
			fv.Add (tv);
			top.Add (fv);

			Application.Begin (top);

			Assert.False (tv.CanFocus);
			Assert.False (tv.HasFocus);
			Assert.False (fv.CanFocus);
			Assert.False (fv.HasFocus);

			tv.MouseEvent (new MouseEvent () {
				X = 1,
				Y = 0,
				Flags = MouseFlags.Button1DoubleClicked
			});

			Assert.Empty (tv.SelectedText);
			Assert.False (tv.CanFocus);
			Assert.False (tv.HasFocus);
			Assert.False (fv.CanFocus);
			Assert.False (fv.HasFocus);

			Assert.Throws<InvalidOperationException> (() => tv.CanFocus = true);
			fv.CanFocus = true;
			tv.CanFocus = true;
			tv.MouseEvent (new MouseEvent () {
				X = 1,
				Y = 0,
				Flags = MouseFlags.Button1DoubleClicked
			});

			Assert.Equal ("some ", tv.SelectedText);
			Assert.True (tv.CanFocus);
			Assert.True (tv.HasFocus);
			Assert.True (fv.CanFocus);
			Assert.True (fv.HasFocus);

			fv.CanFocus = false;
			tv.MouseEvent (new MouseEvent () {
				X = 1,
				Y = 0,
				Flags = MouseFlags.Button1DoubleClicked
			});

			Assert.Equal ("some ", tv.SelectedText); // Setting CanFocus to false don't change the SelectedText
			Assert.False (tv.CanFocus);
			Assert.False (tv.HasFocus);
			Assert.False (fv.CanFocus);
			Assert.False (fv.HasFocus);
		}

		[Fact]
		[TextViewTestsAutoInitShutdown]
		public void DesiredCursorVisibility_Vertical_Navigation ()
		{
			string text = "";

			for (int i = 0; i < 12; i++) {
				text += $"This is the line {i}\n";
			}
			var tv = new TextView () { Width = 10, Height = 10 };
			tv.Text = text;

			Assert.Equal (0, tv.TopRow);
			tv.PositionCursor ();
			Assert.Equal (CursorVisibility.Default, tv.DesiredCursorVisibility);

			for (int i = 0; i < 12; i++) {
				tv.MouseEvent (new MouseEvent () {
					Flags = MouseFlags.WheeledDown
				});
				tv.PositionCursor ();
				Assert.Equal (i + 1, tv.TopRow);
				Assert.Equal (CursorVisibility.Invisible, tv.DesiredCursorVisibility);
			}

			for (int i = 12; i > 0; i--) {
				tv.MouseEvent (new MouseEvent () {
					Flags = MouseFlags.WheeledUp
				});
				tv.PositionCursor ();
				Assert.Equal (i - 1, tv.TopRow);
				if (i - 1 == 0) {
					Assert.Equal (CursorVisibility.Default, tv.DesiredCursorVisibility);
				} else {
					Assert.Equal (CursorVisibility.Invisible, tv.DesiredCursorVisibility);
				}
			}
		}

		[Fact]
		[TextViewTestsAutoInitShutdown]
		public void DesiredCursorVisibility_Horizontal_Navigation ()
		{
			string text = "";

			for (int i = 0; i < 12; i++) {
				text += $"{i.ToString () [^1]}";
			}
			var tv = new TextView () { Width = 10, Height = 10 };
			tv.Text = text;

			Assert.Equal (0, tv.LeftColumn);
			tv.PositionCursor ();
			Assert.Equal (CursorVisibility.Default, tv.DesiredCursorVisibility);

			for (int i = 0; i < 12; i++) {
				tv.MouseEvent (new MouseEvent () {
					Flags = MouseFlags.WheeledRight
				});
				tv.PositionCursor ();
				Assert.Equal (Math.Min (i + 1, 11), tv.LeftColumn);
				Assert.Equal (CursorVisibility.Invisible, tv.DesiredCursorVisibility);
			}

			for (int i = 11; i > 0; i--) {
				tv.MouseEvent (new MouseEvent () {
					Flags = MouseFlags.WheeledLeft
				});
				tv.PositionCursor ();
				Assert.Equal (i - 1, tv.LeftColumn);
				if (i - 1 == 0) {
					Assert.Equal (CursorVisibility.Default, tv.DesiredCursorVisibility);
				} else {
					Assert.Equal (CursorVisibility.Invisible, tv.DesiredCursorVisibility);
				}
			}
		}

		[Fact]
		public void LeftColumn_Add_One_If_Text_Length_Is_Equal_To_Width ()
		{
			var tv = new TextView () {
				Width = 10,
				Text = "1234567890"
			};

			Assert.Equal (Point.Empty, tv.CursorPosition);
			Assert.Equal (0, tv.LeftColumn);

			tv.CursorPosition = new Point (9, 0);
			Assert.Equal (new Point (9, 0), tv.CursorPosition);
			Assert.Equal (0, tv.LeftColumn);

			Assert.True (tv.ProcessKey (new KeyEvent (Key.CursorRight, new KeyModifiers ())));
			tv.CursorPosition = new Point (10, 0);
			Assert.Equal (new Point (10, 0), tv.CursorPosition);
			Assert.Equal (1, tv.LeftColumn);
		}

		[Fact]
		[AutoInitShutdown]
		public void KeyBindings_Command ()
		{
			var text = "This is the first line.\nThis is the second line.\nThis is the third line.";
			var tv = new TextView () {
				Width = 10,
				Height = 2,
				Text = text
			};
			var top = Application.Top;
			top.Add (tv);
			Application.Begin (top);

			Assert.Equal ($"This is the first line.{Environment.NewLine}This is the second line.{Environment.NewLine}This is the third line.", tv.Text);
			Assert.Equal (3, tv.Lines);
			Assert.Equal (Point.Empty, tv.CursorPosition);
			Assert.False (tv.ReadOnly);
			Assert.True (tv.CanFocus);

			tv.CanFocus = false;
			Assert.True (tv.ProcessKey (new KeyEvent (Key.CursorLeft, new KeyModifiers ())));
			tv.CanFocus = true;
			Assert.False (tv.ProcessKey (new KeyEvent (Key.CursorLeft, new KeyModifiers ())));
			Assert.True (tv.ProcessKey (new KeyEvent (Key.CursorRight, new KeyModifiers ())));
			Assert.Equal (new Point (1, 0), tv.CursorPosition);
			Assert.True (tv.ProcessKey (new KeyEvent (Key.End | Key.CtrlMask, new KeyModifiers ())));
			Assert.Equal (2, tv.CurrentRow);
			Assert.Equal (23, tv.CurrentColumn);
			Assert.Equal (tv.CurrentColumn, tv.GetCurrentLine ().Count);
			Assert.Equal (new Point (23, 2), tv.CursorPosition);
			Assert.False (tv.ProcessKey (new KeyEvent (Key.CursorRight, new KeyModifiers ())));
			Assert.NotNull (tv.Autocomplete);
			Assert.Empty (tv.Autocomplete.AllSuggestions);
			Assert.True (tv.ProcessKey (new KeyEvent (Key.F, new KeyModifiers ())));
			tv.Redraw (tv.Bounds);
			Assert.Equal ($"This is the first line.{Environment.NewLine}This is the second line.{Environment.NewLine}This is the third line.F", tv.Text);
			Assert.Equal (new Point (24, 2), tv.CursorPosition);
			Assert.Empty (tv.Autocomplete.Suggestions);
			Assert.True (tv.ProcessKey (new KeyEvent (Key.Z | Key.CtrlMask, new KeyModifiers ())));
			tv.Redraw (tv.Bounds);
			Assert.Equal ($"This is the first line.{Environment.NewLine}This is the second line.{Environment.NewLine}This is the third line.", tv.Text);
			Assert.Equal (new Point (23, 2), tv.CursorPosition);
			Assert.Empty (tv.Autocomplete.Suggestions);
			Assert.True (tv.ProcessKey (new KeyEvent (Key.R | Key.CtrlMask, new KeyModifiers ())));
			tv.Redraw (tv.Bounds);
			Assert.Equal ($"This is the first line.{Environment.NewLine}This is the second line.{Environment.NewLine}This is the third line.F", tv.Text);
			Assert.Equal (new Point (24, 2), tv.CursorPosition);
			Assert.Empty (tv.Autocomplete.Suggestions);
			Assert.True (tv.ProcessKey (new KeyEvent (Key.Backspace, new KeyModifiers ())));
			Assert.Equal ($"This is the first line.{Environment.NewLine}This is the second line.{Environment.NewLine}This is the third line.", tv.Text);
			Assert.Equal (new Point (23, 2), tv.CursorPosition);
			tv.Autocomplete.AllSuggestions = Regex.Matches (tv.Text.ToString (), "\\w+")
				.Select (s => s.Value)
				.Distinct ().ToList ();
			Assert.Equal (7, tv.Autocomplete.AllSuggestions.Count);
			Assert.Equal ("This", tv.Autocomplete.AllSuggestions [0]);
			Assert.Equal ("is", tv.Autocomplete.AllSuggestions [1]);
			Assert.Equal ("the", tv.Autocomplete.AllSuggestions [2]);
			Assert.Equal ("first", tv.Autocomplete.AllSuggestions [3]);
			Assert.Equal ("line", tv.Autocomplete.AllSuggestions [4]);
			Assert.Equal ("second", tv.Autocomplete.AllSuggestions [5]);
			Assert.Equal ("third", tv.Autocomplete.AllSuggestions [^1]);
			Assert.True (tv.ProcessKey (new KeyEvent (Key.F, new KeyModifiers ())));
			tv.Redraw (tv.Bounds);
			Assert.Equal ($"This is the first line.{Environment.NewLine}This is the second line.{Environment.NewLine}This is the third line.F", tv.Text);
			Assert.Equal (new Point (24, 2), tv.CursorPosition);
			Assert.Single (tv.Autocomplete.Suggestions);
			Assert.Equal ("first", tv.Autocomplete.Suggestions [0]);
			Assert.True (tv.ProcessKey (new KeyEvent (Key.Enter, new KeyModifiers ())));
			Assert.Equal ($"This is the first line.{Environment.NewLine}This is the second line.{Environment.NewLine}This is the third line.first", tv.Text);
			Assert.Equal (new Point (28, 2), tv.CursorPosition);
			Assert.Single (tv.Autocomplete.Suggestions);
			Assert.Equal ("first", tv.Autocomplete.Suggestions [0]);
			tv.Autocomplete.AllSuggestions = new List<string> ();
			tv.Autocomplete.ClearSuggestions ();
			Assert.Empty (tv.Autocomplete.AllSuggestions);
			Assert.Empty (tv.Autocomplete.Suggestions);
			Assert.True (tv.ProcessKey (new KeyEvent (Key.PageUp, new KeyModifiers ())));
			Assert.Equal (24, tv.GetCurrentLine ().Count);
			Assert.Equal (new Point (24, 1), tv.CursorPosition);
			Assert.True (tv.ProcessKey (new KeyEvent (((int)'V' + Key.AltMask), new KeyModifiers ())));
			Assert.Equal (23, tv.GetCurrentLine ().Count);
			Assert.Equal (new Point (23, 0), tv.CursorPosition);
			Assert.True (tv.ProcessKey (new KeyEvent (Key.PageDown, new KeyModifiers ())));
			Assert.Equal (24, tv.GetCurrentLine ().Count);
			Assert.Equal (new Point (23, 1), tv.CursorPosition); // gets the previous length
			Assert.True (tv.ProcessKey (new KeyEvent (Key.V | Key.CtrlMask, new KeyModifiers ())));
			Assert.Equal (28, tv.GetCurrentLine ().Count);
			Assert.Equal (new Point (23, 2), tv.CursorPosition); // gets the previous length
			Assert.Equal (0, tv.SelectedLength);
			Assert.Equal ("", tv.SelectedText);
			Assert.True (tv.ProcessKey (new KeyEvent (Key.PageUp | Key.ShiftMask, new KeyModifiers ())));
			Assert.Equal (24, tv.GetCurrentLine ().Count);
			Assert.Equal (new Point (23, 1), tv.CursorPosition); // gets the previous length
			Assert.Equal (24 + Environment.NewLine.Length, tv.SelectedLength);
			Assert.Equal ($".{Environment.NewLine}This is the third line.", tv.SelectedText);
			Assert.True (tv.ProcessKey (new KeyEvent (Key.PageDown | Key.ShiftMask, new KeyModifiers ())));
			Assert.Equal (28, tv.GetCurrentLine ().Count);
			Assert.Equal (new Point (23, 2), tv.CursorPosition); // gets the previous length
			Assert.Equal (0, tv.SelectedLength);
			Assert.Equal ("", tv.SelectedText);
			Assert.True (tv.ProcessKey (new KeyEvent (Key.Home | Key.CtrlMask, new KeyModifiers ())));
			Assert.Equal (Point.Empty, tv.CursorPosition);
			Assert.True (tv.ProcessKey (new KeyEvent (Key.N | Key.CtrlMask, new KeyModifiers ())));
			Assert.Equal (new Point (0, 1), tv.CursorPosition);
			Assert.Equal (0, tv.SelectedLength);
			Assert.Equal ("", tv.SelectedText);
			Assert.True (tv.ProcessKey (new KeyEvent (Key.P | Key.CtrlMask, new KeyModifiers ())));
			Assert.Equal (new Point (0, 0), tv.CursorPosition);
			Assert.Equal (0, tv.SelectedLength);
			Assert.Equal ("", tv.SelectedText);
			Assert.True (tv.ProcessKey (new KeyEvent (Key.CursorDown, new KeyModifiers ())));
			Assert.Equal (new Point (0, 1), tv.CursorPosition);
			Assert.Equal (0, tv.SelectedLength);
			Assert.Equal ("", tv.SelectedText);
			Assert.True (tv.ProcessKey (new KeyEvent (Key.CursorUp, new KeyModifiers ())));
			Assert.Equal (new Point (0, 0), tv.CursorPosition);
			Assert.Equal (0, tv.SelectedLength);
			Assert.Equal ("", tv.SelectedText);
			Assert.True (tv.ProcessKey (new KeyEvent (Key.CursorDown | Key.ShiftMask, new KeyModifiers ())));
			Assert.Equal (new Point (0, 1), tv.CursorPosition);
			Assert.Equal (23 + Environment.NewLine.Length, tv.SelectedLength);
			Assert.Equal ($"This is the first line.{Environment.NewLine}", tv.SelectedText);
			Assert.True (tv.ProcessKey (new KeyEvent (Key.CursorUp | Key.ShiftMask, new KeyModifiers ())));
			Assert.Equal (new Point (0, 0), tv.CursorPosition);
			Assert.Equal (0, tv.SelectedLength);
			Assert.Equal ("", tv.SelectedText);
			Assert.True (tv.ProcessKey (new KeyEvent (Key.F | Key.CtrlMask, new KeyModifiers ())));
			Assert.Equal (new Point (1, 0), tv.CursorPosition);
			Assert.Equal (0, tv.SelectedLength);
			Assert.Equal ("", tv.SelectedText);
			Assert.True (tv.ProcessKey (new KeyEvent (Key.B | Key.CtrlMask, new KeyModifiers ())));
			Assert.Equal (new Point (0, 0), tv.CursorPosition);
			Assert.Equal (0, tv.SelectedLength);
			Assert.Equal ("", tv.SelectedText);
			Assert.True (tv.ProcessKey (new KeyEvent (Key.CursorRight, new KeyModifiers ())));
			Assert.Equal (new Point (1, 0), tv.CursorPosition);
			Assert.Equal (0, tv.SelectedLength);
			Assert.Equal ("", tv.SelectedText);
			Assert.True (tv.ProcessKey (new KeyEvent (Key.CursorLeft, new KeyModifiers ())));
			Assert.Equal (new Point (0, 0), tv.CursorPosition);
			Assert.Equal (0, tv.SelectedLength);
			Assert.Equal ("", tv.SelectedText);
			Assert.False (tv.Selecting);
			Assert.True (tv.ProcessKey (new KeyEvent (Key.CursorRight | Key.ShiftMask, new KeyModifiers ())));
			Assert.Equal (new Point (1, 0), tv.CursorPosition);
			Assert.Equal (1, tv.SelectedLength);
			Assert.Equal ("T", tv.SelectedText);
			Assert.True (tv.Selecting);
			Assert.True (tv.ProcessKey (new KeyEvent (Key.CursorLeft | Key.ShiftMask, new KeyModifiers ())));
			Assert.Equal (new Point (0, 0), tv.CursorPosition);
			Assert.Equal (0, tv.SelectedLength);
			Assert.Equal ("", tv.SelectedText);
			Assert.True (tv.Selecting);
			Assert.True (tv.ProcessKey (new KeyEvent (Key.DeleteChar, new KeyModifiers ())));
			Assert.Equal ($"This is the first line.{Environment.NewLine}This is the second line.{Environment.NewLine}This is the third line.first", tv.Text);
			Assert.Equal (new Point (0, 0), tv.CursorPosition);
			Assert.Equal (0, tv.SelectedLength);
			Assert.Equal ("", tv.SelectedText);
			Assert.False (tv.Selecting);
			Assert.True (tv.ProcessKey (new KeyEvent (Key.DeleteChar, new KeyModifiers ())));
			Assert.Equal ($"his is the first line.{Environment.NewLine}This is the second line.{Environment.NewLine}This is the third line.first", tv.Text);
			Assert.Equal (new Point (0, 0), tv.CursorPosition);
			Assert.Equal (0, tv.SelectedLength);
			Assert.Equal ("", tv.SelectedText);
			Assert.False (tv.Selecting);
			Assert.True (tv.ProcessKey (new KeyEvent (Key.D | Key.CtrlMask, new KeyModifiers ())));
			Assert.Equal ($"is is the first line.{Environment.NewLine}This is the second line.{Environment.NewLine}This is the third line.first", tv.Text);
			Assert.Equal (new Point (0, 0), tv.CursorPosition);
			Assert.True (tv.ProcessKey (new KeyEvent (Key.End, new KeyModifiers ())));
			Assert.Equal ($"is is the first line.{Environment.NewLine}This is the second line.{Environment.NewLine}This is the third line.first", tv.Text);
			Assert.Equal (new Point (21, 0), tv.CursorPosition);
			Assert.True (tv.ProcessKey (new KeyEvent (Key.Delete, new KeyModifiers ())));
			Assert.Equal ($"is is the first line{Environment.NewLine}This is the second line.{Environment.NewLine}This is the third line.first", tv.Text);
			Assert.Equal (new Point (20, 0), tv.CursorPosition);
			Assert.True (tv.ProcessKey (new KeyEvent (Key.Backspace, new KeyModifiers ())));
			Assert.Equal ($"is is the first lin{Environment.NewLine}This is the second line.{Environment.NewLine}This is the third line.first", tv.Text);
			Assert.Equal (new Point (19, 0), tv.CursorPosition);
			Assert.True (tv.ProcessKey (new KeyEvent (Key.Home, new KeyModifiers ())));
			Assert.Equal (new Point (0, 0), tv.CursorPosition);
			Assert.Equal (0, tv.SelectedLength);
			Assert.Equal ("", tv.SelectedText);
			Assert.False (tv.Selecting);
			Assert.True (tv.ProcessKey (new KeyEvent (Key.End | Key.ShiftMask, new KeyModifiers ())));
			Assert.Equal (new Point (19, 0), tv.CursorPosition);
			Assert.Equal (19, tv.SelectedLength);
			Assert.Equal ("is is the first lin", tv.SelectedText);
			Assert.True (tv.Selecting);
			Assert.True (tv.ProcessKey (new KeyEvent (Key.Home | Key.ShiftMask, new KeyModifiers ())));
			Assert.Equal (new Point (0, 0), tv.CursorPosition);
			Assert.Equal (0, tv.SelectedLength);
			Assert.Equal ("", tv.SelectedText);
			Assert.True (tv.Selecting);
			Assert.True (tv.ProcessKey (new KeyEvent (Key.E | Key.CtrlMask, new KeyModifiers ())));
			Assert.Equal (new Point (19, 0), tv.CursorPosition);
			Assert.Equal (0, tv.SelectedLength);
			Assert.Equal ("", tv.SelectedText);
			Assert.False (tv.Selecting);
			Assert.True (tv.ProcessKey (new KeyEvent (Key.A | Key.CtrlMask, new KeyModifiers ())));
			Assert.Equal (new Point (0, 0), tv.CursorPosition);
			Assert.Equal (0, tv.SelectedLength);
			Assert.Equal ("", tv.SelectedText);
			Assert.False (tv.Selecting);
			Assert.True (tv.ProcessKey (new KeyEvent (Key.K | Key.CtrlMask, new KeyModifiers ())));
			Assert.Equal ($"{Environment.NewLine}This is the second line.{Environment.NewLine}This is the third line.first", tv.Text);
			Assert.Equal (new Point (0, 0), tv.CursorPosition);
			Assert.Equal (0, tv.SelectedLength);
			Assert.Equal ("", tv.SelectedText);
			Assert.False (tv.Selecting);
			Assert.Equal ("is is the first lin", Clipboard.Contents);
			Assert.True (tv.ProcessKey (new KeyEvent (Key.Y | Key.CtrlMask, new KeyModifiers ())));
			Assert.Equal ($"is is the first lin{Environment.NewLine}This is the second line.{Environment.NewLine}This is the third line.first", tv.Text);
			Assert.Equal (new Point (19, 0), tv.CursorPosition);
			Assert.Equal (0, tv.SelectedLength);
			Assert.Equal ("", tv.SelectedText);
			Assert.False (tv.Selecting);
			Assert.Equal ("is is the first lin", Clipboard.Contents);
			tv.CursorPosition = Point.Empty;
			Assert.True (tv.ProcessKey (new KeyEvent (Key.DeleteChar | Key.CtrlMask | Key.ShiftMask, new KeyModifiers ())));
			Assert.Equal ($"{Environment.NewLine}This is the second line.{Environment.NewLine}This is the third line.first", tv.Text);
			Assert.Equal (new Point (0, 0), tv.CursorPosition);
			Assert.Equal (0, tv.SelectedLength);
			Assert.Equal ("", tv.SelectedText);
			Assert.False (tv.Selecting);
			Assert.Equal ("is is the first lin", Clipboard.Contents);
			Assert.True (tv.ProcessKey (new KeyEvent (Key.Y | Key.CtrlMask, new KeyModifiers ())));
			Assert.Equal ($"is is the first lin{Environment.NewLine}This is the second line.{Environment.NewLine}This is the third line.first", tv.Text);
			Assert.Equal (new Point (19, 0), tv.CursorPosition);
			Assert.Equal (0, tv.SelectedLength);
			Assert.Equal ("", tv.SelectedText);
			Assert.False (tv.Selecting);
			Assert.Equal ("is is the first lin", Clipboard.Contents);
			Assert.True (tv.ProcessKey (new KeyEvent (Key.K | Key.AltMask, new KeyModifiers ())));
			Assert.Equal ($"{Environment.NewLine}This is the second line.{Environment.NewLine}This is the third line.first", tv.Text);
			Assert.Equal (new Point (0, 0), tv.CursorPosition);
			Assert.Equal (0, tv.SelectedLength);
			Assert.Equal ("", tv.SelectedText);
			Assert.False (tv.Selecting);
			tv.ReadOnly = true;
			Assert.True (tv.ProcessKey (new KeyEvent (Key.Y | Key.CtrlMask, new KeyModifiers ())));
			Assert.Equal ($"{Environment.NewLine}This is the second line.{Environment.NewLine}This is the third line.first", tv.Text);
			Assert.Equal (new Point (0, 0), tv.CursorPosition);
			Assert.Equal (0, tv.SelectedLength);
			Assert.Equal ("", tv.SelectedText);
			Assert.False (tv.Selecting);
			tv.ReadOnly = false;
			Assert.True (tv.ProcessKey (new KeyEvent (Key.Y | Key.CtrlMask, new KeyModifiers ())));
			Assert.Equal ($"is is the first lin{Environment.NewLine}This is the second line.{Environment.NewLine}This is the third line.first", tv.Text);
			Assert.Equal (new Point (19, 0), tv.CursorPosition);
			Assert.Equal (0, tv.SelectedLength);
			Assert.Equal ("", tv.SelectedText);
			Assert.False (tv.Selecting);
			Assert.Equal (0, tv.SelectionStartColumn);
			Assert.Equal (0, tv.SelectionStartRow);
			Assert.True (tv.ProcessKey (new KeyEvent (Key.Space | Key.CtrlMask, new KeyModifiers ())));
			Assert.Equal ($"is is the first lin{Environment.NewLine}This is the second line.{Environment.NewLine}This is the third line.first", tv.Text);
			Assert.Equal (new Point (19, 0), tv.CursorPosition);
			Assert.Equal (0, tv.SelectedLength);
			Assert.Equal ("", tv.SelectedText);
			Assert.True (tv.Selecting);
			Assert.Equal (19, tv.SelectionStartColumn);
			Assert.Equal (0, tv.SelectionStartRow);
			Assert.True (tv.ProcessKey (new KeyEvent (Key.Space | Key.CtrlMask, new KeyModifiers ())));
			Assert.Equal ($"is is the first lin{Environment.NewLine}This is the second line.{Environment.NewLine}This is the third line.first", tv.Text);
			Assert.Equal (new Point (19, 0), tv.CursorPosition);
			Assert.Equal (0, tv.SelectedLength);
			Assert.Equal ("", tv.SelectedText);
			Assert.False (tv.Selecting);
			Assert.Equal (19, tv.SelectionStartColumn);
			Assert.Equal (0, tv.SelectionStartRow);
			tv.SelectionStartColumn = 0;
			Assert.True (tv.ProcessKey (new KeyEvent (((int)'C' + Key.AltMask), new KeyModifiers ())));
			Assert.Equal ($"is is the first lin{Environment.NewLine}This is the second line.{Environment.NewLine}This is the third line.first", tv.Text);
			Assert.Equal (new Point (19, 0), tv.CursorPosition);
			Assert.Equal (19, tv.SelectedLength);
			Assert.Equal ("is is the first lin", tv.SelectedText);
			Assert.True (tv.Selecting);
			Assert.Equal (0, tv.SelectionStartColumn);
			Assert.Equal (0, tv.SelectionStartRow);
			Assert.True (tv.ProcessKey (new KeyEvent (Key.C | Key.CtrlMask, new KeyModifiers ())));
			Assert.Equal ($"is is the first lin{Environment.NewLine}This is the second line.{Environment.NewLine}This is the third line.first", tv.Text);
			Assert.Equal (new Point (19, 0), tv.CursorPosition);
			Assert.Equal (19, tv.SelectedLength);
			Assert.Equal ("is is the first lin", tv.SelectedText);
			Assert.True (tv.Selecting);
			Assert.Equal (0, tv.SelectionStartColumn);
			Assert.Equal (0, tv.SelectionStartRow);
			Assert.True (tv.ProcessKey (new KeyEvent (((int)'W' + Key.AltMask), new KeyModifiers ())));
			Assert.Equal ($"{Environment.NewLine}This is the second line.{Environment.NewLine}This is the third line.first", tv.Text);
			Assert.Equal (new Point (0, 0), tv.CursorPosition);
			Assert.Equal (0, tv.SelectedLength);
			Assert.Equal ("", tv.SelectedText);
			Assert.False (tv.Selecting);
			Assert.Equal (0, tv.SelectionStartColumn);
			Assert.Equal (0, tv.SelectionStartRow);
			Assert.Equal ("is is the first lin", Clipboard.Contents);
			Assert.True (tv.ProcessKey (new KeyEvent (Key.W | Key.CtrlMask, new KeyModifiers ())));
			Assert.Equal ($"{Environment.NewLine}This is the second line.{Environment.NewLine}This is the third line.first", tv.Text);
			Assert.Equal (new Point (0, 0), tv.CursorPosition);
			Assert.Equal (0, tv.SelectedLength);
			Assert.Equal ("", tv.SelectedText);
			Assert.False (tv.Selecting);
			Assert.Equal (0, tv.SelectionStartColumn);
			Assert.Equal (0, tv.SelectionStartRow);
			Assert.Equal ("", Clipboard.Contents);
			Assert.True (tv.ProcessKey (new KeyEvent (Key.X | Key.CtrlMask, new KeyModifiers ())));
			Assert.Equal ($"{Environment.NewLine}This is the second line.{Environment.NewLine}This is the third line.first", tv.Text);
			Assert.Equal (new Point (0, 0), tv.CursorPosition);
			Assert.Equal (0, tv.SelectedLength);
			Assert.Equal ("", tv.SelectedText);
			Assert.False (tv.Selecting);
			Assert.Equal (0, tv.SelectionStartColumn);
			Assert.Equal (0, tv.SelectionStartRow);
			Assert.Equal ("", Clipboard.Contents);
			Assert.True (tv.ProcessKey (new KeyEvent (Key.End | Key.CtrlMask, new KeyModifiers ())));
			Assert.Equal ($"{Environment.NewLine}This is the second line.{Environment.NewLine}This is the third line.first", tv.Text);
			Assert.Equal (new Point (28, 2), tv.CursorPosition);
			Assert.Equal (0, tv.SelectedLength);
			Assert.Equal ("", tv.SelectedText);
			Assert.False (tv.Selecting);
			Assert.True (tv.ProcessKey (new KeyEvent (Key.CtrlMask | Key.CursorLeft, new KeyModifiers ())));
			Assert.Equal ($"{Environment.NewLine}This is the second line.{Environment.NewLine}This is the third line.first", tv.Text);
			Assert.Equal (new Point (18, 2), tv.CursorPosition);
			Assert.Equal (0, tv.SelectedLength);
			Assert.Equal ("", tv.SelectedText);
			Assert.False (tv.Selecting);
			Assert.True (tv.ProcessKey (new KeyEvent (Key.CtrlMask | Key.CursorLeft | Key.ShiftMask, new KeyModifiers ())));
			Assert.Equal ($"{Environment.NewLine}This is the second line.{Environment.NewLine}This is the third line.first", tv.Text);
			Assert.Equal (new Point (12, 2), tv.CursorPosition);
			Assert.Equal (6, tv.SelectedLength);
			Assert.Equal ("third ", tv.SelectedText);
			Assert.True (tv.Selecting);
			Assert.True (tv.ProcessKey (new KeyEvent ((Key)((int)'B' + Key.AltMask), new KeyModifiers ())));
			Assert.Equal ($"{Environment.NewLine}This is the second line.{Environment.NewLine}This is the third line.first", tv.Text);
			Assert.Equal (new Point (8, 2), tv.CursorPosition);
			Assert.Equal (0, tv.SelectedLength);
			Assert.Equal ("", tv.SelectedText);
			Assert.False (tv.Selecting);
			Assert.True (tv.ProcessKey (new KeyEvent (Key.CtrlMask | Key.CursorRight, new KeyModifiers ())));
			Assert.Equal ($"{Environment.NewLine}This is the second line.{Environment.NewLine}This is the third line.first", tv.Text);
			Assert.Equal (new Point (12, 2), tv.CursorPosition);
			Assert.Equal (0, tv.SelectedLength);
			Assert.Equal ("", tv.SelectedText);
			Assert.False (tv.Selecting);
			Assert.True (tv.ProcessKey (new KeyEvent (Key.CtrlMask | Key.CursorRight | Key.ShiftMask, new KeyModifiers ())));
			Assert.Equal ($"{Environment.NewLine}This is the second line.{Environment.NewLine}This is the third line.first", tv.Text);
			Assert.Equal (new Point (18, 2), tv.CursorPosition);
			Assert.Equal (6, tv.SelectedLength);
			Assert.Equal ("third ", tv.SelectedText);
			Assert.True (tv.Selecting);
			Assert.True (tv.ProcessKey (new KeyEvent ((Key)((int)'F' + Key.AltMask), new KeyModifiers ())));
			Assert.Equal ($"{Environment.NewLine}This is the second line.{Environment.NewLine}This is the third line.first", tv.Text);
			Assert.Equal (new Point (28, 2), tv.CursorPosition);
			Assert.Equal (0, tv.SelectedLength);
			Assert.Equal ("", tv.SelectedText);
			Assert.False (tv.Selecting);
			Assert.True (tv.ProcessKey (new KeyEvent (Key.Home | Key.CtrlMask, new KeyModifiers ())));
			Assert.Equal ($"{Environment.NewLine}This is the second line.{Environment.NewLine}This is the third line.first", tv.Text);
			Assert.Equal (new Point (0, 0), tv.CursorPosition);
			Assert.Equal (0, tv.SelectedLength);
			Assert.Equal ("", tv.SelectedText);
			Assert.False (tv.Selecting);
			Assert.True (tv.ProcessKey (new KeyEvent (Key.DeleteChar | Key.CtrlMask, new KeyModifiers ())));
			Assert.Equal ($"This is the second line.{Environment.NewLine}This is the third line.first", tv.Text);
			Assert.Equal (new Point (0, 0), tv.CursorPosition);
			Assert.Equal (0, tv.SelectedLength);
			Assert.Equal ("", tv.SelectedText);
			Assert.False (tv.Selecting); Assert.True (tv.ProcessKey (new KeyEvent (Key.End | Key.CtrlMask, new KeyModifiers ())));
			Assert.Equal ($"This is the second line.{Environment.NewLine}This is the third line.first", tv.Text);
			Assert.Equal (new Point (28, 1), tv.CursorPosition);
			Assert.Equal (0, tv.SelectedLength);
			Assert.Equal ("", tv.SelectedText);
			Assert.False (tv.Selecting);
			Assert.False (tv.Selecting); Assert.True (tv.ProcessKey (new KeyEvent (Key.Backspace | Key.CtrlMask, new KeyModifiers ())));
			Assert.Equal ($"This is the second line.{Environment.NewLine}This is the third ", tv.Text);
			Assert.Equal (new Point (18, 1), tv.CursorPosition);
			Assert.Equal (0, tv.SelectedLength);
			Assert.Equal ("", tv.SelectedText);
			Assert.False (tv.Selecting);
			Assert.True (tv.AllowsReturn);
			tv.AllowsReturn = false;
			Assert.Equal (new Point (0, 0), tv.CursorPosition);
			Assert.False (tv.Selecting);
			Assert.False (tv.ProcessKey (new KeyEvent (Key.Enter, new KeyModifiers ())));
			Assert.Equal ($"This is the second line.{Environment.NewLine}This is the third ", tv.Text);
			Assert.Equal (new Point (0, 0), tv.CursorPosition);
			Assert.Equal (0, tv.SelectedLength);
			Assert.Equal ("", tv.SelectedText);
			Assert.False (tv.Selecting);
			Assert.False (tv.AllowsReturn);
			tv.AllowsReturn = true;
			Assert.Equal (new Point (0, 0), tv.CursorPosition);
			Assert.True (tv.ProcessKey (new KeyEvent (Key.Enter, new KeyModifiers ())));
			Assert.Equal ($"{Environment.NewLine}This is the second line.{Environment.NewLine}This is the third ", tv.Text);
			Assert.Equal (new Point (0, 1), tv.CursorPosition);
			Assert.Equal (0, tv.SelectedLength);
			Assert.Equal ("", tv.SelectedText);
			Assert.False (tv.Selecting);
			Assert.True (tv.AllowsReturn);
			Assert.True (tv.ProcessKey (new KeyEvent (Key.CtrlMask | Key.End | Key.ShiftMask, new KeyModifiers ())));
			Assert.Equal ($"{Environment.NewLine}This is the second line.{Environment.NewLine}This is the third ", tv.Text);
			Assert.Equal (new Point (18, 2), tv.CursorPosition);
			Assert.Equal (42 + Environment.NewLine.Length, tv.SelectedLength);
			Assert.Equal ($"This is the second line.{Environment.NewLine}This is the third ", tv.SelectedText);
			Assert.True (tv.Selecting);
			Assert.True (tv.ProcessKey (new KeyEvent (Key.CtrlMask | Key.Home | Key.ShiftMask, new KeyModifiers ())));
			Assert.Equal ($"{Environment.NewLine}This is the second line.{Environment.NewLine}This is the third ", tv.Text);
			Assert.Equal (new Point (0, 0), tv.CursorPosition);
			Assert.Equal (Environment.NewLine.Length, tv.SelectedLength);
			Assert.Equal ($"{Environment.NewLine}", tv.SelectedText);
			Assert.True (tv.Selecting);
			Assert.True (tv.ProcessKey (new KeyEvent (Key.T | Key.CtrlMask, new KeyModifiers ())));
			Assert.Equal ($"{Environment.NewLine}This is the second line.{Environment.NewLine}This is the third ", tv.Text);
			Assert.Equal (new Point (18, 2), tv.CursorPosition);
			Assert.Equal (42 + Environment.NewLine.Length * 2, tv.SelectedLength);
			Assert.Equal ($"{Environment.NewLine}This is the second line.{Environment.NewLine}This is the third ", tv.SelectedText);
			Assert.True (tv.Selecting);
			Assert.True (tv.Used);
			Assert.True (tv.ProcessKey (new KeyEvent (Key.InsertChar, new KeyModifiers ())));
			Assert.False (tv.Used);
			Assert.True (tv.AllowsTab);
			Assert.Equal (new Point (18, 2), tv.CursorPosition);
			tv.AllowsTab = false;
			Assert.False (tv.ProcessKey (new KeyEvent (Key.Tab, new KeyModifiers ())));
			Assert.Equal ($"{Environment.NewLine}This is the second line.{Environment.NewLine}This is the third ", tv.Text);
			Assert.False (tv.AllowsTab);
			tv.AllowsTab = true;
			Assert.Equal (new Point (18, 2), tv.CursorPosition);
			Assert.True (tv.Selecting);
			tv.Selecting = false;
			Assert.True (tv.ProcessKey (new KeyEvent (Key.Tab, new KeyModifiers ())));
			Assert.Equal ($"{Environment.NewLine}This is the second line.{Environment.NewLine}This is the third \t", tv.Text);
			Assert.True (tv.AllowsTab);
			tv.AllowsTab = false;
			Assert.False (tv.ProcessKey (new KeyEvent (Key.BackTab | Key.ShiftMask, new KeyModifiers ())));
			Assert.Equal ($"{Environment.NewLine}This is the second line.{Environment.NewLine}This is the third \t", tv.Text);
			Assert.False (tv.AllowsTab);
			tv.AllowsTab = true;
			Assert.True (tv.ProcessKey (new KeyEvent (Key.BackTab | Key.ShiftMask, new KeyModifiers ())));
			Assert.Equal ($"{Environment.NewLine}This is the second line.{Environment.NewLine}This is the third ", tv.Text);
			Assert.True (tv.AllowsTab);
			Assert.False (tv.ProcessKey (new KeyEvent (Key.Tab | Key.CtrlMask, new KeyModifiers ())));
			Assert.False (tv.ProcessKey (new KeyEvent (Application.AlternateForwardKey, new KeyModifiers ())));
			Assert.False (tv.ProcessKey (new KeyEvent (Key.Tab | Key.CtrlMask | Key.ShiftMask, new KeyModifiers ())));
			Assert.False (tv.ProcessKey (new KeyEvent (Application.AlternateBackwardKey, new KeyModifiers ())));
		}

		[Fact]
		public void HistoryText_Exceptions ()
		{
			var ht = new HistoryText ();

			foreach (var ls in Enum.GetValues (typeof (HistoryText.LineStatus))) {
				if ((HistoryText.LineStatus)ls != HistoryText.LineStatus.Original) {
					Assert.Throws<ArgumentException> (() => ht.Add (new List<List<Rune>> () { new List<Rune> () }, Point.Empty,
						(HistoryText.LineStatus)ls));
				}
			}

			Assert.Null (Record.Exception (() => ht.Add (new List<List<Rune>> () { new List<Rune> () }, Point.Empty,
				HistoryText.LineStatus.Original)));
		}

		[Fact]
		[AutoInitShutdown]
		public void HistoryText_Undo_Redo_Single_Line_InsertText ()
		{
			var text = "This is the first line.\nThis is the second line.\nThis is the third line.";
			var tv = new TextView () {
				Width = 10,
				Height = 2,
				Text = text
			};
			var top = Application.Top;
			top.Add (tv);
			Application.Begin (top);

			Assert.Equal ($"This is the first line.{Environment.NewLine}This is the second line.{Environment.NewLine}This is the third line.", tv.Text);
			Assert.Equal (3, tv.Lines);
			Assert.Equal (Point.Empty, tv.CursorPosition);

			var messy = " messy";
			tv.CursorPosition = new Point (7, 1);
			tv.InsertText (messy);
			Assert.Equal ($"This is the first line.{Environment.NewLine}This is messy the second line.{Environment.NewLine}This is the third line.", tv.Text);
			Assert.Equal (3, tv.Lines);
			Assert.Equal (new Point (13, 1), tv.CursorPosition);

			for (int i = 0; i < messy.Length; i++) {
				Assert.True (tv.ProcessKey (new KeyEvent (Key.Z | Key.CtrlMask, new KeyModifiers ())));
			}
			Assert.Equal ($"This is the first line.{Environment.NewLine}This is the second line.{Environment.NewLine}This is the third line.", tv.Text);
			Assert.Equal (3, tv.Lines);
			Assert.Equal (new Point (7, 1), tv.CursorPosition);

			for (int i = 0; i < messy.Length; i++) {
				Assert.True (tv.ProcessKey (new KeyEvent (Key.R | Key.CtrlMask, new KeyModifiers ())));
			}
			Assert.Equal ($"This is the first line.{Environment.NewLine}This is messy the second line.{Environment.NewLine}This is the third line.", tv.Text);
			Assert.Equal (3, tv.Lines);
			Assert.Equal (new Point (13, 1), tv.CursorPosition);
		}

		[Fact]
		[AutoInitShutdown]
		public void HistoryText_Undo_Redo_Single_Line_DeleteCharLeft ()
		{
			var text = "This is the first line.\nThis is the second line.\nThis is the third line.";
			var tv = new TextView () {
				Width = 10,
				Height = 2,
				Text = text
			};
			var top = Application.Top;
			top.Add (tv);
			Application.Begin (top);

			Assert.Equal ($"This is the first line.{Environment.NewLine}This is the second line.{Environment.NewLine}This is the third line.", tv.Text);
			Assert.Equal (3, tv.Lines);
			Assert.Equal (Point.Empty, tv.CursorPosition);

			var ntimes = 3;
			tv.CursorPosition = new Point (7, 1);
			for (int i = 0; i < ntimes; i++) {
				tv.DeleteCharLeft ();
			}
			Assert.Equal ($"This is the first line.{Environment.NewLine}This the second line.{Environment.NewLine}This is the third line.", tv.Text);
			Assert.Equal (3, tv.Lines);
			Assert.Equal (new Point (4, 1), tv.CursorPosition);

			for (int i = 0; i < ntimes; i++) {
				Assert.True (tv.ProcessKey (new KeyEvent (Key.Z | Key.CtrlMask, new KeyModifiers ())));
			}
			Assert.Equal ($"This is the first line.{Environment.NewLine}This is the second line.{Environment.NewLine}This is the third line.", tv.Text);
			Assert.Equal (3, tv.Lines);
			Assert.Equal (new Point (7, 1), tv.CursorPosition);

			for (int i = 0; i < ntimes; i++) {
				Assert.True (tv.ProcessKey (new KeyEvent (Key.R | Key.CtrlMask, new KeyModifiers ())));
			}
			Assert.Equal ($"This is the first line.{Environment.NewLine}This the second line.{Environment.NewLine}This is the third line.", tv.Text);
			Assert.Equal (3, tv.Lines);
			Assert.Equal (new Point (4, 1), tv.CursorPosition);
		}

		[Fact]
		[AutoInitShutdown]
		public void HistoryText_Undo_Redo_Single_Line_DeleteCharRight ()
		{
			var text = "This is the first line.\nThis is the second line.\nThis is the third line.";
			var tv = new TextView () {
				Width = 10,
				Height = 2,
				Text = text
			};
			var top = Application.Top;
			top.Add (tv);
			Application.Begin (top);

			Assert.Equal ($"This is the first line.{Environment.NewLine}This is the second line.{Environment.NewLine}This is the third line.", tv.Text);
			Assert.Equal (3, tv.Lines);
			Assert.Equal (Point.Empty, tv.CursorPosition);

			var ntimes = 3;
			tv.CursorPosition = new Point (7, 1);
			for (int i = 0; i < ntimes; i++) {
				tv.DeleteCharRight ();
			}
			Assert.Equal ($"This is the first line.{Environment.NewLine}This ise second line.{Environment.NewLine}This is the third line.", tv.Text);
			Assert.Equal (3, tv.Lines);
			Assert.Equal (new Point (7, 1), tv.CursorPosition);

			for (int i = 0; i < ntimes; i++) {
				Assert.True (tv.ProcessKey (new KeyEvent (Key.Z | Key.CtrlMask, new KeyModifiers ())));
			}
			Assert.Equal ($"This is the first line.{Environment.NewLine}This is the second line.{Environment.NewLine}This is the third line.", tv.Text);
			Assert.Equal (3, tv.Lines);
			Assert.Equal (new Point (7, 1), tv.CursorPosition);

			for (int i = 0; i < ntimes; i++) {
				Assert.True (tv.ProcessKey (new KeyEvent (Key.R | Key.CtrlMask, new KeyModifiers ())));
			}
			Assert.Equal ($"This is the first line.{Environment.NewLine}This ise second line.{Environment.NewLine}This is the third line.", tv.Text);
			Assert.Equal (3, tv.Lines);
			Assert.Equal (new Point (7, 1), tv.CursorPosition);
		}

		[Fact]
		[AutoInitShutdown]
		public void HistoryText_Undo_Redo_Single_Line_Selected_InsertText ()
		{
			var text = "This is the first line.\nThis is the second line.\nThis is the third line.";
			var tv = new TextView () {
				Width = 10,
				Height = 2,
				Text = text
			};
			var top = Application.Top;
			top.Add (tv);
			Application.Begin (top);

			Assert.Equal ($"This is the first line.{Environment.NewLine}This is the second line.{Environment.NewLine}This is the third line.", tv.Text);
			Assert.Equal (3, tv.Lines);
			Assert.Equal (Point.Empty, tv.CursorPosition);

			var messy = " messy";
			tv.CursorPosition = new Point (7, 1);
			tv.SelectionStartColumn = 11;
			tv.SelectionStartRow = 1;
			Assert.Equal (4, tv.SelectedLength);
			tv.InsertText (messy);
			Assert.Equal ($"This is the first line.{Environment.NewLine}This is messy second line.{Environment.NewLine}This is the third line.", tv.Text);
			Assert.Equal (3, tv.Lines);
			Assert.Equal (new Point (13, 1), tv.CursorPosition);
			Assert.Equal (11, tv.SelectionStartColumn);
			Assert.Equal (1, tv.SelectionStartRow);
			Assert.Equal (0, tv.SelectedLength);

			for (int i = 0; i < messy.Length; i++) {
				Assert.True (tv.ProcessKey (new KeyEvent (Key.Z | Key.CtrlMask, new KeyModifiers ())));
			}
			Assert.Equal ($"This is the first line.{Environment.NewLine}This is the second line.{Environment.NewLine}This is the third line.", tv.Text);
			Assert.Equal (3, tv.Lines);
			Assert.Equal (new Point (7, 1), tv.CursorPosition);
			Assert.Equal (11, tv.SelectionStartColumn);
			Assert.Equal (1, tv.SelectionStartRow);
			Assert.Equal (0, tv.SelectedLength);

			for (int i = 0; i < messy.Length; i++) {
				Assert.True (tv.ProcessKey (new KeyEvent (Key.R | Key.CtrlMask, new KeyModifiers ())));
			}
			Assert.Equal ($"This is the first line.{Environment.NewLine}This is messy second line.{Environment.NewLine}This is the third line.", tv.Text);
			Assert.Equal (3, tv.Lines);
			Assert.Equal (new Point (13, 1), tv.CursorPosition);
			Assert.Equal (11, tv.SelectionStartColumn);
			Assert.Equal (1, tv.SelectionStartRow);
			Assert.Equal (0, tv.SelectedLength);
		}

		[Fact]
		[AutoInitShutdown]
		public void HistoryText_Undo_Redo_Single_Line_Selected_DeleteCharLeft ()
		{
			var text = "This is the first line.\nThis is the second line.\nThis is the third line.";
			var tv = new TextView () {
				Width = 10,
				Height = 2,
				Text = text
			};
			var top = Application.Top;
			top.Add (tv);
			Application.Begin (top);

			Assert.Equal ($"This is the first line.{Environment.NewLine}This is the second line.{Environment.NewLine}This is the third line.", tv.Text);
			Assert.Equal (3, tv.Lines);
			Assert.Equal (Point.Empty, tv.CursorPosition);

			var ntimes = 3;
			tv.CursorPosition = new Point (7, 1);
			tv.SelectionStartColumn = 11;
			tv.SelectionStartRow = 1;
			Assert.Equal (4, tv.SelectedLength);
			for (int i = 0; i < ntimes; i++) {
				tv.DeleteCharLeft ();
			}
			Assert.Equal ($"This is the first line.{Environment.NewLine}This  second line.{Environment.NewLine}This is the third line.", tv.Text);
			Assert.Equal (3, tv.Lines);
			Assert.Equal (new Point (5, 1), tv.CursorPosition);
			Assert.Equal (11, tv.SelectionStartColumn);
			Assert.Equal (1, tv.SelectionStartRow);
			Assert.Equal (0, tv.SelectedLength);

			for (int i = 0; i < ntimes; i++) {
				Assert.True (tv.ProcessKey (new KeyEvent (Key.Z | Key.CtrlMask, new KeyModifiers ())));
			}
			Assert.Equal ($"This is the first line.{Environment.NewLine}This is the second line.{Environment.NewLine}This is the third line.", tv.Text);
			Assert.Equal (3, tv.Lines);
			Assert.Equal (new Point (7, 1), tv.CursorPosition);
			Assert.Equal (11, tv.SelectionStartColumn);
			Assert.Equal (1, tv.SelectionStartRow);
			Assert.Equal (0, tv.SelectedLength);

			for (int i = 0; i < ntimes; i++) {
				Assert.True (tv.ProcessKey (new KeyEvent (Key.R | Key.CtrlMask, new KeyModifiers ())));
			}
			Assert.Equal ($"This is the first line.{Environment.NewLine}This  second line.{Environment.NewLine}This is the third line.", tv.Text);
			Assert.Equal (3, tv.Lines);
			Assert.Equal (new Point (5, 1), tv.CursorPosition);
			Assert.Equal (11, tv.SelectionStartColumn);
			Assert.Equal (1, tv.SelectionStartRow);
			Assert.Equal (0, tv.SelectedLength);
		}

		[Fact]
		[AutoInitShutdown]
		public void HistoryText_Undo_Redo_Single_Line_Selected_DeleteCharRight ()
		{
			var text = "This is the first line.\nThis is the second line.\nThis is the third line.";
			var tv = new TextView () {
				Width = 10,
				Height = 2,
				Text = text
			};
			var top = Application.Top;
			top.Add (tv);
			Application.Begin (top);

			Assert.Equal ($"This is the first line.{Environment.NewLine}This is the second line.{Environment.NewLine}This is the third line.", tv.Text);
			Assert.Equal (3, tv.Lines);
			Assert.Equal (Point.Empty, tv.CursorPosition);

			var ntimes = 3;
			tv.CursorPosition = new Point (7, 1);
			tv.SelectionStartColumn = 11;
			tv.SelectionStartRow = 1;
			Assert.Equal (4, tv.SelectedLength);
			for (int i = 0; i < ntimes; i++) {
				tv.DeleteCharRight ();
			}
			Assert.Equal ($"This is the first line.{Environment.NewLine}This isecond line.{Environment.NewLine}This is the third line.", tv.Text);
			Assert.Equal (3, tv.Lines);
			Assert.Equal (new Point (7, 1), tv.CursorPosition);
			Assert.Equal (11, tv.SelectionStartColumn);
			Assert.Equal (1, tv.SelectionStartRow);
			Assert.Equal (0, tv.SelectedLength);

			for (int i = 0; i < ntimes; i++) {
				Assert.True (tv.ProcessKey (new KeyEvent (Key.Z | Key.CtrlMask, new KeyModifiers ())));
			}
			Assert.Equal ($"This is the first line.{Environment.NewLine}This is the second line.{Environment.NewLine}This is the third line.", tv.Text);
			Assert.Equal (3, tv.Lines);
			Assert.Equal (new Point (7, 1), tv.CursorPosition);
			Assert.Equal (11, tv.SelectionStartColumn);
			Assert.Equal (1, tv.SelectionStartRow);
			Assert.Equal (0, tv.SelectedLength);

			for (int i = 0; i < ntimes; i++) {
				Assert.True (tv.ProcessKey (new KeyEvent (Key.R | Key.CtrlMask, new KeyModifiers ())));
			}
			Assert.Equal ($"This is the first line.{Environment.NewLine}This isecond line.{Environment.NewLine}This is the third line.", tv.Text);
			Assert.Equal (3, tv.Lines);
			Assert.Equal (new Point (7, 1), tv.CursorPosition);
			Assert.Equal (11, tv.SelectionStartColumn);
			Assert.Equal (1, tv.SelectionStartRow);
			Assert.Equal (0, tv.SelectedLength);
		}

		[Fact]
		[AutoInitShutdown]
		public void HistoryText_Undo_Redo_Multi_Line_InsertText ()
		{
			var text = "This is the first line.\nThis is the second line.\nThis is the third line.";
			var tv = new TextView () {
				Width = 10,
				Height = 2,
				Text = text
			};
			var top = Application.Top;
			top.Add (tv);
			Application.Begin (top);

			Assert.Equal ($"This is the first line.{Environment.NewLine}This is the second line.{Environment.NewLine}This is the third line.", tv.Text);
			Assert.Equal (3, tv.Lines);
			Assert.Equal (Point.Empty, tv.CursorPosition);

			var messy = " messy";
			tv.CursorPosition = new Point (7, 1);
			tv.InsertText (messy);
			Assert.Equal ($"This is the first line.{Environment.NewLine}This is messy the second line.{Environment.NewLine}This is the third line.", tv.Text);
			Assert.Equal (3, tv.Lines);
			Assert.Equal (new Point (13, 1), tv.CursorPosition);

			tv.CursorPosition = new Point (7, 0);
			tv.InsertText (messy);
			Assert.Equal ($"This is messy the first line.{Environment.NewLine}This is messy the second line.{Environment.NewLine}This is the third line.", tv.Text);
			Assert.Equal (3, tv.Lines);
			Assert.Equal (new Point (13, 0), tv.CursorPosition);

			tv.CursorPosition = new Point (7, 2);
			tv.InsertText (messy);
			Assert.Equal ($"This is messy the first line.{Environment.NewLine}This is messy the second line.{Environment.NewLine}This is messy the third line.", tv.Text);
			Assert.Equal (3, tv.Lines);
			Assert.Equal (new Point (13, 2), tv.CursorPosition);

			for (int i = 0; i < messy.Length; i++) {
				Assert.True (tv.ProcessKey (new KeyEvent (Key.Z | Key.CtrlMask, new KeyModifiers ())));
			}
			Assert.Equal ($"This is messy the first line.{Environment.NewLine}This is messy the second line.{Environment.NewLine}This is the third line.", tv.Text);
			Assert.Equal (3, tv.Lines);
			Assert.Equal (new Point (7, 2), tv.CursorPosition);

			for (int i = 0; i < messy.Length; i++) {
				Assert.True (tv.ProcessKey (new KeyEvent (Key.Z | Key.CtrlMask, new KeyModifiers ())));
			}
			Assert.Equal ($"This is the first line.{Environment.NewLine}This is messy the second line.{Environment.NewLine}This is the third line.", tv.Text);
			Assert.Equal (3, tv.Lines);
			Assert.Equal (new Point (7, 0), tv.CursorPosition);

			for (int i = 0; i < messy.Length; i++) {
				Assert.True (tv.ProcessKey (new KeyEvent (Key.Z | Key.CtrlMask, new KeyModifiers ())));
			}
			Assert.Equal ($"This is the first line.{Environment.NewLine}This is the second line.{Environment.NewLine}This is the third line.", tv.Text);
			Assert.Equal (3, tv.Lines);
			Assert.Equal (new Point (7, 1), tv.CursorPosition);

			for (int i = 0; i < messy.Length; i++) {
				Assert.True (tv.ProcessKey (new KeyEvent (Key.R | Key.CtrlMask, new KeyModifiers ())));
			}
			Assert.Equal ($"This is the first line.{Environment.NewLine}This is messy the second line.{Environment.NewLine}This is the third line.", tv.Text);
			Assert.Equal (3, tv.Lines);
			Assert.Equal (new Point (13, 1), tv.CursorPosition);

			for (int i = 0; i < messy.Length; i++) {
				Assert.True (tv.ProcessKey (new KeyEvent (Key.R | Key.CtrlMask, new KeyModifiers ())));
			}
			Assert.Equal ($"This is messy the first line.{Environment.NewLine}This is messy the second line.{Environment.NewLine}This is the third line.", tv.Text);
			Assert.Equal (3, tv.Lines);
			Assert.Equal (new Point (13, 0), tv.CursorPosition);

			for (int i = 0; i < messy.Length; i++) {
				Assert.True (tv.ProcessKey (new KeyEvent (Key.R | Key.CtrlMask, new KeyModifiers ())));
			}
			Assert.Equal ($"This is messy the first line.{Environment.NewLine}This is messy the second line.{Environment.NewLine}This is messy the third line.", tv.Text);
			Assert.Equal (3, tv.Lines);
			Assert.Equal (new Point (13, 2), tv.CursorPosition);
		}

		[Fact]
		[AutoInitShutdown]
		public void HistoryText_Undo_Redo_Multi_Line_DeleteCharLeft ()
		{
			var text = "This is the first line.\nThis is the second line.\nThis is the third line.";
			var tv = new TextView () {
				Width = 10,
				Height = 2,
				Text = text
			};
			var top = Application.Top;
			top.Add (tv);
			Application.Begin (top);

			Assert.Equal ($"This is the first line.{Environment.NewLine}This is the second line.{Environment.NewLine}This is the third line.", tv.Text);
			Assert.Equal (3, tv.Lines);
			Assert.Equal (Point.Empty, tv.CursorPosition);

			var ntimes = 3;
			tv.CursorPosition = new Point (7, 1);
			for (int i = 0; i < ntimes; i++) {
				tv.DeleteCharLeft ();
			}
			Assert.Equal ($"This is the first line.{Environment.NewLine}This the second line.{Environment.NewLine}This is the third line.", tv.Text);
			Assert.Equal (3, tv.Lines);
			Assert.Equal (new Point (4, 1), tv.CursorPosition);

			tv.CursorPosition = new Point (7, 0);
			for (int i = 0; i < ntimes; i++) {
				tv.DeleteCharLeft ();
			}
			Assert.Equal ($"This the first line.{Environment.NewLine}This the second line.{Environment.NewLine}This is the third line.", tv.Text);
			Assert.Equal (3, tv.Lines);
			Assert.Equal (new Point (4, 0), tv.CursorPosition);

			tv.CursorPosition = new Point (7, 2);
			for (int i = 0; i < ntimes; i++) {
				tv.DeleteCharLeft ();
			}
			Assert.Equal ($"This the first line.{Environment.NewLine}This the second line.{Environment.NewLine}This the third line.", tv.Text);
			Assert.Equal (3, tv.Lines);
			Assert.Equal (new Point (4, 2), tv.CursorPosition);

			for (int i = 0; i < ntimes; i++) {
				Assert.True (tv.ProcessKey (new KeyEvent (Key.Z | Key.CtrlMask, new KeyModifiers ())));

				switch (i) {
				case 0:
					Assert.Equal ($"This the first line.{Environment.NewLine}This the second line.{Environment.NewLine}This  the third line.", tv.Text);
					Assert.Equal (new Point (5, 2), tv.CursorPosition);
					break;
				case 1:
					Assert.Equal ($"This the first line.{Environment.NewLine}This the second line.{Environment.NewLine}This i the third line.", tv.Text);
					Assert.Equal (new Point (6, 2), tv.CursorPosition);
					break;
				case 2:
					Assert.Equal ($"This the first line.{Environment.NewLine}This the second line.{Environment.NewLine}This is the third line.", tv.Text);
					Assert.Equal (new Point (7, 2), tv.CursorPosition);
					break;
				}
			}
			Assert.Equal ($"This the first line.{Environment.NewLine}This the second line.{Environment.NewLine}This is the third line.", tv.Text);
			Assert.Equal (3, tv.Lines);
			Assert.Equal (new Point (7, 2), tv.CursorPosition);

			for (int i = 0; i < ntimes; i++) {
				Assert.True (tv.ProcessKey (new KeyEvent (Key.Z | Key.CtrlMask, new KeyModifiers ())));

				switch (i) {
				case 0:
					Assert.Equal ($"This  the first line.{Environment.NewLine}This the second line.{Environment.NewLine}This is the third line.", tv.Text);
					Assert.Equal (new Point (5, 0), tv.CursorPosition);
					break;
				case 1:
					Assert.Equal ($"This i the first line.{Environment.NewLine}This the second line.{Environment.NewLine}This is the third line.", tv.Text);
					Assert.Equal (new Point (6, 0), tv.CursorPosition);
					break;
				case 2:
					Assert.Equal ($"This is the first line.{Environment.NewLine}This the second line.{Environment.NewLine}This is the third line.", tv.Text);
					Assert.Equal (new Point (7, 0), tv.CursorPosition);
					break;
				}
			}
			Assert.Equal ($"This is the first line.{Environment.NewLine}This the second line.{Environment.NewLine}This is the third line.", tv.Text);
			Assert.Equal (3, tv.Lines);
			Assert.Equal (new Point (7, 0), tv.CursorPosition);

			for (int i = 0; i < ntimes; i++) {
				Assert.True (tv.ProcessKey (new KeyEvent (Key.Z | Key.CtrlMask, new KeyModifiers ())));

				switch (i) {
				case 0:
					Assert.Equal ($"This is the first line.{Environment.NewLine}This  the second line.{Environment.NewLine}This is the third line.", tv.Text);
					Assert.Equal (new Point (5, 1), tv.CursorPosition);
					break;
				case 1:
					Assert.Equal ($"This is the first line.{Environment.NewLine}This i the second line.{Environment.NewLine}This is the third line.", tv.Text);
					Assert.Equal (new Point (6, 1), tv.CursorPosition);
					break;
				case 2:
					Assert.Equal ($"This is the first line.{Environment.NewLine}This is the second line.{Environment.NewLine}This is the third line.", tv.Text);
					Assert.Equal (new Point (7, 1), tv.CursorPosition);
					break;
				}
			}
			Assert.Equal ($"This is the first line.{Environment.NewLine}This is the second line.{Environment.NewLine}This is the third line.", tv.Text);
			Assert.Equal (3, tv.Lines);
			Assert.Equal (new Point (7, 1), tv.CursorPosition);

			for (int i = 0; i < ntimes; i++) {
				Assert.True (tv.ProcessKey (new KeyEvent (Key.R | Key.CtrlMask, new KeyModifiers ())));
			}
			Assert.Equal ($"This is the first line.{Environment.NewLine}This the second line.{Environment.NewLine}This is the third line.", tv.Text);
			Assert.Equal (3, tv.Lines);
			Assert.Equal (new Point (4, 1), tv.CursorPosition);

			for (int i = 0; i < ntimes; i++) {
				Assert.True (tv.ProcessKey (new KeyEvent (Key.R | Key.CtrlMask, new KeyModifiers ())));
			}
			Assert.Equal ($"This the first line.{Environment.NewLine}This the second line.{Environment.NewLine}This is the third line.", tv.Text);
			Assert.Equal (3, tv.Lines);
			Assert.Equal (new Point (4, 0), tv.CursorPosition);

			for (int i = 0; i < ntimes; i++) {
				Assert.True (tv.ProcessKey (new KeyEvent (Key.R | Key.CtrlMask, new KeyModifiers ())));
			}
			Assert.Equal ($"This the first line.{Environment.NewLine}This the second line.{Environment.NewLine}This the third line.", tv.Text);
			Assert.Equal (3, tv.Lines);
			Assert.Equal (new Point (4, 2), tv.CursorPosition);
		}

		[Fact]
		[AutoInitShutdown]
		public void HistoryText_Undo_Redo_Multi_Line_DeleteCharRight ()
		{
			var text = "This is the first line.\nThis is the second line.\nThis is the third line.";
			var tv = new TextView () {
				Width = 10,
				Height = 2,
				Text = text
			};
			var top = Application.Top;
			top.Add (tv);
			Application.Begin (top);

			Assert.Equal ($"This is the first line.{Environment.NewLine}This is the second line.{Environment.NewLine}This is the third line.", tv.Text);
			Assert.Equal (3, tv.Lines);
			Assert.Equal (Point.Empty, tv.CursorPosition);

			var ntimes = 3;
			tv.CursorPosition = new Point (7, 1);
			for (int i = 0; i < ntimes; i++) {
				tv.DeleteCharRight ();
			}
			Assert.Equal ($"This is the first line.{Environment.NewLine}This ise second line.{Environment.NewLine}This is the third line.", tv.Text);
			Assert.Equal (3, tv.Lines);
			Assert.Equal (new Point (7, 1), tv.CursorPosition);

			tv.CursorPosition = new Point (7, 0);
			for (int i = 0; i < ntimes; i++) {
				tv.DeleteCharRight ();
			}
			Assert.Equal ($"This ise first line.{Environment.NewLine}This ise second line.{Environment.NewLine}This is the third line.", tv.Text);
			Assert.Equal (3, tv.Lines);
			Assert.Equal (new Point (7, 0), tv.CursorPosition);

			tv.CursorPosition = new Point (7, 2);
			for (int i = 0; i < ntimes; i++) {
				tv.DeleteCharRight ();
			}
			Assert.Equal ($"This ise first line.{Environment.NewLine}This ise second line.{Environment.NewLine}This ise third line.", tv.Text);
			Assert.Equal (3, tv.Lines);
			Assert.Equal (new Point (7, 2), tv.CursorPosition);

			for (int i = 0; i < ntimes; i++) {
				Assert.True (tv.ProcessKey (new KeyEvent (Key.Z | Key.CtrlMask, new KeyModifiers ())));
			}
			Assert.Equal ($"This ise first line.{Environment.NewLine}This ise second line.{Environment.NewLine}This is the third line.", tv.Text);
			Assert.Equal (3, tv.Lines);
			Assert.Equal (new Point (7, 2), tv.CursorPosition);

			for (int i = 0; i < ntimes; i++) {
				Assert.True (tv.ProcessKey (new KeyEvent (Key.Z | Key.CtrlMask, new KeyModifiers ())));
			}
			Assert.Equal ($"This is the first line.{Environment.NewLine}This ise second line.{Environment.NewLine}This is the third line.", tv.Text);
			Assert.Equal (3, tv.Lines);
			Assert.Equal (new Point (7, 0), tv.CursorPosition);

			for (int i = 0; i < ntimes; i++) {
				Assert.True (tv.ProcessKey (new KeyEvent (Key.Z | Key.CtrlMask, new KeyModifiers ())));
			}
			Assert.Equal ($"This is the first line.{Environment.NewLine}This is the second line.{Environment.NewLine}This is the third line.", tv.Text);
			Assert.Equal (3, tv.Lines);
			Assert.Equal (new Point (7, 1), tv.CursorPosition);

			for (int i = 0; i < ntimes; i++) {
				Assert.True (tv.ProcessKey (new KeyEvent (Key.R | Key.CtrlMask, new KeyModifiers ())));
			}
			Assert.Equal ($"This is the first line.{Environment.NewLine}This ise second line.{Environment.NewLine}This is the third line.", tv.Text);
			Assert.Equal (3, tv.Lines);
			Assert.Equal (new Point (7, 1), tv.CursorPosition);

			for (int i = 0; i < ntimes; i++) {
				Assert.True (tv.ProcessKey (new KeyEvent (Key.R | Key.CtrlMask, new KeyModifiers ())));
			}
			Assert.Equal ($"This ise first line.{Environment.NewLine}This ise second line.{Environment.NewLine}This is the third line.", tv.Text);
			Assert.Equal (3, tv.Lines);
			Assert.Equal (new Point (7, 0), tv.CursorPosition);

			for (int i = 0; i < ntimes; i++) {
				Assert.True (tv.ProcessKey (new KeyEvent (Key.R | Key.CtrlMask, new KeyModifiers ())));
			}
			Assert.Equal ($"This ise first line.{Environment.NewLine}This ise second line.{Environment.NewLine}This ise third line.", tv.Text);
			Assert.Equal (3, tv.Lines);
			Assert.Equal (new Point (7, 2), tv.CursorPosition);
		}

		[Fact]
		[AutoInitShutdown]
		public void HistoryText_Undo_Redo_Multi_Line_Selected_InsertText ()
		{
			var text = $"This is the first line.{Environment.NewLine}This is the second line.\nThis is the third line.";
			var tv = new TextView () {
				Width = 10,
				Height = 2,
				Text = text
			};
			var top = Application.Top;
			top.Add (tv);
			Application.Begin (top);

			Assert.Equal ($"This is the first line.{Environment.NewLine}This is the second line.{Environment.NewLine}This is the third line.", tv.Text);
			Assert.Equal (3, tv.Lines);
			Assert.Equal (Point.Empty, tv.CursorPosition);

			var messy = " messy";
			tv.CursorPosition = new Point (7, 0);
			tv.SelectionStartColumn = 11;
			tv.SelectionStartRow = 2;
			Assert.Equal (51 + Environment.NewLine.Length * 2, tv.SelectedLength);
			for (int i = 0; i < messy.Length; i++) {
				tv.InsertText (messy [i].ToString ());

				switch (i) {
				case 0:
					Assert.Equal ("This is  third line.", tv.Text);
					Assert.Equal (new Point (8, 0), tv.CursorPosition);
					break;
				case 1:
					Assert.Equal ("This is m third line.", tv.Text);
					Assert.Equal (new Point (9, 0), tv.CursorPosition);
					break;
				case 2:
					Assert.Equal ("This is me third line.", tv.Text);
					Assert.Equal (new Point (10, 0), tv.CursorPosition);
					break;
				case 3:
					Assert.Equal ("This is mes third line.", tv.Text);
					Assert.Equal (new Point (11, 0), tv.CursorPosition);
					break;
				case 4:
					Assert.Equal ("This is mess third line.", tv.Text);
					Assert.Equal (new Point (12, 0), tv.CursorPosition);
					break;
				case 5:
					Assert.Equal ("This is messy third line.", tv.Text);
					Assert.Equal (new Point (13, 0), tv.CursorPosition);
					break;
				}
			}

			Assert.Equal ($"This is messy third line.", tv.Text);
			Assert.Equal (1, tv.Lines);
			Assert.Equal (new Point (13, 0), tv.CursorPosition);
			Assert.Equal (11, tv.SelectionStartColumn);
			Assert.Equal (2, tv.SelectionStartRow);
			Assert.Equal (0, tv.SelectedLength);

			for (int i = 0; i < messy.Length; i++) {
				Assert.True (tv.ProcessKey (new KeyEvent (Key.Z | Key.CtrlMask, new KeyModifiers ())));

				switch (i) {
				case 0:
					Assert.Equal ("This is mess third line.", tv.Text);
					Assert.Equal (new Point (12, 0), tv.CursorPosition);
					break;
				case 1:
					Assert.Equal ("This is mes third line.", tv.Text);
					Assert.Equal (new Point (11, 0), tv.CursorPosition);
					break;
				case 2:
					Assert.Equal ("This is me third line.", tv.Text);
					Assert.Equal (new Point (10, 0), tv.CursorPosition);
					break;
				case 3:
					Assert.Equal ("This is m third line.", tv.Text);
					Assert.Equal (new Point (9, 0), tv.CursorPosition);
					break;
				case 4:
					Assert.Equal ("This is  third line.", tv.Text);
					Assert.Equal (new Point (8, 0), tv.CursorPosition);
					break;
				case 5:
					Assert.Equal ($"This is the first line.{Environment.NewLine}This is the second line.{Environment.NewLine}This is the third line.", tv.Text);
					Assert.Equal (new Point (7, 0), tv.CursorPosition);
					break;
				}
			}
			Assert.Equal ($"This is the first line.{Environment.NewLine}This is the second line.{Environment.NewLine}This is the third line.", tv.Text);
			Assert.Equal (3, tv.Lines);
			Assert.Equal (new Point (7, 0), tv.CursorPosition);
			Assert.Equal (11, tv.SelectionStartColumn);
			Assert.Equal (2, tv.SelectionStartRow);
			Assert.Equal (0, tv.SelectedLength);

			for (int i = 0; i < messy.Length; i++) {
				Assert.True (tv.ProcessKey (new KeyEvent (Key.R | Key.CtrlMask, new KeyModifiers ())));

				switch (i) {
				case 0:
					Assert.Equal ("This is  third line.", tv.Text);
					Assert.Equal (new Point (8, 0), tv.CursorPosition);
					break;
				case 1:
					Assert.Equal ("This is m third line.", tv.Text);
					Assert.Equal (new Point (9, 0), tv.CursorPosition);
					break;
				case 2:
					Assert.Equal ("This is me third line.", tv.Text);
					Assert.Equal (new Point (10, 0), tv.CursorPosition);
					break;
				case 3:
					Assert.Equal ("This is mes third line.", tv.Text);
					Assert.Equal (new Point (11, 0), tv.CursorPosition);
					break;
				case 4:
					Assert.Equal ("This is mess third line.", tv.Text);
					Assert.Equal (new Point (12, 0), tv.CursorPosition);
					break;
				case 5:
					Assert.Equal ("This is messy third line.", tv.Text);
					Assert.Equal (new Point (13, 0), tv.CursorPosition);
					break;
				}
			}
			Assert.Equal ("This is messy third line.", tv.Text);
			Assert.Equal (1, tv.Lines);
			Assert.Equal (new Point (13, 0), tv.CursorPosition);
			Assert.Equal (11, tv.SelectionStartColumn);
			Assert.Equal (2, tv.SelectionStartRow);
			Assert.Equal (0, tv.SelectedLength);
		}

		[Fact]
		[AutoInitShutdown]
		public void HistoryText_Undo_Redo_Multi_Line_With_Empty_Text ()
		{
			var tv = new TextView () {
				Width = 10,
				Height = 2
			};
			var top = Application.Top;
			top.Add (tv);
			Application.Begin (top);

			Assert.Equal ("", tv.Text);
			Assert.Equal (1, tv.Lines);
			Assert.Equal (Point.Empty, tv.CursorPosition);
			Assert.False (tv.IsDirty);

			Assert.True (tv.ProcessKey (new KeyEvent (Key.O, new KeyModifiers ())));
			Assert.Equal ("O", tv.Text);
			Assert.Equal (1, tv.Lines);
			Assert.Equal (new Point (1, 0), tv.CursorPosition);
			Assert.True (tv.IsDirty);

			Assert.True (tv.ProcessKey (new KeyEvent (Key.n, new KeyModifiers ())));
			Assert.Equal ("On", tv.Text);
			Assert.Equal (1, tv.Lines);
			Assert.Equal (new Point (2, 0), tv.CursorPosition);
			Assert.True (tv.IsDirty);

			Assert.True (tv.ProcessKey (new KeyEvent (Key.e, new KeyModifiers ())));
			Assert.Equal ("One", tv.Text);
			Assert.Equal (1, tv.Lines);
			Assert.Equal (new Point (3, 0), tv.CursorPosition);
			Assert.True (tv.IsDirty);

			Assert.True (tv.ProcessKey (new KeyEvent (Key.Enter, new KeyModifiers ())));
			Assert.Equal ($"One{Environment.NewLine}", tv.Text);
			Assert.Equal (2, tv.Lines);
			Assert.Equal (new Point (0, 1), tv.CursorPosition);
			Assert.True (tv.IsDirty);

			Assert.True (tv.ProcessKey (new KeyEvent (Key.T, new KeyModifiers ())));
			Assert.Equal ($"One{Environment.NewLine}T", tv.Text);
			Assert.Equal (2, tv.Lines);
			Assert.Equal (new Point (1, 1), tv.CursorPosition);
			Assert.True (tv.IsDirty);

			Assert.True (tv.ProcessKey (new KeyEvent (Key.w, new KeyModifiers ())));
			Assert.Equal ($"One{Environment.NewLine}Tw", tv.Text);
			Assert.Equal (2, tv.Lines);
			Assert.Equal (new Point (2, 1), tv.CursorPosition);
			Assert.True (tv.IsDirty);

			Assert.True (tv.ProcessKey (new KeyEvent (Key.o, new KeyModifiers ())));
			Assert.Equal ($"One{Environment.NewLine}Two", tv.Text);
			Assert.Equal (2, tv.Lines);
			Assert.Equal (new Point (3, 1), tv.CursorPosition);
			Assert.True (tv.IsDirty);

			Assert.True (tv.ProcessKey (new KeyEvent (Key.Enter, new KeyModifiers ())));
			Assert.Equal ($"One{Environment.NewLine}Two{Environment.NewLine}", tv.Text);
			Assert.Equal (3, tv.Lines);
			Assert.Equal (new Point (0, 2), tv.CursorPosition);
			Assert.True (tv.IsDirty);

			Assert.True (tv.ProcessKey (new KeyEvent (Key.T, new KeyModifiers ())));
			Assert.Equal ($"One{Environment.NewLine}Two{Environment.NewLine}T", tv.Text);
			Assert.Equal (3, tv.Lines);
			Assert.Equal (new Point (1, 2), tv.CursorPosition);
			Assert.True (tv.IsDirty);

			Assert.True (tv.ProcessKey (new KeyEvent (Key.h, new KeyModifiers ())));
			Assert.Equal ($"One{Environment.NewLine}Two{Environment.NewLine}Th", tv.Text);
			Assert.Equal (3, tv.Lines);
			Assert.Equal (new Point (2, 2), tv.CursorPosition);
			Assert.True (tv.IsDirty);

			Assert.True (tv.ProcessKey (new KeyEvent (Key.r, new KeyModifiers ())));
			Assert.Equal ($"One{Environment.NewLine}Two{Environment.NewLine}Thr", tv.Text);
			Assert.Equal (3, tv.Lines);
			Assert.Equal (new Point (3, 2), tv.CursorPosition);
			Assert.True (tv.IsDirty);

			Assert.True (tv.ProcessKey (new KeyEvent (Key.e, new KeyModifiers ())));
			Assert.Equal ($"One{Environment.NewLine}Two{Environment.NewLine}Thre", tv.Text);
			Assert.Equal (3, tv.Lines);
			Assert.Equal (new Point (4, 2), tv.CursorPosition);
			Assert.True (tv.IsDirty);

			Assert.True (tv.ProcessKey (new KeyEvent (Key.e, new KeyModifiers ())));
			Assert.Equal ($"One{Environment.NewLine}Two{Environment.NewLine}Three", tv.Text);
			Assert.Equal (3, tv.Lines);
			Assert.Equal (new Point (5, 2), tv.CursorPosition);
			Assert.True (tv.IsDirty);

			Assert.True (tv.ProcessKey (new KeyEvent (Key.Enter, new KeyModifiers ())));
			Assert.Equal ($"One{Environment.NewLine}Two{Environment.NewLine}Three{Environment.NewLine}", tv.Text);
			Assert.Equal (4, tv.Lines);
			Assert.Equal (new Point (0, 3), tv.CursorPosition);
			Assert.True (tv.IsDirty);

			// Undoing
			Assert.True (tv.ProcessKey (new KeyEvent (Key.Z | Key.CtrlMask, new KeyModifiers ())));
			Assert.Equal ($"One{Environment.NewLine}Two{Environment.NewLine}Three", tv.Text);
			Assert.Equal (3, tv.Lines);
			Assert.Equal (new Point (5, 2), tv.CursorPosition);
			Assert.True (tv.IsDirty);

			Assert.True (tv.ProcessKey (new KeyEvent (Key.Z | Key.CtrlMask, new KeyModifiers ())));
			Assert.Equal ($"One{Environment.NewLine}Two{Environment.NewLine}Thre", tv.Text);
			Assert.Equal (3, tv.Lines);
			Assert.Equal (new Point (4, 2), tv.CursorPosition);
			Assert.True (tv.IsDirty);

			Assert.True (tv.ProcessKey (new KeyEvent (Key.Z | Key.CtrlMask, new KeyModifiers ())));
			Assert.Equal ($"One{Environment.NewLine}Two{Environment.NewLine}Thr", tv.Text);
			Assert.Equal (3, tv.Lines);
			Assert.Equal (new Point (3, 2), tv.CursorPosition);
			Assert.True (tv.IsDirty);

			Assert.True (tv.ProcessKey (new KeyEvent (Key.Z | Key.CtrlMask, new KeyModifiers ())));
			Assert.Equal ($"One{Environment.NewLine}Two{Environment.NewLine}Th", tv.Text);
			Assert.Equal (3, tv.Lines);
			Assert.Equal (new Point (2, 2), tv.CursorPosition);
			Assert.True (tv.IsDirty);

			Assert.True (tv.ProcessKey (new KeyEvent (Key.Z | Key.CtrlMask, new KeyModifiers ())));
			Assert.Equal ($"One{Environment.NewLine}Two{Environment.NewLine}T", tv.Text);
			Assert.Equal (3, tv.Lines);
			Assert.Equal (new Point (1, 2), tv.CursorPosition);
			Assert.True (tv.IsDirty);

			Assert.True (tv.ProcessKey (new KeyEvent (Key.Z | Key.CtrlMask, new KeyModifiers ())));
			Assert.Equal ($"One{Environment.NewLine}Two{Environment.NewLine}", tv.Text);
			Assert.Equal (3, tv.Lines);
			Assert.Equal (new Point (0, 2), tv.CursorPosition);
			Assert.True (tv.IsDirty);

			Assert.True (tv.ProcessKey (new KeyEvent (Key.Z | Key.CtrlMask, new KeyModifiers ())));
			Assert.Equal ($"One{Environment.NewLine}Two", tv.Text);
			Assert.Equal (2, tv.Lines);
			Assert.Equal (new Point (3, 1), tv.CursorPosition);
			Assert.True (tv.IsDirty);

			Assert.True (tv.ProcessKey (new KeyEvent (Key.Z | Key.CtrlMask, new KeyModifiers ())));
			Assert.Equal ($"One{Environment.NewLine}Tw", tv.Text);
			Assert.Equal (2, tv.Lines);
			Assert.Equal (new Point (2, 1), tv.CursorPosition);
			Assert.True (tv.IsDirty);

			Assert.True (tv.ProcessKey (new KeyEvent (Key.Z | Key.CtrlMask, new KeyModifiers ())));
			Assert.Equal ($"One{Environment.NewLine}T", tv.Text);
			Assert.Equal (2, tv.Lines);
			Assert.Equal (new Point (1, 1), tv.CursorPosition);
			Assert.True (tv.IsDirty);

			Assert.True (tv.ProcessKey (new KeyEvent (Key.Z | Key.CtrlMask, new KeyModifiers ())));
			Assert.Equal ($"One{Environment.NewLine}", tv.Text);
			Assert.Equal (2, tv.Lines);
			Assert.Equal (new Point (0, 1), tv.CursorPosition);
			Assert.True (tv.IsDirty);

			Assert.True (tv.ProcessKey (new KeyEvent (Key.Z | Key.CtrlMask, new KeyModifiers ())));
			Assert.Equal ($"One", tv.Text);
			Assert.Equal (1, tv.Lines);
			Assert.Equal (new Point (3, 0), tv.CursorPosition);
			Assert.True (tv.IsDirty);

			Assert.True (tv.ProcessKey (new KeyEvent (Key.Z | Key.CtrlMask, new KeyModifiers ())));
			Assert.Equal ($"On", tv.Text);
			Assert.Equal (1, tv.Lines);
			Assert.Equal (new Point (2, 0), tv.CursorPosition);
			Assert.True (tv.IsDirty);

			Assert.True (tv.ProcessKey (new KeyEvent (Key.Z | Key.CtrlMask, new KeyModifiers ())));
			Assert.Equal ($"O", tv.Text);
			Assert.Equal (1, tv.Lines);
			Assert.Equal (new Point (1, 0), tv.CursorPosition);
			Assert.True (tv.IsDirty);

			Assert.True (tv.ProcessKey (new KeyEvent (Key.Z | Key.CtrlMask, new KeyModifiers ())));
			Assert.Equal ($"", tv.Text);
			Assert.Equal (1, tv.Lines);
			Assert.Equal (new Point (0, 0), tv.CursorPosition);
			Assert.False (tv.IsDirty);

			Assert.True (tv.ProcessKey (new KeyEvent (Key.Z | Key.CtrlMask, new KeyModifiers ())));
			Assert.Equal ($"", tv.Text);
			Assert.Equal (1, tv.Lines);
			Assert.Equal (new Point (0, 0), tv.CursorPosition);
			Assert.False (tv.IsDirty);

			// Redoing
			Assert.True (tv.ProcessKey (new KeyEvent (Key.R | Key.CtrlMask, new KeyModifiers ())));
			Assert.Equal ($"O", tv.Text);
			Assert.Equal (1, tv.Lines);
			Assert.Equal (new Point (1, 0), tv.CursorPosition);
			Assert.True (tv.IsDirty);

			Assert.True (tv.ProcessKey (new KeyEvent (Key.R | Key.CtrlMask, new KeyModifiers ())));
			Assert.Equal ($"On", tv.Text);
			Assert.Equal (1, tv.Lines);
			Assert.Equal (new Point (2, 0), tv.CursorPosition);
			Assert.True (tv.IsDirty);

			Assert.True (tv.ProcessKey (new KeyEvent (Key.R | Key.CtrlMask, new KeyModifiers ())));
			Assert.Equal ($"One", tv.Text);
			Assert.Equal (1, tv.Lines);
			Assert.Equal (new Point (3, 0), tv.CursorPosition);
			Assert.True (tv.IsDirty);

			Assert.True (tv.ProcessKey (new KeyEvent (Key.R | Key.CtrlMask, new KeyModifiers ())));
			Assert.Equal ($"One{Environment.NewLine}", tv.Text);
			Assert.Equal (2, tv.Lines);
			Assert.Equal (new Point (0, 1), tv.CursorPosition);
			Assert.True (tv.IsDirty);

			Assert.True (tv.ProcessKey (new KeyEvent (Key.R | Key.CtrlMask, new KeyModifiers ())));
			Assert.Equal ($"One{Environment.NewLine}T", tv.Text);
			Assert.Equal (2, tv.Lines);
			Assert.Equal (new Point (1, 1), tv.CursorPosition);
			Assert.True (tv.IsDirty);

			Assert.True (tv.ProcessKey (new KeyEvent (Key.R | Key.CtrlMask, new KeyModifiers ())));
			Assert.Equal ($"One{Environment.NewLine}Tw", tv.Text);
			Assert.Equal (2, tv.Lines);
			Assert.Equal (new Point (2, 1), tv.CursorPosition);
			Assert.True (tv.IsDirty);

			Assert.True (tv.ProcessKey (new KeyEvent (Key.R | Key.CtrlMask, new KeyModifiers ())));
			Assert.Equal ($"One{Environment.NewLine}Two", tv.Text);
			Assert.Equal (2, tv.Lines);
			Assert.Equal (new Point (3, 1), tv.CursorPosition);
			Assert.True (tv.IsDirty);

			Assert.True (tv.ProcessKey (new KeyEvent (Key.R | Key.CtrlMask, new KeyModifiers ())));
			Assert.Equal ($"One{Environment.NewLine}Two{Environment.NewLine}", tv.Text);
			Assert.Equal (3, tv.Lines);
			Assert.Equal (new Point (0, 2), tv.CursorPosition);
			Assert.True (tv.IsDirty);

			Assert.True (tv.ProcessKey (new KeyEvent (Key.R | Key.CtrlMask, new KeyModifiers ())));
			Assert.Equal ($"One{Environment.NewLine}Two{Environment.NewLine}T", tv.Text);
			Assert.Equal (3, tv.Lines);
			Assert.Equal (new Point (1, 2), tv.CursorPosition);
			Assert.True (tv.IsDirty);

			Assert.True (tv.ProcessKey (new KeyEvent (Key.R | Key.CtrlMask, new KeyModifiers ())));
			Assert.Equal ($"One{Environment.NewLine}Two{Environment.NewLine}Th", tv.Text);
			Assert.Equal (3, tv.Lines);
			Assert.Equal (new Point (2, 2), tv.CursorPosition);
			Assert.True (tv.IsDirty);

			Assert.True (tv.ProcessKey (new KeyEvent (Key.R | Key.CtrlMask, new KeyModifiers ())));
			Assert.Equal ($"One{Environment.NewLine}Two{Environment.NewLine}Thr", tv.Text);
			Assert.Equal (3, tv.Lines);
			Assert.Equal (new Point (3, 2), tv.CursorPosition);
			Assert.True (tv.IsDirty);

			Assert.True (tv.ProcessKey (new KeyEvent (Key.R | Key.CtrlMask, new KeyModifiers ())));
			Assert.Equal ($"One{Environment.NewLine}Two{Environment.NewLine}Thre", tv.Text);
			Assert.Equal (3, tv.Lines);
			Assert.Equal (new Point (4, 2), tv.CursorPosition);
			Assert.True (tv.IsDirty);

			Assert.True (tv.ProcessKey (new KeyEvent (Key.R | Key.CtrlMask, new KeyModifiers ())));
			Assert.Equal ($"One{Environment.NewLine}Two{Environment.NewLine}Three", tv.Text);
			Assert.Equal (3, tv.Lines);
			Assert.Equal (new Point (5, 2), tv.CursorPosition);
			Assert.True (tv.IsDirty);

			Assert.True (tv.ProcessKey (new KeyEvent (Key.R | Key.CtrlMask, new KeyModifiers ())));
			Assert.Equal ($"One{Environment.NewLine}Two{Environment.NewLine}Three{Environment.NewLine}", tv.Text);
			Assert.Equal (4, tv.Lines);
			Assert.Equal (new Point (0, 3), tv.CursorPosition);
			Assert.True (tv.IsDirty);

			Assert.True (tv.ProcessKey (new KeyEvent (Key.R | Key.CtrlMask, new KeyModifiers ())));
			Assert.Equal ($"One{Environment.NewLine}Two{Environment.NewLine}Three{Environment.NewLine}", tv.Text);
			Assert.Equal (4, tv.Lines);
			Assert.Equal (new Point (0, 3), tv.CursorPosition);
			Assert.True (tv.IsDirty);
		}

		[Fact]
		[AutoInitShutdown]
		public void HistoryText_Undo_Redo_Multi_Line_Selected_With_Empty_Text ()
		{
			var tv = new TextView () {
				Width = 10,
				Height = 2
			};
			var top = Application.Top;
			top.Add (tv);
			Application.Begin (top);

			Assert.Equal ("", tv.Text);
			Assert.Equal (1, tv.Lines);
			Assert.Equal (Point.Empty, tv.CursorPosition);
			Assert.False (tv.IsDirty);

			Assert.True (tv.ProcessKey (new KeyEvent (Key.O, new KeyModifiers ())));
			Assert.Equal ("O", tv.Text);
			Assert.Equal (1, tv.Lines);
			Assert.Equal (new Point (1, 0), tv.CursorPosition);
			Assert.True (tv.IsDirty);

			Assert.True (tv.ProcessKey (new KeyEvent (Key.n, new KeyModifiers ())));
			Assert.Equal ("On", tv.Text);
			Assert.Equal (1, tv.Lines);
			Assert.Equal (new Point (2, 0), tv.CursorPosition);
			Assert.True (tv.IsDirty);

			Assert.True (tv.ProcessKey (new KeyEvent (Key.e, new KeyModifiers ())));
			Assert.Equal ("One", tv.Text);
			Assert.Equal (1, tv.Lines);
			Assert.Equal (new Point (3, 0), tv.CursorPosition);
			Assert.True (tv.IsDirty);

			Assert.True (tv.ProcessKey (new KeyEvent (Key.Enter, new KeyModifiers ())));
			Assert.Equal ($"One{Environment.NewLine}", tv.Text);
			Assert.Equal (2, tv.Lines);
			Assert.Equal (new Point (0, 1), tv.CursorPosition);
			Assert.True (tv.IsDirty);

			Assert.True (tv.ProcessKey (new KeyEvent (Key.T, new KeyModifiers ())));
			Assert.Equal ($"One{Environment.NewLine}T", tv.Text);
			Assert.Equal (2, tv.Lines);
			Assert.Equal (new Point (1, 1), tv.CursorPosition);
			Assert.True (tv.IsDirty);

			Assert.True (tv.ProcessKey (new KeyEvent (Key.w, new KeyModifiers ())));
			Assert.Equal ($"One{Environment.NewLine}Tw", tv.Text);
			Assert.Equal (2, tv.Lines);
			Assert.Equal (new Point (2, 1), tv.CursorPosition);
			Assert.True (tv.IsDirty);

			Assert.True (tv.ProcessKey (new KeyEvent (Key.o, new KeyModifiers ())));
			Assert.Equal ($"One{Environment.NewLine}Two", tv.Text);
			Assert.Equal (2, tv.Lines);
			Assert.Equal (new Point (3, 1), tv.CursorPosition);
			Assert.True (tv.IsDirty);

			Assert.True (tv.ProcessKey (new KeyEvent (Key.Enter, new KeyModifiers ())));
			Assert.Equal ($"One{Environment.NewLine}Two{Environment.NewLine}", tv.Text);
			Assert.Equal (3, tv.Lines);
			Assert.Equal (new Point (0, 2), tv.CursorPosition);
			Assert.True (tv.IsDirty);

			Assert.True (tv.ProcessKey (new KeyEvent (Key.T, new KeyModifiers ())));
			Assert.Equal ($"One{Environment.NewLine}Two{Environment.NewLine}T", tv.Text);
			Assert.Equal (3, tv.Lines);
			Assert.Equal (new Point (1, 2), tv.CursorPosition);
			Assert.True (tv.IsDirty);

			Assert.True (tv.ProcessKey (new KeyEvent (Key.h, new KeyModifiers ())));
			Assert.Equal ($"One{Environment.NewLine}Two{Environment.NewLine}Th", tv.Text);
			Assert.Equal (3, tv.Lines);
			Assert.Equal (new Point (2, 2), tv.CursorPosition);
			Assert.True (tv.IsDirty);

			Assert.True (tv.ProcessKey (new KeyEvent (Key.r, new KeyModifiers ())));
			Assert.Equal ($"One{Environment.NewLine}Two{Environment.NewLine}Thr", tv.Text);
			Assert.Equal (3, tv.Lines);
			Assert.Equal (new Point (3, 2), tv.CursorPosition);
			Assert.True (tv.IsDirty);

			Assert.True (tv.ProcessKey (new KeyEvent (Key.e, new KeyModifiers ())));
			Assert.Equal ($"One{Environment.NewLine}Two{Environment.NewLine}Thre", tv.Text);
			Assert.Equal (3, tv.Lines);
			Assert.Equal (new Point (4, 2), tv.CursorPosition);
			Assert.True (tv.IsDirty);

			Assert.True (tv.ProcessKey (new KeyEvent (Key.e, new KeyModifiers ())));
			Assert.Equal ($"One{Environment.NewLine}Two{Environment.NewLine}Three", tv.Text);
			Assert.Equal (3, tv.Lines);
			Assert.Equal (new Point (5, 2), tv.CursorPosition);
			Assert.True (tv.IsDirty);

			Assert.True (tv.ProcessKey (new KeyEvent (Key.Enter, new KeyModifiers ())));
			Assert.Equal ($"One{Environment.NewLine}Two{Environment.NewLine}Three{Environment.NewLine}", tv.Text);
			Assert.Equal (4, tv.Lines);
			Assert.Equal (new Point (0, 3), tv.CursorPosition);
			Assert.True (tv.IsDirty);

			tv.SelectionStartColumn = 0;
			tv.SelectionStartRow = 0;
			tv.CursorPosition = new Point (0, 1);
			Assert.Equal (3 + Environment.NewLine.Length, tv.SelectedLength);

			Assert.True (tv.ProcessKey (new KeyEvent (Key.D1, new KeyModifiers ())));
			Assert.Equal ($"1Two{Environment.NewLine}Three{Environment.NewLine}", tv.Text);
			Assert.Equal (3, tv.Lines);
			Assert.Equal (new Point (1, 0), tv.CursorPosition);
			Assert.Equal (0, tv.SelectedLength);
			Assert.True (tv.IsDirty);

			tv.SelectionStartColumn = 1;
			tv.SelectionStartRow = 0;
			tv.CursorPosition = new Point (1, 1);
			Assert.Equal (4 + Environment.NewLine.Length, tv.SelectedLength);

			Assert.True (tv.ProcessKey (new KeyEvent (Key.D2, new KeyModifiers ())));
			Assert.Equal ($"12hree{Environment.NewLine}", tv.Text);
			Assert.Equal (2, tv.Lines);
			Assert.Equal (new Point (2, 0), tv.CursorPosition);
			Assert.Equal (0, tv.SelectedLength);
			Assert.True (tv.IsDirty);

			// Undoing
			Assert.True (tv.ProcessKey (new KeyEvent (Key.Z | Key.CtrlMask, new KeyModifiers ())));
			Assert.Equal ($"1Two{Environment.NewLine}Three{Environment.NewLine}", tv.Text);
			Assert.Equal (3, tv.Lines);
			Assert.Equal (new Point (1, 1), tv.CursorPosition);
			Assert.Equal (0, tv.SelectedLength);
			Assert.True (tv.IsDirty);

			Assert.True (tv.ProcessKey (new KeyEvent (Key.Z | Key.CtrlMask, new KeyModifiers ())));
			Assert.Equal ($"One{Environment.NewLine}Two{Environment.NewLine}Three{Environment.NewLine}", tv.Text);
			Assert.Equal (4, tv.Lines);
			Assert.Equal (new Point (0, 1), tv.CursorPosition);
			Assert.Equal (0, tv.SelectedLength);
			Assert.True (tv.IsDirty);

			Assert.True (tv.ProcessKey (new KeyEvent (Key.Z | Key.CtrlMask, new KeyModifiers ())));
			Assert.Equal ($"One{Environment.NewLine}Two{Environment.NewLine}Three", tv.Text);
			Assert.Equal (3, tv.Lines);
			Assert.Equal (new Point (5, 2), tv.CursorPosition);
			Assert.Equal (0, tv.SelectedLength);
			Assert.True (tv.IsDirty);

			Assert.True (tv.ProcessKey (new KeyEvent (Key.Z | Key.CtrlMask, new KeyModifiers ())));
			Assert.Equal ($"One{Environment.NewLine}Two{Environment.NewLine}Thre", tv.Text);
			Assert.Equal (3, tv.Lines);
			Assert.Equal (new Point (4, 2), tv.CursorPosition);
			Assert.True (tv.IsDirty);

			Assert.True (tv.ProcessKey (new KeyEvent (Key.Z | Key.CtrlMask, new KeyModifiers ())));
			Assert.Equal ($"One{Environment.NewLine}Two{Environment.NewLine}Thr", tv.Text);
			Assert.Equal (3, tv.Lines);
			Assert.Equal (new Point (3, 2), tv.CursorPosition);
			Assert.Equal (0, tv.SelectedLength);
			Assert.True (tv.IsDirty);

			Assert.True (tv.ProcessKey (new KeyEvent (Key.Z | Key.CtrlMask, new KeyModifiers ())));
			Assert.Equal ($"One{Environment.NewLine}Two{Environment.NewLine}Th", tv.Text);
			Assert.Equal (3, tv.Lines);
			Assert.Equal (new Point (2, 2), tv.CursorPosition);
			Assert.Equal (0, tv.SelectedLength);
			Assert.True (tv.IsDirty);

			Assert.True (tv.ProcessKey (new KeyEvent (Key.Z | Key.CtrlMask, new KeyModifiers ())));
			Assert.Equal ($"One{Environment.NewLine}Two{Environment.NewLine}T", tv.Text);
			Assert.Equal (3, tv.Lines);
			Assert.Equal (new Point (1, 2), tv.CursorPosition);
			Assert.Equal (0, tv.SelectedLength);
			Assert.True (tv.IsDirty);

			Assert.True (tv.ProcessKey (new KeyEvent (Key.Z | Key.CtrlMask, new KeyModifiers ())));
			Assert.Equal ($"One{Environment.NewLine}Two{Environment.NewLine}", tv.Text);
			Assert.Equal (3, tv.Lines);
			Assert.Equal (new Point (0, 2), tv.CursorPosition);
			Assert.Equal (0, tv.SelectedLength);
			Assert.True (tv.IsDirty);

			Assert.True (tv.ProcessKey (new KeyEvent (Key.Z | Key.CtrlMask, new KeyModifiers ())));
			Assert.Equal ($"One{Environment.NewLine}Two", tv.Text);
			Assert.Equal (2, tv.Lines);
			Assert.Equal (new Point (3, 1), tv.CursorPosition);
			Assert.Equal (0, tv.SelectedLength);
			Assert.True (tv.IsDirty);

			Assert.True (tv.ProcessKey (new KeyEvent (Key.Z | Key.CtrlMask, new KeyModifiers ())));
			Assert.Equal ($"One{Environment.NewLine}Tw", tv.Text);
			Assert.Equal (2, tv.Lines);
			Assert.Equal (new Point (2, 1), tv.CursorPosition);
			Assert.Equal (0, tv.SelectedLength);
			Assert.True (tv.IsDirty);

			Assert.True (tv.ProcessKey (new KeyEvent (Key.Z | Key.CtrlMask, new KeyModifiers ())));
			Assert.Equal ($"One{Environment.NewLine}T", tv.Text);
			Assert.Equal (2, tv.Lines);
			Assert.Equal (new Point (1, 1), tv.CursorPosition);
			Assert.Equal (0, tv.SelectedLength);
			Assert.True (tv.IsDirty);

			Assert.True (tv.ProcessKey (new KeyEvent (Key.Z | Key.CtrlMask, new KeyModifiers ())));
			Assert.Equal ($"One{Environment.NewLine}", tv.Text);
			Assert.Equal (2, tv.Lines);
			Assert.Equal (new Point (0, 1), tv.CursorPosition);
			Assert.Equal (0, tv.SelectedLength);
			Assert.True (tv.IsDirty);

			Assert.True (tv.ProcessKey (new KeyEvent (Key.Z | Key.CtrlMask, new KeyModifiers ())));
			Assert.Equal ($"One", tv.Text);
			Assert.Equal (1, tv.Lines);
			Assert.Equal (new Point (3, 0), tv.CursorPosition);
			Assert.Equal (0, tv.SelectedLength);
			Assert.True (tv.IsDirty);

			Assert.True (tv.ProcessKey (new KeyEvent (Key.Z | Key.CtrlMask, new KeyModifiers ())));
			Assert.Equal ($"On", tv.Text);
			Assert.Equal (1, tv.Lines);
			Assert.Equal (new Point (2, 0), tv.CursorPosition);
			Assert.Equal (0, tv.SelectedLength);
			Assert.True (tv.IsDirty);

			Assert.True (tv.ProcessKey (new KeyEvent (Key.Z | Key.CtrlMask, new KeyModifiers ())));
			Assert.Equal ($"O", tv.Text);
			Assert.Equal (1, tv.Lines);
			Assert.Equal (new Point (1, 0), tv.CursorPosition);
			Assert.Equal (0, tv.SelectedLength);
			Assert.True (tv.IsDirty);

			Assert.True (tv.ProcessKey (new KeyEvent (Key.Z | Key.CtrlMask, new KeyModifiers ())));
			Assert.Equal ($"", tv.Text);
			Assert.Equal (1, tv.Lines);
			Assert.Equal (new Point (0, 0), tv.CursorPosition);
			Assert.Equal (0, tv.SelectedLength);
			Assert.False (tv.IsDirty);

			Assert.True (tv.ProcessKey (new KeyEvent (Key.Z | Key.CtrlMask, new KeyModifiers ())));
			Assert.Equal ($"", tv.Text);
			Assert.Equal (1, tv.Lines);
			Assert.Equal (new Point (0, 0), tv.CursorPosition);
			Assert.Equal (0, tv.SelectedLength);
			Assert.False (tv.IsDirty);

			// Redoing
			Assert.True (tv.ProcessKey (new KeyEvent (Key.R | Key.CtrlMask, new KeyModifiers ())));
			Assert.Equal ($"O", tv.Text);
			Assert.Equal (1, tv.Lines);
			Assert.Equal (new Point (1, 0), tv.CursorPosition);
			Assert.Equal (0, tv.SelectedLength);
			Assert.True (tv.IsDirty);

			Assert.True (tv.ProcessKey (new KeyEvent (Key.R | Key.CtrlMask, new KeyModifiers ())));
			Assert.Equal ($"On", tv.Text);
			Assert.Equal (1, tv.Lines);
			Assert.Equal (new Point (2, 0), tv.CursorPosition);
			Assert.Equal (0, tv.SelectedLength);
			Assert.True (tv.IsDirty);

			Assert.True (tv.ProcessKey (new KeyEvent (Key.R | Key.CtrlMask, new KeyModifiers ())));
			Assert.Equal ($"One", tv.Text);
			Assert.Equal (1, tv.Lines);
			Assert.Equal (new Point (3, 0), tv.CursorPosition);
			Assert.Equal (0, tv.SelectedLength);
			Assert.True (tv.IsDirty);

			Assert.True (tv.ProcessKey (new KeyEvent (Key.R | Key.CtrlMask, new KeyModifiers ())));
			Assert.Equal ($"One{Environment.NewLine}", tv.Text);
			Assert.Equal (2, tv.Lines);
			Assert.Equal (new Point (0, 1), tv.CursorPosition);
			Assert.Equal (0, tv.SelectedLength);
			Assert.True (tv.IsDirty);

			Assert.True (tv.ProcessKey (new KeyEvent (Key.R | Key.CtrlMask, new KeyModifiers ())));
			Assert.Equal ($"One{Environment.NewLine}T", tv.Text);
			Assert.Equal (2, tv.Lines);
			Assert.Equal (new Point (1, 1), tv.CursorPosition);
			Assert.Equal (0, tv.SelectedLength);
			Assert.True (tv.IsDirty);

			Assert.True (tv.ProcessKey (new KeyEvent (Key.R | Key.CtrlMask, new KeyModifiers ())));
			Assert.Equal ($"One{Environment.NewLine}Tw", tv.Text);
			Assert.Equal (2, tv.Lines);
			Assert.Equal (new Point (2, 1), tv.CursorPosition);
			Assert.Equal (0, tv.SelectedLength);
			Assert.True (tv.IsDirty);

			Assert.True (tv.ProcessKey (new KeyEvent (Key.R | Key.CtrlMask, new KeyModifiers ())));
			Assert.Equal ($"One{Environment.NewLine}Two", tv.Text);
			Assert.Equal (2, tv.Lines);
			Assert.Equal (new Point (3, 1), tv.CursorPosition);
			Assert.Equal (0, tv.SelectedLength);
			Assert.True (tv.IsDirty);

			Assert.True (tv.ProcessKey (new KeyEvent (Key.R | Key.CtrlMask, new KeyModifiers ())));
			Assert.Equal ($"One{Environment.NewLine}Two{Environment.NewLine}", tv.Text);
			Assert.Equal (3, tv.Lines);
			Assert.Equal (new Point (0, 2), tv.CursorPosition);
			Assert.Equal (0, tv.SelectedLength);
			Assert.True (tv.IsDirty);

			Assert.True (tv.ProcessKey (new KeyEvent (Key.R | Key.CtrlMask, new KeyModifiers ())));
			Assert.Equal ($"One{Environment.NewLine}Two{Environment.NewLine}T", tv.Text);
			Assert.Equal (3, tv.Lines);
			Assert.Equal (new Point (1, 2), tv.CursorPosition);
			Assert.Equal (0, tv.SelectedLength);
			Assert.True (tv.IsDirty);

			Assert.True (tv.ProcessKey (new KeyEvent (Key.R | Key.CtrlMask, new KeyModifiers ())));
			Assert.Equal ($"One{Environment.NewLine}Two{Environment.NewLine}Th", tv.Text);
			Assert.Equal (3, tv.Lines);
			Assert.Equal (new Point (2, 2), tv.CursorPosition);
			Assert.Equal (0, tv.SelectedLength);
			Assert.True (tv.IsDirty);

			Assert.True (tv.ProcessKey (new KeyEvent (Key.R | Key.CtrlMask, new KeyModifiers ())));
			Assert.Equal ($"One{Environment.NewLine}Two{Environment.NewLine}Thr", tv.Text);
			Assert.Equal (3, tv.Lines);
			Assert.Equal (new Point (3, 2), tv.CursorPosition);
			Assert.Equal (0, tv.SelectedLength);
			Assert.True (tv.IsDirty);

			Assert.True (tv.ProcessKey (new KeyEvent (Key.R | Key.CtrlMask, new KeyModifiers ())));
			Assert.Equal ($"One{Environment.NewLine}Two{Environment.NewLine}Thre", tv.Text);
			Assert.Equal (3, tv.Lines);
			Assert.Equal (new Point (4, 2), tv.CursorPosition);
			Assert.Equal (0, tv.SelectedLength);
			Assert.True (tv.IsDirty);

			Assert.True (tv.ProcessKey (new KeyEvent (Key.R | Key.CtrlMask, new KeyModifiers ())));
			Assert.Equal ($"One{Environment.NewLine}Two{Environment.NewLine}Three", tv.Text);
			Assert.Equal (3, tv.Lines);
			Assert.Equal (new Point (5, 2), tv.CursorPosition);
			Assert.Equal (0, tv.SelectedLength);
			Assert.True (tv.IsDirty);

			Assert.True (tv.ProcessKey (new KeyEvent (Key.R | Key.CtrlMask, new KeyModifiers ())));
			Assert.Equal ($"One{Environment.NewLine}Two{Environment.NewLine}Three{Environment.NewLine}", tv.Text);
			Assert.Equal (4, tv.Lines);
			Assert.Equal (new Point (0, 3), tv.CursorPosition);
			Assert.Equal (0, tv.SelectedLength);
			Assert.True (tv.IsDirty);

			Assert.True (tv.ProcessKey (new KeyEvent (Key.R | Key.CtrlMask, new KeyModifiers ())));
			Assert.Equal ($"1Two{Environment.NewLine}Three{Environment.NewLine}", tv.Text);
			Assert.Equal (3, tv.Lines);
			Assert.Equal (new Point (1, 0), tv.CursorPosition);
			Assert.Equal (0, tv.SelectedLength);
			Assert.True (tv.IsDirty);

			Assert.True (tv.ProcessKey (new KeyEvent (Key.R | Key.CtrlMask, new KeyModifiers ())));
			Assert.Equal ($"12hree{Environment.NewLine}", tv.Text);
			Assert.Equal (2, tv.Lines);
			Assert.Equal (new Point (2, 0), tv.CursorPosition);
			Assert.Equal (0, tv.SelectedLength);
			Assert.True (tv.IsDirty);
		}

		[Fact]
		[AutoInitShutdown]
		public void HistoryText_Undo_Redo_Multi_Line_Selected_InsertText_Twice_On_Same_Line ()
		{
			var text = "One\nTwo\nThree";
			var tv = new TextView () {
				Width = 10,
				Height = 2,
				Text = text
			};
			var top = Application.Top;
			top.Add (tv);
			Application.Begin (top);

			Assert.Equal ($"One{Environment.NewLine}Two{Environment.NewLine}Three", tv.Text);
			Assert.Equal (3, tv.Lines);
			Assert.Equal (Point.Empty, tv.CursorPosition);
			Assert.False (tv.IsDirty);

			tv.SelectionStartColumn = 0;
			tv.SelectionStartRow = 0;
			tv.CursorPosition = new Point (0, 1);
			Assert.Equal (3 + Environment.NewLine.Length, tv.SelectedLength);

			Assert.True (tv.ProcessKey (new KeyEvent (Key.D1, new KeyModifiers ())));
			Assert.Equal ($"1Two{Environment.NewLine}Three", tv.Text);
			Assert.Equal (new Point (1, 0), tv.CursorPosition);
			Assert.Equal (0, tv.SelectedLength);
			Assert.True (tv.IsDirty);

			tv.SelectionStartColumn = 1;
			tv.SelectionStartRow = 0;
			tv.CursorPosition = new Point (1, 1);
			Assert.Equal (4 + Environment.NewLine.Length, tv.SelectedLength);

			Assert.True (tv.ProcessKey (new KeyEvent (Key.D2, new KeyModifiers ())));
			Assert.Equal ("12hree", tv.Text);
			Assert.Equal (new Point (2, 0), tv.CursorPosition);
			Assert.Equal (0, tv.SelectedLength);
			Assert.True (tv.IsDirty);

			Assert.True (tv.ProcessKey (new KeyEvent (Key.Z | Key.CtrlMask, new KeyModifiers ())));
			Assert.Equal ($"1Two{Environment.NewLine}Three", tv.Text);
			Assert.Equal (new Point (1, 1), tv.CursorPosition);
			Assert.Equal (0, tv.SelectedLength);
			Assert.True (tv.IsDirty);

			Assert.True (tv.ProcessKey (new KeyEvent (Key.Z | Key.CtrlMask, new KeyModifiers ())));
			Assert.Equal ($"One{Environment.NewLine}Two{Environment.NewLine}Three", tv.Text);
			Assert.Equal (3, tv.Lines);
			Assert.Equal (new Point (0, 1), tv.CursorPosition);
			Assert.Equal (0, tv.SelectedLength);
			Assert.False (tv.IsDirty);

			Assert.True (tv.ProcessKey (new KeyEvent (Key.R | Key.CtrlMask, new KeyModifiers ())));
			Assert.Equal ($"1Two{Environment.NewLine}Three", tv.Text);
			Assert.Equal (new Point (1, 0), tv.CursorPosition);
			Assert.Equal (0, tv.SelectedLength);
			Assert.True (tv.IsDirty);

			Assert.True (tv.ProcessKey (new KeyEvent (Key.R | Key.CtrlMask, new KeyModifiers ())));
			Assert.Equal ("12hree", tv.Text);
			Assert.Equal (new Point (2, 0), tv.CursorPosition);
			Assert.Equal (0, tv.SelectedLength);
			Assert.True (tv.IsDirty);
		}

		[Fact]
		[AutoInitShutdown]
		public void HistoryText_Undo_Redo_Multi_Line_Selected_InsertText_Twice_On_Same_Line_With_End_Line ()
		{
			var text = "One\nTwo\nThree\n";
			var tv = new TextView () {
				Width = 10,
				Height = 2,
				Text = text
			};
			var top = Application.Top;
			top.Add (tv);
			Application.Begin (top);

			Assert.Equal ($"One{Environment.NewLine}Two{Environment.NewLine}Three{Environment.NewLine}", tv.Text);
			Assert.Equal (4, tv.Lines);
			Assert.Equal (Point.Empty, tv.CursorPosition);
			Assert.False (tv.IsDirty);

			tv.SelectionStartColumn = 0;
			tv.SelectionStartRow = 0;
			tv.CursorPosition = new Point (0, 1);
			Assert.Equal (3 + Environment.NewLine.Length, tv.SelectedLength);

			Assert.True (tv.ProcessKey (new KeyEvent (Key.D1, new KeyModifiers ())));
			Assert.Equal ($"1Two{Environment.NewLine}Three{Environment.NewLine}", tv.Text);
			Assert.Equal (new Point (1, 0), tv.CursorPosition);
			Assert.Equal (0, tv.SelectedLength);
			Assert.True (tv.IsDirty);

			tv.SelectionStartColumn = 1;
			tv.SelectionStartRow = 0;
			tv.CursorPosition = new Point (1, 1);
			Assert.Equal (4 + Environment.NewLine.Length, tv.SelectedLength);

			Assert.True (tv.ProcessKey (new KeyEvent (Key.D2, new KeyModifiers ())));
			Assert.Equal ($"12hree{Environment.NewLine}", tv.Text);
			Assert.Equal (new Point (2, 0), tv.CursorPosition);
			Assert.Equal (0, tv.SelectedLength);
			Assert.True (tv.IsDirty);

			Assert.True (tv.ProcessKey (new KeyEvent (Key.Z | Key.CtrlMask, new KeyModifiers ())));
			Assert.Equal ($"1Two{Environment.NewLine}Three{Environment.NewLine}", tv.Text);
			Assert.Equal (new Point (1, 1), tv.CursorPosition);
			Assert.Equal (0, tv.SelectedLength);
			Assert.True (tv.IsDirty);

			Assert.True (tv.ProcessKey (new KeyEvent (Key.Z | Key.CtrlMask, new KeyModifiers ())));
			Assert.Equal ($"One{Environment.NewLine}Two{Environment.NewLine}Three{Environment.NewLine}", tv.Text);
			Assert.Equal (4, tv.Lines);
			Assert.Equal (new Point (0, 1), tv.CursorPosition);
			Assert.Equal (0, tv.SelectedLength);
			Assert.False (tv.IsDirty);

			Assert.True (tv.ProcessKey (new KeyEvent (Key.R | Key.CtrlMask, new KeyModifiers ())));
			Assert.Equal ($"1Two{Environment.NewLine}Three{Environment.NewLine}", tv.Text);
			Assert.Equal (new Point (1, 0), tv.CursorPosition);
			Assert.Equal (0, tv.SelectedLength);
			Assert.True (tv.IsDirty);

			Assert.True (tv.ProcessKey (new KeyEvent (Key.R | Key.CtrlMask, new KeyModifiers ())));
			Assert.Equal ($"12hree{Environment.NewLine}", tv.Text);
			Assert.Equal (new Point (2, 0), tv.CursorPosition);
			Assert.Equal (0, tv.SelectedLength);
			Assert.True (tv.IsDirty);
		}

		[Fact]
		public void HistoryText_IsDirty_HasHistoryChanges ()
		{
			var tv = new TextView ();

			Assert.Equal ("", tv.Text);
			Assert.Equal (1, tv.Lines);
			Assert.Equal (Point.Empty, tv.CursorPosition);
			Assert.False (tv.IsDirty);
			Assert.False (tv.HasHistoryChanges);

			Assert.True (tv.ProcessKey (new KeyEvent (Key.D1, new KeyModifiers ())));
			Assert.Equal ("1", tv.Text);
			Assert.Equal (1, tv.Lines);
			Assert.Equal (new Point (1, 0), tv.CursorPosition);
			Assert.True (tv.IsDirty);
			Assert.True (tv.HasHistoryChanges);

			Assert.True (tv.ProcessKey (new KeyEvent (Key.Enter, new KeyModifiers ())));
			Assert.Equal ($"1{Environment.NewLine}", tv.Text);
			Assert.Equal (2, tv.Lines);
			Assert.Equal (new Point (0, 1), tv.CursorPosition);
			Assert.True (tv.IsDirty);
			Assert.True (tv.HasHistoryChanges);

			Assert.True (tv.ProcessKey (new KeyEvent (Key.D2, new KeyModifiers ())));
			Assert.Equal ($"1{Environment.NewLine}2", tv.Text);
			Assert.Equal (2, tv.Lines);
			Assert.Equal (new Point (1, 1), tv.CursorPosition);
			Assert.True (tv.IsDirty);
			Assert.True (tv.HasHistoryChanges);

			Assert.True (tv.ProcessKey (new KeyEvent (Key.Backspace, new KeyModifiers ())));
			Assert.Equal ($"1{Environment.NewLine}", tv.Text);
			Assert.Equal (2, tv.Lines);
			Assert.Equal (new Point (0, 1), tv.CursorPosition);
			Assert.True (tv.IsDirty);
			Assert.True (tv.HasHistoryChanges);

			Assert.True (tv.ProcessKey (new KeyEvent (Key.Backspace, new KeyModifiers ())));
			Assert.Equal ($"1", tv.Text);
			Assert.Equal (1, tv.Lines);
			Assert.Equal (new Point (1, 0), tv.CursorPosition);
			Assert.True (tv.IsDirty);
			Assert.True (tv.HasHistoryChanges);

			Assert.True (tv.ProcessKey (new KeyEvent (Key.Backspace, new KeyModifiers ())));
			Assert.Equal ($"", tv.Text);
			Assert.Equal (1, tv.Lines);
			Assert.Equal (new Point (0, 0), tv.CursorPosition);
			// IsDirty cannot be based on HasHistoryChanges because HasHistoryChanges is greater than 0
			// The only way is comparing from the original text
			Assert.False (tv.IsDirty);
			// Still true because HasHistoryChanges is greater than 0
			Assert.True (tv.HasHistoryChanges);
		}

		[Fact]
		public void HistoryText_Undo_Redo_Multi_Line_Selected_DeleteCharLeft_All ()
		{
			var text = "This is the first line.\nThis is the second line.\nThis is the third line.";
			var tv = new TextView () { Text = text };

			Assert.Equal ($"This is the first line.{Environment.NewLine}This is the second line.{Environment.NewLine}This is the third line.", tv.Text);
			Assert.Equal (3, tv.Lines);
			Assert.Equal (Point.Empty, tv.CursorPosition);
			Assert.False (tv.IsDirty);
			Assert.False (tv.HasHistoryChanges);

			Assert.True (tv.ProcessKey (new KeyEvent (Key.End | Key.CtrlMask | Key.ShiftMask, new KeyModifiers ())));
			Assert.Equal ($"This is the first line.{Environment.NewLine}This is the second line.{Environment.NewLine}This is the third line.", tv.Text);
			Assert.Equal ($"This is the first line.{Environment.NewLine}This is the second line.{Environment.NewLine}This is the third line.", tv.SelectedText);
			Assert.Equal (3, tv.Lines);
			Assert.Equal (new Point (23, 2), tv.CursorPosition);
			Assert.Equal (70 + Environment.NewLine.Length * 2, tv.SelectedLength);
			Assert.False (tv.IsDirty);
			Assert.False (tv.HasHistoryChanges);

			Assert.True (tv.ProcessKey (new KeyEvent (Key.Backspace, new KeyModifiers ())));
			Assert.Equal ("", tv.Text);
			Assert.Equal ("", tv.SelectedText);
			Assert.Equal (1, tv.Lines);
			Assert.Equal (new Point (0, 0), tv.CursorPosition);
			Assert.Equal (0, tv.SelectedLength);
			Assert.True (tv.IsDirty);
			Assert.True (tv.HasHistoryChanges);

			// Undo
			Assert.True (tv.ProcessKey (new KeyEvent (Key.Z | Key.CtrlMask, new KeyModifiers ())));
			Assert.Equal ($"This is the first line.{Environment.NewLine}This is the second line.{Environment.NewLine}This is the third line.", tv.Text);
			Assert.Equal ("", tv.SelectedText);
			Assert.Equal (3, tv.Lines);
			Assert.Equal (new Point (23, 2), tv.CursorPosition);
			Assert.Equal (0, tv.SelectedLength);
			Assert.False (tv.IsDirty);
			Assert.True (tv.HasHistoryChanges);

			// Redo
			Assert.True (tv.ProcessKey (new KeyEvent (Key.R | Key.CtrlMask, new KeyModifiers ())));
			Assert.Equal ("", tv.Text);
			Assert.Equal ("", tv.SelectedText);
			Assert.Equal (1, tv.Lines);
			Assert.Equal (new Point (0, 0), tv.CursorPosition);
			Assert.Equal (0, tv.SelectedLength);
			Assert.True (tv.IsDirty);
			Assert.True (tv.HasHistoryChanges);
		}

		[Fact]
		public void HistoryText_Undo_Redo_Multi_Line_Selected_DeleteCharRight_All ()
		{
			var text = "This is the first line.\nThis is the second line.\nThis is the third line.";
			var tv = new TextView () { Text = text };

			Assert.Equal ($"This is the first line.{Environment.NewLine}This is the second line.{Environment.NewLine}This is the third line.", tv.Text);
			Assert.Equal (3, tv.Lines);
			Assert.Equal (Point.Empty, tv.CursorPosition);
			Assert.False (tv.IsDirty);
			Assert.False (tv.HasHistoryChanges);

			Assert.True (tv.ProcessKey (new KeyEvent (Key.End | Key.CtrlMask | Key.ShiftMask, new KeyModifiers ())));
			Assert.Equal ($"This is the first line.{Environment.NewLine}This is the second line.{Environment.NewLine}This is the third line.", tv.Text);
			Assert.Equal ($"This is the first line.{Environment.NewLine}This is the second line.{Environment.NewLine}This is the third line.", tv.SelectedText);
			Assert.Equal (3, tv.Lines);
			Assert.Equal (new Point (23, 2), tv.CursorPosition);
			Assert.Equal (70 + Environment.NewLine.Length * 2, tv.SelectedLength);
			Assert.False (tv.IsDirty);
			Assert.False (tv.HasHistoryChanges);

			Assert.True (tv.ProcessKey (new KeyEvent (Key.DeleteChar, new KeyModifiers ())));
			Assert.Equal ("", tv.Text);
			Assert.Equal ("", tv.SelectedText);
			Assert.Equal (1, tv.Lines);
			Assert.Equal (new Point (0, 0), tv.CursorPosition);
			Assert.Equal (0, tv.SelectedLength);
			Assert.True (tv.IsDirty);
			Assert.True (tv.HasHistoryChanges);

			// Undo
			Assert.True (tv.ProcessKey (new KeyEvent (Key.Z | Key.CtrlMask, new KeyModifiers ())));
			Assert.Equal ($"This is the first line.{Environment.NewLine}This is the second line.{Environment.NewLine}This is the third line.", tv.Text);
			Assert.Equal ("", tv.SelectedText);
			Assert.Equal (3, tv.Lines);
			Assert.Equal (new Point (23, 2), tv.CursorPosition);
			Assert.Equal (0, tv.SelectedLength);
			Assert.False (tv.IsDirty);
			Assert.True (tv.HasHistoryChanges);

			// Redo
			Assert.True (tv.ProcessKey (new KeyEvent (Key.R | Key.CtrlMask, new KeyModifiers ())));
			Assert.Equal ("", tv.Text);
			Assert.Equal ("", tv.SelectedText);
			Assert.Equal (1, tv.Lines);
			Assert.Equal (new Point (0, 0), tv.CursorPosition);
			Assert.Equal (0, tv.SelectedLength);
			Assert.True (tv.IsDirty);
			Assert.True (tv.HasHistoryChanges);
		}

		[Fact]
		[AutoInitShutdown]
		public void HistoryText_Undo_Redo_Copy_Without_Selection_Multi_Line_Paste ()
		{
			var text = "This is the first line.\nThis is the second line.\nThis is the third line.";
			var tv = new TextView () { Text = text };

			tv.CursorPosition = new Point (23, 0);

			Assert.True (tv.ProcessKey (new KeyEvent (Key.C | Key.CtrlMask, new KeyModifiers ())));
			Assert.Equal ($"This is the first line.{Environment.NewLine}This is the second line.{Environment.NewLine}This is the third line.", tv.Text);
			Assert.Equal ("", tv.SelectedText);
			Assert.Equal ("This is the first line.", Clipboard.Contents);
			Assert.Equal (3, tv.Lines);
			Assert.Equal (new Point (23, 0), tv.CursorPosition);

			Assert.True (tv.ProcessKey (new KeyEvent (Key.Y | Key.CtrlMask, new KeyModifiers ())));
			Assert.Equal ($"This is the first line.{Environment.NewLine}This is the first line.{Environment.NewLine}This is the second line.{Environment.NewLine}This is the third line.", tv.Text);
			Assert.Equal (4, tv.Lines);
			Assert.Equal (new Point (23, 1), tv.CursorPosition);

			// Undo
			Assert.True (tv.ProcessKey (new KeyEvent (Key.Z | Key.CtrlMask, new KeyModifiers ())));
			Assert.Equal ($"This is the first line.{Environment.NewLine}This is the second line.{Environment.NewLine}This is the third line.", tv.Text);
			Assert.Equal (3, tv.Lines);
			Assert.Equal (new Point (23, 0), tv.CursorPosition);

			// Redo
			Assert.True (tv.ProcessKey (new KeyEvent (Key.R | Key.CtrlMask, new KeyModifiers ())));
			Assert.Equal ($"This is the first line.{Environment.NewLine}This is the first line.{Environment.NewLine}This is the second line.{Environment.NewLine}This is the third line.", tv.Text);
			Assert.Equal (4, tv.Lines);
			Assert.Equal (new Point (23, 1), tv.CursorPosition);
		}

		[Fact]
		[AutoInitShutdown]
		public void HistoryText_Undo_Redo_Simple_Copy_Multi_Line_Selected_Paste ()
		{
			var text = "This is the first line.\nThis is the second line.\nThis is the third line.";
			var tv = new TextView () { Text = text };

			tv.SelectionStartColumn = 12;
			tv.CursorPosition = new Point (17, 0);

			Assert.True (tv.ProcessKey (new KeyEvent (Key.C | Key.CtrlMask, new KeyModifiers ())));
			Assert.Equal ($"This is the first line.{Environment.NewLine}This is the second line.{Environment.NewLine}This is the third line.", tv.Text);
			Assert.Equal ("first", tv.SelectedText);
			Assert.Equal (3, tv.Lines);
			Assert.Equal (new Point (17, 0), tv.CursorPosition);

			tv.SelectionStartColumn = 12;
			tv.CursorPosition = new Point (11, 1);

			Assert.True (tv.ProcessKey (new KeyEvent (Key.Y | Key.CtrlMask, new KeyModifiers ())));
			Assert.Equal ($"This is the first second line.{Environment.NewLine}This is the third line.", tv.Text);
			Assert.Equal (2, tv.Lines);
			Assert.Equal (new Point (17, 0), tv.CursorPosition);

			// Undo
			Assert.True (tv.ProcessKey (new KeyEvent (Key.Z | Key.CtrlMask, new KeyModifiers ())));
			Assert.Equal ($"This is the first line.{Environment.NewLine}This is the second line.{Environment.NewLine}This is the third line.", tv.Text);
			Assert.Equal (3, tv.Lines);
			Assert.Equal (new Point (12, 0), tv.CursorPosition);

			// Redo
			Assert.True (tv.ProcessKey (new KeyEvent (Key.R | Key.CtrlMask, new KeyModifiers ())));
			Assert.Equal ($"This is the first second line.{Environment.NewLine}This is the third line.", tv.Text);
			Assert.Equal (2, tv.Lines);
			Assert.Equal (new Point (17, 0), tv.CursorPosition);
		}

		[Fact]
		[AutoInitShutdown]
		public void HistoryText_Undo_Redo_Multi_Line_Selected_Copy_Simple_Paste_Starting_On_Space ()
		{
			var text = "This is the first line.\nThis is the second line.\nThis is the third line.";
			var tv = new TextView () { Text = text };

			tv.SelectionStartColumn = 12;
			tv.CursorPosition = new Point (18, 1);

			Assert.True (tv.ProcessKey (new KeyEvent (Key.C | Key.CtrlMask, new KeyModifiers ())));
			Assert.Equal ($"This is the first line.{Environment.NewLine}This is the second line.{Environment.NewLine}This is the third line.", tv.Text);
			Assert.Equal ($"first line.{Environment.NewLine}This is the second", tv.SelectedText);
			Assert.Equal (3, tv.Lines);
			Assert.Equal (new Point (18, 1), tv.CursorPosition);

			tv.Selecting = false;

			Assert.True (tv.ProcessKey (new KeyEvent (Key.Y | Key.CtrlMask, new KeyModifiers ())));
			Assert.Equal ($"This is the first line.{Environment.NewLine}This is the secondfirst line.{Environment.NewLine}This is the second line.{Environment.NewLine}This is the third line.", tv.Text);
			Assert.Equal (4, tv.Lines);
			Assert.Equal (new Point (18, 2), tv.CursorPosition);

			// Undo
			Assert.True (tv.ProcessKey (new KeyEvent (Key.Z | Key.CtrlMask, new KeyModifiers ())));
			Assert.Equal ($"This is the first line.{Environment.NewLine}This is the second line.{Environment.NewLine}This is the third line.", tv.Text);
			Assert.Equal (3, tv.Lines);
			Assert.Equal (new Point (18, 1), tv.CursorPosition);

			// Redo
			Assert.True (tv.ProcessKey (new KeyEvent (Key.R | Key.CtrlMask, new KeyModifiers ())));
			Assert.Equal ($"This is the first line.{Environment.NewLine}This is the secondfirst line.{Environment.NewLine}This is the second line.{Environment.NewLine}This is the third line.", tv.Text);
			Assert.Equal (4, tv.Lines);
			Assert.Equal (new Point (18, 2), tv.CursorPosition);
		}

		[Fact]
		[AutoInitShutdown]
		public void HistoryText_Undo_Redo_Multi_Line_Selected_Copy_Simple_Paste_Starting_On_Letter ()
		{
			var text = "This is the first line.\nThis is the second line.\nThis is the third line.";
			var tv = new TextView () { Text = text };

			tv.SelectionStartColumn = 12;
			tv.CursorPosition = new Point (18, 1);

			Assert.True (tv.ProcessKey (new KeyEvent (Key.C | Key.CtrlMask, new KeyModifiers ())));
			Assert.Equal ($"This is the first line.{Environment.NewLine}This is the second line.{Environment.NewLine}This is the third line.", tv.Text);
			Assert.Equal ($"first line.{Environment.NewLine}This is the second", tv.SelectedText);
			Assert.Equal (3, tv.Lines);
			Assert.Equal (new Point (18, 1), tv.CursorPosition);

			tv.Selecting = false;
			tv.CursorPosition = new Point (17, 1);

			Assert.True (tv.ProcessKey (new KeyEvent (Key.Y | Key.CtrlMask, new KeyModifiers ())));
			Assert.Equal ($"This is the first line.{Environment.NewLine}This is the seconfirst line.{Environment.NewLine}This is the secondd line.{Environment.NewLine}This is the third line.", tv.Text);
			Assert.Equal (4, tv.Lines);
			Assert.Equal (new Point (18, 2), tv.CursorPosition);

			// Undo
			Assert.True (tv.ProcessKey (new KeyEvent (Key.Z | Key.CtrlMask, new KeyModifiers ())));
			Assert.Equal ($"This is the first line.{Environment.NewLine}This is the second line.{Environment.NewLine}This is the third line.", tv.Text);
			Assert.Equal (3, tv.Lines);
			Assert.Equal (new Point (17, 1), tv.CursorPosition);

			// Redo
			Assert.True (tv.ProcessKey (new KeyEvent (Key.R | Key.CtrlMask, new KeyModifiers ())));
			Assert.Equal ($"This is the first line.{Environment.NewLine}This is the seconfirst line.{Environment.NewLine}This is the secondd line.{Environment.NewLine}This is the third line.", tv.Text);
			Assert.Equal (4, tv.Lines);
			Assert.Equal (new Point (18, 2), tv.CursorPosition);
		}

		[Fact]
		[AutoInitShutdown]
		public void HistoryText_Undo_Redo_Empty_Copy_Without_Selection_Multi_Line_Selected_Paste ()
		{
			var text = "\nThis is the first line.\nThis is the second line.";
			var tv = new TextView () { Text = text };

			Assert.True (tv.ProcessKey (new KeyEvent (Key.C | Key.CtrlMask, new KeyModifiers ())));
			Assert.Equal ($"{Environment.NewLine}This is the first line.{Environment.NewLine}This is the second line.", tv.Text);
			Assert.Equal ("", tv.SelectedText);
			Assert.Equal (3, tv.Lines);
			Assert.Equal (new Point (0, 0), tv.CursorPosition);

			Assert.True (tv.ProcessKey (new KeyEvent (Key.Y | Key.CtrlMask, new KeyModifiers ())));
			Assert.Equal ($"{Environment.NewLine}{Environment.NewLine}This is the first line.{Environment.NewLine}This is the second line.", tv.Text);
			Assert.Equal (4, tv.Lines);
			Assert.Equal (new Point (0, 1), tv.CursorPosition);

			// Undo
			Assert.True (tv.ProcessKey (new KeyEvent (Key.Z | Key.CtrlMask, new KeyModifiers ())));
			Assert.Equal ($"{Environment.NewLine}This is the first line.{Environment.NewLine}This is the second line.", tv.Text);
			Assert.Equal (3, tv.Lines);
			Assert.Equal (new Point (0, 0), tv.CursorPosition);

			// Redo
			Assert.True (tv.ProcessKey (new KeyEvent (Key.R | Key.CtrlMask, new KeyModifiers ())));
			Assert.Equal ($"{Environment.NewLine}{Environment.NewLine}This is the first line.{Environment.NewLine}This is the second line.", tv.Text);
			Assert.Equal (4, tv.Lines);
			Assert.Equal (new Point (0, 1), tv.CursorPosition);
		}

		[Fact]
		[AutoInitShutdown]
		public void HistoryText_Undo_Redo_Setting_Clipboard_Multi_Line_Selected_Paste ()
		{
			var text = "This is the first line.\nThis is the second line.";
			var tv = new TextView () { Text = text };

			Clipboard.Contents = "Inserted\nNewLine";

			Assert.Equal ($"This is the first line.{Environment.NewLine}This is the second line.", tv.Text);
			Assert.Equal ("", tv.SelectedText);
			Assert.Equal (2, tv.Lines);
			Assert.Equal (new Point (0, 0), tv.CursorPosition);

			Assert.True (tv.ProcessKey (new KeyEvent (Key.Y | Key.CtrlMask, new KeyModifiers ())));
			Assert.Equal ($"Inserted{Environment.NewLine}NewLineThis is the first line.{Environment.NewLine}This is the second line.", tv.Text);
			Assert.Equal (3, tv.Lines);
			Assert.Equal (new Point (7, 1), tv.CursorPosition);

			// Undo
			Assert.True (tv.ProcessKey (new KeyEvent (Key.Z | Key.CtrlMask, new KeyModifiers ())));
			Assert.Equal ($"This is the first line.{Environment.NewLine}This is the second line.", tv.Text);
			Assert.Equal (2, tv.Lines);
			Assert.Equal (new Point (0, 0), tv.CursorPosition);

			// Redo
			Assert.True (tv.ProcessKey (new KeyEvent (Key.R | Key.CtrlMask, new KeyModifiers ())));
			Assert.Equal ($"Inserted{Environment.NewLine}NewLineThis is the first line.{Environment.NewLine}This is the second line.", tv.Text);
			Assert.Equal (3, tv.Lines);
			Assert.Equal (new Point (7, 1), tv.CursorPosition);
		}

		[Fact]
		[AutoInitShutdown]
		public void HistoryText_Undo_Redo_Cut_Multi_Line_Selected_Paste ()
		{
			var text = "This is the first line.\nThis is the second line.\nThis is the third line.";
			var tv = new TextView () { Text = text };

			tv.SelectionStartColumn = 12;
			tv.CursorPosition = new Point (17, 0);

			Assert.True (tv.ProcessKey (new KeyEvent (Key.W | Key.CtrlMask, new KeyModifiers ())));
			Assert.Equal ($"This is the  line.{Environment.NewLine}This is the second line.{Environment.NewLine}This is the third line.", tv.Text);
			Assert.Equal ("", tv.SelectedText);
			Assert.Equal (3, tv.Lines);
			Assert.Equal (new Point (12, 0), tv.CursorPosition);

			tv.SelectionStartColumn = 12;
			tv.CursorPosition = new Point (11, 1);

			Assert.True (tv.ProcessKey (new KeyEvent (Key.Y | Key.CtrlMask, new KeyModifiers ())));
			Assert.Equal ($"This is the first second line.{Environment.NewLine}This is the third line.", tv.Text);
			Assert.Equal (2, tv.Lines);
			Assert.Equal (new Point (17, 0), tv.CursorPosition);

			// Undo
			Assert.True (tv.ProcessKey (new KeyEvent (Key.Z | Key.CtrlMask, new KeyModifiers ())));
			Assert.Equal ($"This is the  line.{Environment.NewLine}This is the second line.{Environment.NewLine}This is the third line.", tv.Text);
			Assert.Equal (3, tv.Lines);
			Assert.Equal (new Point (12, 0), tv.CursorPosition);

			// Redo
			Assert.True (tv.ProcessKey (new KeyEvent (Key.R | Key.CtrlMask, new KeyModifiers ())));
			Assert.Equal ($"This is the first second line.{Environment.NewLine}This is the third line.", tv.Text);
			Assert.Equal (2, tv.Lines);
			Assert.Equal (new Point (17, 0), tv.CursorPosition);
		}

		[Fact]
		[AutoInitShutdown]
		public void HistoryText_Undo_Redo_Cut_Simple_Paste_Starting ()
		{
			var text = "This is the first line.\nThis is the second line.\nThis is the third line.";
			var tv = new TextView () { Text = text };

			tv.SelectionStartColumn = 12;
			tv.CursorPosition = new Point (18, 1);

			Assert.True (tv.ProcessKey (new KeyEvent (Key.W | Key.CtrlMask, new KeyModifiers ())));
			Assert.Equal ($"This is the  line.{Environment.NewLine}This is the third line.", tv.Text);
			Assert.Equal ("", tv.SelectedText);
			Assert.Equal (2, tv.Lines);
			Assert.Equal (new Point (12, 0), tv.CursorPosition);

			tv.Selecting = false;

			Assert.True (tv.ProcessKey (new KeyEvent (Key.Y | Key.CtrlMask, new KeyModifiers ())));
			Assert.Equal ($"This is the first line.{Environment.NewLine}This is the second line.{Environment.NewLine}This is the third line.", tv.Text);
			Assert.Equal (3, tv.Lines);
			Assert.Equal (new Point (18, 1), tv.CursorPosition);

			// Undo
			Assert.True (tv.ProcessKey (new KeyEvent (Key.Z | Key.CtrlMask, new KeyModifiers ())));
			Assert.Equal ($"This is the  line.{Environment.NewLine}This is the third line.", tv.Text);
			Assert.Equal (2, tv.Lines);
			Assert.Equal (new Point (12, 0), tv.CursorPosition);

			// Redo
			Assert.True (tv.ProcessKey (new KeyEvent (Key.R | Key.CtrlMask, new KeyModifiers ())));
			Assert.Equal ($"This is the first line.{Environment.NewLine}This is the second line.{Environment.NewLine}This is the third line.", tv.Text);
			Assert.Equal (3, tv.Lines);
			Assert.Equal (new Point (18, 1), tv.CursorPosition);
		}

		[Fact]
		[AutoInitShutdown]
		public void HistoryText_Undo_Redo_Cut_Multi_Line_Another_Selected_Paste ()
		{
			var text = "This is the first line.\nThis is the second line.\nThis is the third line.";
			var tv = new TextView () { Text = text };

			tv.SelectionStartColumn = 12;
			tv.CursorPosition = new Point (17, 0);

			Assert.True (tv.ProcessKey (new KeyEvent (Key.W | Key.CtrlMask, new KeyModifiers ())));
			Assert.Equal ($"This is the  line.{Environment.NewLine}This is the second line.{Environment.NewLine}This is the third line.", tv.Text);
			Assert.Equal ("", tv.SelectedText);
			Assert.Equal (3, tv.Lines);
			Assert.Equal (new Point (12, 0), tv.CursorPosition);

			tv.SelectionStartColumn = 12;
			tv.SelectionStartRow = 1;
			tv.CursorPosition = new Point (18, 1);

			Assert.True (tv.ProcessKey (new KeyEvent (Key.Y | Key.CtrlMask, new KeyModifiers ())));
			Assert.Equal ($"This is the  line.{Environment.NewLine}This is the first line.{Environment.NewLine}This is the third line.", tv.Text);
			Assert.Equal (3, tv.Lines);
			Assert.Equal (new Point (17, 1), tv.CursorPosition);

			// Undo
			Assert.True (tv.ProcessKey (new KeyEvent (Key.Z | Key.CtrlMask, new KeyModifiers ())));
			Assert.Equal ($"This is the  line.{Environment.NewLine}This is the second line.{Environment.NewLine}This is the third line.", tv.Text);
			Assert.Equal (3, tv.Lines);
			Assert.Equal (new Point (12, 1), tv.CursorPosition);

			Assert.True (tv.ProcessKey (new KeyEvent (Key.Z | Key.CtrlMask, new KeyModifiers ())));
			Assert.Equal ($"This is the first line.{Environment.NewLine}This is the second line.{Environment.NewLine}This is the third line.", tv.Text);
			Assert.Equal (3, tv.Lines);
			Assert.Equal (new Point (12, 0), tv.CursorPosition);

			// Redo
			Assert.True (tv.ProcessKey (new KeyEvent (Key.R | Key.CtrlMask, new KeyModifiers ())));
			Assert.Equal ($"This is the  line.{Environment.NewLine}This is the second line.{Environment.NewLine}This is the third line.", tv.Text);
			Assert.Equal (3, tv.Lines);
			Assert.Equal (new Point (12, 0), tv.CursorPosition);

			Assert.True (tv.ProcessKey (new KeyEvent (Key.R | Key.CtrlMask, new KeyModifiers ())));
			Assert.Equal ($"This is the  line.{Environment.NewLine}This is the first line.{Environment.NewLine}This is the third line.", tv.Text);
			Assert.Equal (3, tv.Lines);
			Assert.Equal (new Point (17, 1), tv.CursorPosition);
		}

		[Fact]
		public void HistoryText_Undo_Redo_KillWordBackward ()
		{
			var text = "First line.\nSecond line.";
			var tv = new TextView () { Text = text };

			Assert.True (tv.ProcessKey (new KeyEvent (Key.End | Key.CtrlMask, new KeyModifiers ())));
			Assert.Equal ($"First line.{Environment.NewLine}Second line.", tv.Text);
			Assert.Equal ("", tv.SelectedText);
			Assert.Equal (2, tv.Lines);
			Assert.Equal (new Point (12, 1), tv.CursorPosition);

			Assert.True (tv.ProcessKey (new KeyEvent (Key.Backspace | Key.CtrlMask, new KeyModifiers ())));
			Assert.Equal ($"First line.{Environment.NewLine}Second ", tv.Text);
			Assert.Equal ("", tv.SelectedText);
			Assert.Equal (2, tv.Lines);
			Assert.Equal (new Point (7, 1), tv.CursorPosition);

			Assert.True (tv.ProcessKey (new KeyEvent (Key.Backspace | Key.CtrlMask, new KeyModifiers ())));
			Assert.Equal ($"First line.{Environment.NewLine}", tv.Text);
			Assert.Equal ("", tv.SelectedText);
			Assert.Equal (2, tv.Lines);
			Assert.Equal (new Point (0, 1), tv.CursorPosition);

			Assert.True (tv.ProcessKey (new KeyEvent (Key.Backspace | Key.CtrlMask, new KeyModifiers ())));
			Assert.Equal ("First line.", tv.Text);
			Assert.Equal ("", tv.SelectedText);
			Assert.Equal (1, tv.Lines);
			Assert.Equal (new Point (11, 0), tv.CursorPosition);

			Assert.True (tv.ProcessKey (new KeyEvent (Key.Backspace | Key.CtrlMask, new KeyModifiers ())));
			Assert.Equal ("First ", tv.Text);
			Assert.Equal ("", tv.SelectedText);
			Assert.Equal (1, tv.Lines);
			Assert.Equal (new Point (6, 0), tv.CursorPosition);

			Assert.True (tv.ProcessKey (new KeyEvent (Key.Backspace | Key.CtrlMask, new KeyModifiers ())));
			Assert.Equal ("", tv.Text);
			Assert.Equal ("", tv.SelectedText);
			Assert.Equal (1, tv.Lines);
			Assert.Equal (new Point (0, 0), tv.CursorPosition);

			// Undo
			Assert.True (tv.ProcessKey (new KeyEvent (Key.Z | Key.CtrlMask, new KeyModifiers ())));
			Assert.Equal ("First ", tv.Text);
			Assert.Equal (1, tv.Lines);
			Assert.Equal (new Point (6, 0), tv.CursorPosition);

			Assert.True (tv.ProcessKey (new KeyEvent (Key.Z | Key.CtrlMask, new KeyModifiers ())));
			Assert.Equal ("First line.", tv.Text);
			Assert.Equal (1, tv.Lines);
			Assert.Equal (new Point (11, 0), tv.CursorPosition);

			Assert.True (tv.ProcessKey (new KeyEvent (Key.Z | Key.CtrlMask, new KeyModifiers ())));
			Assert.Equal ($"First line.{Environment.NewLine}", tv.Text);
			Assert.Equal (2, tv.Lines);
			Assert.Equal (new Point (0, 1), tv.CursorPosition);

			Assert.True (tv.ProcessKey (new KeyEvent (Key.Z | Key.CtrlMask, new KeyModifiers ())));
			Assert.Equal ($"First line.{Environment.NewLine}Second ", tv.Text);
			Assert.Equal (2, tv.Lines);
			Assert.Equal (new Point (7, 1), tv.CursorPosition);

			Assert.True (tv.ProcessKey (new KeyEvent (Key.Z | Key.CtrlMask, new KeyModifiers ())));
			Assert.Equal ($"First line.{Environment.NewLine}Second line.", tv.Text);
			Assert.Equal (2, tv.Lines);
			Assert.Equal (new Point (12, 1), tv.CursorPosition);

			// Redo
			Assert.True (tv.ProcessKey (new KeyEvent (Key.R | Key.CtrlMask, new KeyModifiers ())));
			Assert.Equal ($"First line.{Environment.NewLine}Second ", tv.Text);
			Assert.Equal (2, tv.Lines);
			Assert.Equal (new Point (7, 1), tv.CursorPosition);

			Assert.True (tv.ProcessKey (new KeyEvent (Key.R | Key.CtrlMask, new KeyModifiers ())));
			Assert.Equal ($"First line.{Environment.NewLine}", tv.Text);
			Assert.Equal (2, tv.Lines);
			Assert.Equal (new Point (0, 1), tv.CursorPosition);

			Assert.True (tv.ProcessKey (new KeyEvent (Key.R | Key.CtrlMask, new KeyModifiers ())));
			Assert.Equal ("First line.", tv.Text);
			Assert.Equal (1, tv.Lines);
			Assert.Equal (new Point (11, 0), tv.CursorPosition);

			Assert.True (tv.ProcessKey (new KeyEvent (Key.R | Key.CtrlMask, new KeyModifiers ())));
			Assert.Equal ("First ", tv.Text);
			Assert.Equal (1, tv.Lines);
			Assert.Equal (new Point (6, 0), tv.CursorPosition);

			Assert.True (tv.ProcessKey (new KeyEvent (Key.R | Key.CtrlMask, new KeyModifiers ())));
			Assert.Equal ("", tv.Text);
			Assert.Equal (1, tv.Lines);
			Assert.Equal (new Point (0, 0), tv.CursorPosition);
		}

		[Fact]
		public void HistoryText_Undo_Redo_KillWordForward ()
		{
			var text = "First line.\nSecond line.";
			var tv = new TextView () { Text = text };

			Assert.True (tv.ProcessKey (new KeyEvent (Key.DeleteChar | Key.CtrlMask, new KeyModifiers ())));
			Assert.Equal ($"line.{Environment.NewLine}Second line.", tv.Text);
			Assert.Equal ("", tv.SelectedText);
			Assert.Equal (2, tv.Lines);
			Assert.Equal (new Point (0, 0), tv.CursorPosition);

			Assert.True (tv.ProcessKey (new KeyEvent (Key.DeleteChar | Key.CtrlMask, new KeyModifiers ())));
			Assert.Equal ($"{Environment.NewLine}Second line.", tv.Text);
			Assert.Equal (2, tv.Lines);
			Assert.Equal (new Point (0, 0), tv.CursorPosition);

			Assert.True (tv.ProcessKey (new KeyEvent (Key.DeleteChar | Key.CtrlMask, new KeyModifiers ())));
			Assert.Equal ("Second line.", tv.Text);
			Assert.Equal (1, tv.Lines);
			Assert.Equal (new Point (0, 0), tv.CursorPosition);

			Assert.True (tv.ProcessKey (new KeyEvent (Key.DeleteChar | Key.CtrlMask, new KeyModifiers ())));
			Assert.Equal ("line.", tv.Text);
			Assert.Equal (1, tv.Lines);
			Assert.Equal (new Point (0, 0), tv.CursorPosition);

			Assert.True (tv.ProcessKey (new KeyEvent (Key.DeleteChar | Key.CtrlMask, new KeyModifiers ())));
			Assert.Equal ("", tv.Text);
			Assert.Equal (1, tv.Lines);
			Assert.Equal (new Point (0, 0), tv.CursorPosition);

			// Undo
			Assert.True (tv.ProcessKey (new KeyEvent (Key.Z | Key.CtrlMask, new KeyModifiers ())));
			Assert.Equal ("line.", tv.Text);
			Assert.Equal (1, tv.Lines);
			Assert.Equal (new Point (0, 0), tv.CursorPosition);

			Assert.True (tv.ProcessKey (new KeyEvent (Key.Z | Key.CtrlMask, new KeyModifiers ())));
			Assert.Equal ("Second line.", tv.Text);
			Assert.Equal (1, tv.Lines);
			Assert.Equal (new Point (0, 0), tv.CursorPosition);

			Assert.True (tv.ProcessKey (new KeyEvent (Key.Z | Key.CtrlMask, new KeyModifiers ())));
			Assert.Equal ($"{Environment.NewLine}Second line.", tv.Text);
			Assert.Equal (2, tv.Lines);
			Assert.Equal (new Point (0, 0), tv.CursorPosition);

			Assert.True (tv.ProcessKey (new KeyEvent (Key.Z | Key.CtrlMask, new KeyModifiers ())));
			Assert.Equal ($"line.{Environment.NewLine}Second line.", tv.Text);
			Assert.Equal (2, tv.Lines);
			Assert.Equal (new Point (0, 0), tv.CursorPosition);

			Assert.True (tv.ProcessKey (new KeyEvent (Key.Z | Key.CtrlMask, new KeyModifiers ())));
			Assert.Equal ($"First line.{Environment.NewLine}Second line.", tv.Text);
			Assert.Equal (2, tv.Lines);
			Assert.Equal (new Point (0, 0), tv.CursorPosition);

			// Redo
			Assert.True (tv.ProcessKey (new KeyEvent (Key.R | Key.CtrlMask, new KeyModifiers ())));
			Assert.Equal ($"line.{Environment.NewLine}Second line.", tv.Text);
			Assert.Equal (2, tv.Lines);
			Assert.Equal (new Point (0, 0), tv.CursorPosition);

			Assert.True (tv.ProcessKey (new KeyEvent (Key.R | Key.CtrlMask, new KeyModifiers ())));
			Assert.Equal ($"{Environment.NewLine}Second line.", tv.Text);
			Assert.Equal (2, tv.Lines);
			Assert.Equal (new Point (0, 0), tv.CursorPosition);

			Assert.True (tv.ProcessKey (new KeyEvent (Key.R | Key.CtrlMask, new KeyModifiers ())));
			Assert.Equal ("Second line.", tv.Text);
			Assert.Equal (1, tv.Lines);
			Assert.Equal (new Point (0, 0), tv.CursorPosition);

			Assert.True (tv.ProcessKey (new KeyEvent (Key.R | Key.CtrlMask, new KeyModifiers ())));
			Assert.Equal ("line.", tv.Text);
			Assert.Equal (1, tv.Lines);
			Assert.Equal (new Point (0, 0), tv.CursorPosition);

			Assert.True (tv.ProcessKey (new KeyEvent (Key.R | Key.CtrlMask, new KeyModifiers ())));
			Assert.Equal ("", tv.Text);
			Assert.Equal (1, tv.Lines);
			Assert.Equal (new Point (0, 0), tv.CursorPosition);
		}

		[Fact]
		[AutoInitShutdown]
		public void HistoryText_Undo_Redo_KillToStartOfLine ()
		{
			var text = "First line.\nSecond line.";
			var tv = new TextView () { Text = text };

			Assert.True (tv.ProcessKey (new KeyEvent (Key.End | Key.CtrlMask, new KeyModifiers ())));
			Assert.Equal ($"First line.{Environment.NewLine}Second line.", tv.Text);
			Assert.Equal ("", tv.SelectedText);
			Assert.Equal (2, tv.Lines);
			Assert.Equal (new Point (12, 1), tv.CursorPosition);

			Assert.True (tv.ProcessKey (new KeyEvent (Key.K | Key.AltMask, new KeyModifiers ())));
			Assert.Equal ($"First line.{Environment.NewLine}", tv.Text);
			Assert.Equal ("", tv.SelectedText);
			Assert.Equal ("Second line.", Clipboard.Contents);
			Assert.Equal (2, tv.Lines);
			Assert.Equal (new Point (0, 1), tv.CursorPosition);

			Assert.True (tv.ProcessKey (new KeyEvent (Key.K | Key.AltMask, new KeyModifiers ())));
			Assert.Equal ("First line.", tv.Text);
			Assert.Equal ("", tv.SelectedText);
			Assert.Equal ($"Second line.{Environment.NewLine}", Clipboard.Contents);
			Assert.Equal (1, tv.Lines);
			Assert.Equal (new Point (11, 0), tv.CursorPosition);

			Assert.True (tv.ProcessKey (new KeyEvent (Key.K | Key.AltMask, new KeyModifiers ())));
			Assert.Equal ("", tv.Text);
			Assert.Equal ("", tv.SelectedText);
			Assert.Equal ($"Second line.{Environment.NewLine}First line.", Clipboard.Contents);
			Assert.Equal (1, tv.Lines);
			Assert.Equal (new Point (0, 0), tv.CursorPosition);


			// Undo
			Assert.True (tv.ProcessKey (new KeyEvent (Key.Z | Key.CtrlMask, new KeyModifiers ())));
			Assert.Equal ("First line.", tv.Text);
			Assert.Equal (1, tv.Lines);
			Assert.Equal (new Point (11, 0), tv.CursorPosition);

			Assert.True (tv.ProcessKey (new KeyEvent (Key.Z | Key.CtrlMask, new KeyModifiers ())));
			Assert.Equal ($"First line.{Environment.NewLine}", tv.Text);
			Assert.Equal (2, tv.Lines);
			Assert.Equal (new Point (0, 1), tv.CursorPosition);

			Assert.True (tv.ProcessKey (new KeyEvent (Key.Z | Key.CtrlMask, new KeyModifiers ())));
			Assert.Equal ($"First line.{Environment.NewLine}Second line.", tv.Text);
			Assert.Equal (2, tv.Lines);
			Assert.Equal (new Point (12, 1), tv.CursorPosition);

			// Redo
			Assert.True (tv.ProcessKey (new KeyEvent (Key.R | Key.CtrlMask, new KeyModifiers ())));
			Assert.Equal ($"First line.{Environment.NewLine}", tv.Text);
			Assert.Equal (2, tv.Lines);
			Assert.Equal (new Point (0, 1), tv.CursorPosition);

			Assert.True (tv.ProcessKey (new KeyEvent (Key.R | Key.CtrlMask, new KeyModifiers ())));
			Assert.Equal ($"First line.", tv.Text);
			Assert.Equal (1, tv.Lines);
			Assert.Equal (new Point (11, 0), tv.CursorPosition);

			Assert.True (tv.ProcessKey (new KeyEvent (Key.R | Key.CtrlMask, new KeyModifiers ())));
			Assert.Equal ("", tv.Text);
			Assert.Equal (1, tv.Lines);
			Assert.Equal (new Point (0, 0), tv.CursorPosition);
		}

		[Fact]
		[AutoInitShutdown]
		public void HistoryText_Undo_Redo_KillToEndOfLine ()
		{
			var text = "First line.\nSecond line.";
			var tv = new TextView () { Text = text };

			Assert.True (tv.ProcessKey (new KeyEvent (Key.K | Key.CtrlMask, new KeyModifiers ())));
			Assert.Equal ($"{Environment.NewLine}Second line.", tv.Text);
			Assert.Equal ("", tv.SelectedText);
			Assert.Equal ("First line.", Clipboard.Contents);
			Assert.Equal (2, tv.Lines);
			Assert.Equal (new Point (0, 0), tv.CursorPosition);

			Assert.True (tv.ProcessKey (new KeyEvent (Key.K | Key.CtrlMask, new KeyModifiers ())));
			Assert.Equal ("Second line.", tv.Text);
			Assert.Equal ("", tv.SelectedText);
			Assert.Equal ($"First line.{Environment.NewLine}", Clipboard.Contents);
			Assert.Equal (1, tv.Lines);
			Assert.Equal (new Point (0, 0), tv.CursorPosition);

			Assert.True (tv.ProcessKey (new KeyEvent (Key.K | Key.CtrlMask, new KeyModifiers ())));
			Assert.Equal ("", tv.Text);
			Assert.Equal ("", tv.SelectedText);
			Assert.Equal ($"First line.{Environment.NewLine}Second line.", Clipboard.Contents);
			Assert.Equal (1, tv.Lines);
			Assert.Equal (new Point (0, 0), tv.CursorPosition);

			// Undo
			Assert.True (tv.ProcessKey (new KeyEvent (Key.Z | Key.CtrlMask, new KeyModifiers ())));
			Assert.Equal ("Second line.", tv.Text);
			Assert.Equal (1, tv.Lines);
			Assert.Equal (new Point (0, 0), tv.CursorPosition);

			Assert.True (tv.ProcessKey (new KeyEvent (Key.Z | Key.CtrlMask, new KeyModifiers ())));
			Assert.Equal ($"{Environment.NewLine}Second line.", tv.Text);
			Assert.Equal (2, tv.Lines);
			Assert.Equal (new Point (0, 0), tv.CursorPosition);

			Assert.True (tv.ProcessKey (new KeyEvent (Key.Z | Key.CtrlMask, new KeyModifiers ())));
			Assert.Equal ($"First line.{Environment.NewLine}Second line.", tv.Text);
			Assert.Equal (2, tv.Lines);
			Assert.Equal (new Point (0, 0), tv.CursorPosition);

			// Redo
			Assert.True (tv.ProcessKey (new KeyEvent (Key.R | Key.CtrlMask, new KeyModifiers ())));
			Assert.Equal ($"{Environment.NewLine}Second line.", tv.Text);
			Assert.Equal (2, tv.Lines);
			Assert.Equal (new Point (0, 0), tv.CursorPosition);

			Assert.True (tv.ProcessKey (new KeyEvent (Key.R | Key.CtrlMask, new KeyModifiers ())));
			Assert.Equal ("Second line.", tv.Text);
			Assert.Equal (1, tv.Lines);
			Assert.Equal (new Point (0, 0), tv.CursorPosition);

			Assert.True (tv.ProcessKey (new KeyEvent (Key.R | Key.CtrlMask, new KeyModifiers ())));
			Assert.Equal ("", tv.Text);
			Assert.Equal (1, tv.Lines);
			Assert.Equal (new Point (0, 0), tv.CursorPosition);
		}

		[Fact]
		public void HistoryText_Undo_Redo_Changing_On_Middle_Clear_History_Forwards ()
		{
			var tv = new TextView ();

			Assert.True (tv.ProcessKey (new KeyEvent (Key.D1, new KeyModifiers ())));
			Assert.Equal ("1", tv.Text);
			Assert.Equal (1, tv.Lines);
			Assert.Equal (new Point (1, 0), tv.CursorPosition);

			Assert.True (tv.ProcessKey (new KeyEvent (Key.D2, new KeyModifiers ())));
			Assert.Equal ("12", tv.Text);
			Assert.Equal (1, tv.Lines);
			Assert.Equal (new Point (2, 0), tv.CursorPosition);

			Assert.True (tv.ProcessKey (new KeyEvent (Key.D3, new KeyModifiers ())));
			Assert.Equal ("123", tv.Text);
			Assert.Equal (1, tv.Lines);
			Assert.Equal (new Point (3, 0), tv.CursorPosition);

			// Undo
			Assert.True (tv.ProcessKey (new KeyEvent (Key.Z | Key.CtrlMask, new KeyModifiers ())));
			Assert.Equal ("12", tv.Text);
			Assert.Equal (1, tv.Lines);
			Assert.Equal (new Point (2, 0), tv.CursorPosition);

			Assert.True (tv.ProcessKey (new KeyEvent (Key.D4, new KeyModifiers ())));
			Assert.Equal ("124", tv.Text);
			Assert.Equal (1, tv.Lines);
			Assert.Equal (new Point (3, 0), tv.CursorPosition);

			// Redo
			Assert.True (tv.ProcessKey (new KeyEvent (Key.R | Key.CtrlMask, new KeyModifiers ())));
			Assert.Equal ("124", tv.Text);
			Assert.Equal (1, tv.Lines);
			Assert.Equal (new Point (3, 0), tv.CursorPosition);
		}

		[Fact]
		public void HistoryText_Undo_Redo_Single_Line_Selected_Return ()
		{
			var text = "This is the first line.\nThis is the second line.\nThis is the third line.";
			var tv = new TextView () { Text = text };

			tv.SelectionStartColumn = 12;
			tv.CursorPosition = new Point (17, 0);

			Assert.True (tv.ProcessKey (new KeyEvent (Key.Enter, new KeyModifiers ())));
			Assert.Equal ($"This is the {Environment.NewLine} line.{Environment.NewLine}This is the second line.{Environment.NewLine}This is the third line.", tv.Text);
			Assert.Equal (4, tv.Lines);
			Assert.Equal (new Point (0, 1), tv.CursorPosition);

			// Undo
			Assert.True (tv.ProcessKey (new KeyEvent (Key.Z | Key.CtrlMask, new KeyModifiers ())));
			Assert.Equal ($"This is the first line.{Environment.NewLine}This is the second line.{Environment.NewLine}This is the third line.", tv.Text);
			Assert.Equal (3, tv.Lines);
			Assert.Equal (new Point (17, 0), tv.CursorPosition);
			Assert.False (tv.IsDirty);

			// Redo
			Assert.True (tv.ProcessKey (new KeyEvent (Key.R | Key.CtrlMask, new KeyModifiers ())));
			Assert.Equal ($"This is the {Environment.NewLine} line.{Environment.NewLine}This is the second line.{Environment.NewLine}This is the third line.", tv.Text);
			Assert.Equal (4, tv.Lines);
			Assert.Equal (new Point (0, 1), tv.CursorPosition);

			// Undo
			Assert.True (tv.ProcessKey (new KeyEvent (Key.Z | Key.CtrlMask, new KeyModifiers ())));
			Assert.Equal ($"This is the first line.{Environment.NewLine}This is the second line.{Environment.NewLine}This is the third line.", tv.Text);
			Assert.Equal (3, tv.Lines);
			Assert.Equal (new Point (17, 0), tv.CursorPosition);
			Assert.False (tv.IsDirty);

			// Redo
			Assert.True (tv.ProcessKey (new KeyEvent (Key.R | Key.CtrlMask, new KeyModifiers ())));
			Assert.Equal ($"This is the {Environment.NewLine} line.{Environment.NewLine}This is the second line.{Environment.NewLine}This is the third line.", tv.Text);
			Assert.Equal (4, tv.Lines);
			Assert.Equal (new Point (0, 1), tv.CursorPosition);
		}

		[Fact]
		public void HistoryText_Undo_Redo_Two_Line_Selected_Return ()
		{
			var text = "This is the first line.\nThis is the second line.\nThis is the third line.";
			var tv = new TextView () { Text = text };

			tv.SelectionStartColumn = 12;
			tv.CursorPosition = new Point (18, 1);

			Assert.True (tv.ProcessKey (new KeyEvent (Key.Enter, new KeyModifiers ())));
			Assert.Equal ($"This is the {Environment.NewLine} line.{Environment.NewLine}This is the third line.", tv.Text);
			Assert.Equal (3, tv.Lines);
			Assert.Equal (new Point (0, 1), tv.CursorPosition);

			// Undo
			Assert.True (tv.ProcessKey (new KeyEvent (Key.Z | Key.CtrlMask, new KeyModifiers ())));
			Assert.Equal ($"This is the first line.{Environment.NewLine}This is the second line.{Environment.NewLine}This is the third line.", tv.Text);
			Assert.Equal (3, tv.Lines);
			Assert.Equal (new Point (18, 1), tv.CursorPosition);
			Assert.False (tv.IsDirty);

			// Redo
			Assert.True (tv.ProcessKey (new KeyEvent (Key.R | Key.CtrlMask, new KeyModifiers ())));
			Assert.Equal ($"This is the {Environment.NewLine} line.{Environment.NewLine}This is the third line.", tv.Text);
			Assert.Equal (3, tv.Lines);
			Assert.Equal (new Point (0, 1), tv.CursorPosition);

			// Undo
			Assert.True (tv.ProcessKey (new KeyEvent (Key.Z | Key.CtrlMask, new KeyModifiers ())));
			Assert.Equal ($"This is the first line.{Environment.NewLine}This is the second line.{Environment.NewLine}This is the third line.", tv.Text);
			Assert.Equal (3, tv.Lines);
			Assert.Equal (new Point (18, 1), tv.CursorPosition);
			Assert.False (tv.IsDirty);

			// Redo
			Assert.True (tv.ProcessKey (new KeyEvent (Key.R | Key.CtrlMask, new KeyModifiers ())));
			Assert.Equal ($"This is the {Environment.NewLine} line.{Environment.NewLine}This is the third line.", tv.Text);
			Assert.Equal (3, tv.Lines);
			Assert.Equal (new Point (0, 1), tv.CursorPosition);
		}

		[Fact]
		public void HistoryText_Undo_Redo_Three_Line_Selected_Return ()
		{
			var text = "This is the first line.\nThis is the second line.\nThis is the third line.";
			var tv = new TextView () { Text = text };

			tv.SelectionStartColumn = 12;
			tv.CursorPosition = new Point (17, 2);

			Assert.True (tv.ProcessKey (new KeyEvent (Key.Enter, new KeyModifiers ())));
			Assert.Equal ($"This is the {Environment.NewLine} line.", tv.Text);
			Assert.Equal (2, tv.Lines);
			Assert.Equal (new Point (0, 1), tv.CursorPosition);

			// Undo
			Assert.True (tv.ProcessKey (new KeyEvent (Key.Z | Key.CtrlMask, new KeyModifiers ())));
			Assert.Equal ($"This is the first line.{Environment.NewLine}This is the second line.{Environment.NewLine}This is the third line.", tv.Text);
			Assert.Equal (3, tv.Lines);
			Assert.Equal (new Point (17, 2), tv.CursorPosition);
			Assert.False (tv.IsDirty);

			// Redo
			Assert.True (tv.ProcessKey (new KeyEvent (Key.R | Key.CtrlMask, new KeyModifiers ())));
			Assert.Equal ($"This is the {Environment.NewLine} line.", tv.Text);
			Assert.Equal (2, tv.Lines);
			Assert.Equal (new Point (0, 1), tv.CursorPosition);

			// Undo
			Assert.True (tv.ProcessKey (new KeyEvent (Key.Z | Key.CtrlMask, new KeyModifiers ())));
			Assert.Equal ($"This is the first line.{Environment.NewLine}This is the second line.{Environment.NewLine}This is the third line.", tv.Text);
			Assert.Equal (3, tv.Lines);
			Assert.Equal (new Point (17, 2), tv.CursorPosition);
			Assert.False (tv.IsDirty);

			// Redo
			Assert.True (tv.ProcessKey (new KeyEvent (Key.R | Key.CtrlMask, new KeyModifiers ())));
			Assert.Equal ($"This is the {Environment.NewLine} line.", tv.Text);
			Assert.Equal (2, tv.Lines);
			Assert.Equal (new Point (0, 1), tv.CursorPosition);
		}

		[Fact]
		public void HistoryText_Undo_Redo_Single_Second_Line_Selected_Return ()
		{
			var text = "This is the first line.\nThis is the second line.\nThis is the third line.";
			var tv = new TextView () { Text = text };

			tv.SelectionStartColumn = 12;
			tv.SelectionStartRow = 1;
			tv.CursorPosition = new Point (18, 1);

			Assert.True (tv.ProcessKey (new KeyEvent (Key.Enter, new KeyModifiers ())));
			Assert.Equal ($"This is the first line.{Environment.NewLine}This is the {Environment.NewLine} line.{Environment.NewLine}This is the third line.", tv.Text);
			Assert.Equal (4, tv.Lines);
			Assert.Equal (new Point (0, 2), tv.CursorPosition);

			// Undo
			Assert.True (tv.ProcessKey (new KeyEvent (Key.Z | Key.CtrlMask, new KeyModifiers ())));
			Assert.Equal ($"This is the first line.{Environment.NewLine}This is the second line.{Environment.NewLine}This is the third line.", tv.Text);
			Assert.Equal (3, tv.Lines);
			Assert.Equal (new Point (18, 1), tv.CursorPosition);
			Assert.False (tv.IsDirty);

			// Redo
			Assert.True (tv.ProcessKey (new KeyEvent (Key.R | Key.CtrlMask, new KeyModifiers ())));
			Assert.Equal ($"This is the first line.{Environment.NewLine}This is the {Environment.NewLine} line.{Environment.NewLine}This is the third line.", tv.Text);
			Assert.Equal (4, tv.Lines);
			Assert.Equal (new Point (0, 2), tv.CursorPosition);

			// Undo
			Assert.True (tv.ProcessKey (new KeyEvent (Key.Z | Key.CtrlMask, new KeyModifiers ())));
			Assert.Equal ($"This is the first line.{Environment.NewLine}This is the second line.{Environment.NewLine}This is the third line.", tv.Text);
			Assert.Equal (3, tv.Lines);
			Assert.Equal (new Point (18, 1), tv.CursorPosition);
			Assert.False (tv.IsDirty);

			// Redo
			Assert.True (tv.ProcessKey (new KeyEvent (Key.R | Key.CtrlMask, new KeyModifiers ())));
			Assert.Equal ($"This is the first line.{Environment.NewLine}This is the {Environment.NewLine} line.{Environment.NewLine}This is the third line.", tv.Text);
			Assert.Equal (4, tv.Lines);
			Assert.Equal (new Point (0, 2), tv.CursorPosition);
		}

		[Fact]
		public void HistoryText_Undo_Redo_First_Line_Selected_Return_And_InsertText ()
		{
			var text = "This is the first line.\nThis is the second line.\nThis is the third line.";
			var tv = new TextView () { Text = text };

			tv.SelectionStartColumn = 12;
			tv.CursorPosition = new Point (17, 0);

			Assert.True (tv.ProcessKey (new KeyEvent (Key.Enter, new KeyModifiers ())));
			Assert.Equal ($"This is the {Environment.NewLine} line.{Environment.NewLine}This is the second line.{Environment.NewLine}This is the third line.", tv.Text);
			Assert.Equal (4, tv.Lines);
			Assert.Equal (new Point (0, 1), tv.CursorPosition);

			Assert.True (tv.ProcessKey (new KeyEvent (Key.a, new KeyModifiers ())));
			Assert.Equal ($"This is the {Environment.NewLine}a line.{Environment.NewLine}This is the second line.{Environment.NewLine}This is the third line.", tv.Text);
			Assert.Equal (4, tv.Lines);
			Assert.Equal (new Point (1, 1), tv.CursorPosition);

			// Undo
			Assert.True (tv.ProcessKey (new KeyEvent (Key.Z | Key.CtrlMask, new KeyModifiers ())));
			Assert.Equal ($"This is the {Environment.NewLine} line.{Environment.NewLine}This is the second line.{Environment.NewLine}This is the third line.", tv.Text);
			Assert.Equal (4, tv.Lines);
			Assert.Equal (new Point (0, 1), tv.CursorPosition);
			Assert.True (tv.IsDirty);

			Assert.True (tv.ProcessKey (new KeyEvent (Key.Z | Key.CtrlMask, new KeyModifiers ())));
			Assert.Equal ($"This is the first line.{Environment.NewLine}This is the second line.{Environment.NewLine}This is the third line.", tv.Text);
			Assert.Equal (3, tv.Lines);
			Assert.Equal (new Point (17, 0), tv.CursorPosition);
			Assert.False (tv.IsDirty);

			// Redo
			Assert.True (tv.ProcessKey (new KeyEvent (Key.R | Key.CtrlMask, new KeyModifiers ())));
			Assert.Equal ($"This is the {Environment.NewLine} line.{Environment.NewLine}This is the second line.{Environment.NewLine}This is the third line.", tv.Text);
			Assert.Equal (4, tv.Lines);
			Assert.Equal (new Point (0, 1), tv.CursorPosition);

			Assert.True (tv.ProcessKey (new KeyEvent (Key.R | Key.CtrlMask, new KeyModifiers ())));
			Assert.Equal ($"This is the {Environment.NewLine}a line.{Environment.NewLine}This is the second line.{Environment.NewLine}This is the third line.", tv.Text);
			Assert.Equal (4, tv.Lines);
			Assert.Equal (new Point (1, 1), tv.CursorPosition);

			// Undo
			Assert.True (tv.ProcessKey (new KeyEvent (Key.Z | Key.CtrlMask, new KeyModifiers ())));
			Assert.Equal ($"This is the {Environment.NewLine} line.{Environment.NewLine}This is the second line.{Environment.NewLine}This is the third line.", tv.Text);
			Assert.Equal (4, tv.Lines);
			Assert.Equal (new Point (0, 1), tv.CursorPosition);
			Assert.True (tv.IsDirty);

			Assert.True (tv.ProcessKey (new KeyEvent (Key.Z | Key.CtrlMask, new KeyModifiers ())));
			Assert.Equal ($"This is the first line.{Environment.NewLine}This is the second line.{Environment.NewLine}This is the third line.", tv.Text);
			Assert.Equal (3, tv.Lines);
			Assert.Equal (new Point (17, 0), tv.CursorPosition);
			Assert.False (tv.IsDirty);

			// Redo
			Assert.True (tv.ProcessKey (new KeyEvent (Key.R | Key.CtrlMask, new KeyModifiers ())));
			Assert.Equal ($"This is the {Environment.NewLine} line.{Environment.NewLine}This is the second line.{Environment.NewLine}This is the third line.", tv.Text);
			Assert.Equal (4, tv.Lines);
			Assert.Equal (new Point (0, 1), tv.CursorPosition);

			Assert.True (tv.ProcessKey (new KeyEvent (Key.R | Key.CtrlMask, new KeyModifiers ())));
			Assert.Equal ($"This is the {Environment.NewLine}a line.{Environment.NewLine}This is the second line.{Environment.NewLine}This is the third line.", tv.Text);
			Assert.Equal (4, tv.Lines);
			Assert.Equal (new Point (1, 1), tv.CursorPosition);
		}

		[Fact]
		public void HistoryText_Undo_Redo_Single_Second_Line_Selected_Return_And_InsertText ()
		{
			var text = "This is the first line.\nThis is the second line.\nThis is the third line.";
			var tv = new TextView () { Text = text };

			tv.SelectionStartColumn = 12;
			tv.SelectionStartRow = 1;
			tv.CursorPosition = new Point (18, 1);

			Assert.True (tv.ProcessKey (new KeyEvent (Key.Enter, new KeyModifiers ())));
			Assert.Equal ($"This is the first line.{Environment.NewLine}This is the {Environment.NewLine} line.{Environment.NewLine}This is the third line.", tv.Text);
			Assert.Equal (4, tv.Lines);
			Assert.Equal (new Point (0, 2), tv.CursorPosition);

			Assert.True (tv.ProcessKey (new KeyEvent (Key.a, new KeyModifiers ())));
			Assert.Equal ($"This is the first line.{Environment.NewLine}This is the {Environment.NewLine}a line.{Environment.NewLine}This is the third line.", tv.Text);
			Assert.Equal (4, tv.Lines);
			Assert.Equal (new Point (1, 2), tv.CursorPosition);

			// Undo
			Assert.True (tv.ProcessKey (new KeyEvent (Key.Z | Key.CtrlMask, new KeyModifiers ())));
			Assert.Equal ($"This is the first line.{Environment.NewLine}This is the {Environment.NewLine} line.{Environment.NewLine}This is the third line.", tv.Text);
			Assert.Equal (4, tv.Lines);
			Assert.Equal (new Point (0, 2), tv.CursorPosition);
			Assert.True (tv.IsDirty);

			Assert.True (tv.ProcessKey (new KeyEvent (Key.Z | Key.CtrlMask, new KeyModifiers ())));
			Assert.Equal ($"This is the first line.{Environment.NewLine}This is the second line.{Environment.NewLine}This is the third line.", tv.Text);
			Assert.Equal (3, tv.Lines);
			Assert.Equal (new Point (18, 1), tv.CursorPosition);
			Assert.False (tv.IsDirty);

			// Redo
			Assert.True (tv.ProcessKey (new KeyEvent (Key.R | Key.CtrlMask, new KeyModifiers ())));
			Assert.Equal ($"This is the first line.{Environment.NewLine}This is the {Environment.NewLine} line.{Environment.NewLine}This is the third line.", tv.Text);
			Assert.Equal (4, tv.Lines);
			Assert.Equal (new Point (0, 2), tv.CursorPosition);

			Assert.True (tv.ProcessKey (new KeyEvent (Key.R | Key.CtrlMask, new KeyModifiers ())));
			Assert.Equal ($"This is the first line.{Environment.NewLine}This is the {Environment.NewLine}a line.{Environment.NewLine}This is the third line.", tv.Text);
			Assert.Equal (4, tv.Lines);
			Assert.Equal (new Point (1, 2), tv.CursorPosition);

			// Undo
			Assert.True (tv.ProcessKey (new KeyEvent (Key.Z | Key.CtrlMask, new KeyModifiers ())));
			Assert.Equal ($"This is the first line.{Environment.NewLine}This is the {Environment.NewLine} line.{Environment.NewLine}This is the third line.", tv.Text);
			Assert.Equal (4, tv.Lines);
			Assert.Equal (new Point (0, 2), tv.CursorPosition);
			Assert.True (tv.IsDirty);

			Assert.True (tv.ProcessKey (new KeyEvent (Key.Z | Key.CtrlMask, new KeyModifiers ())));
			Assert.Equal ($"This is the first line.{Environment.NewLine}This is the second line.{Environment.NewLine}This is the third line.", tv.Text);
			Assert.Equal (3, tv.Lines);
			Assert.Equal (new Point (18, 1), tv.CursorPosition);
			Assert.False (tv.IsDirty);

			// Redo
			Assert.True (tv.ProcessKey (new KeyEvent (Key.R | Key.CtrlMask, new KeyModifiers ())));
			Assert.Equal ($"This is the first line.{Environment.NewLine}This is the {Environment.NewLine} line.{Environment.NewLine}This is the third line.", tv.Text);
			Assert.Equal (4, tv.Lines);
			Assert.Equal (new Point (0, 2), tv.CursorPosition);

			Assert.True (tv.ProcessKey (new KeyEvent (Key.R | Key.CtrlMask, new KeyModifiers ())));
			Assert.Equal ($"This is the first line.{Environment.NewLine}This is the {Environment.NewLine}a line.{Environment.NewLine}This is the third line.", tv.Text);
			Assert.Equal (4, tv.Lines);
			Assert.Equal (new Point (1, 2), tv.CursorPosition);
		}

		[Fact]
		public void HistoryText_Undo_Redo_Multi_Line_Selected_All_Return_And_InsertText ()
		{
			var text = "This is the first line.\nThis is the second line.\nThis is the third line.";
			var tv = new TextView () { Text = text };

			Assert.True (tv.ProcessKey (new KeyEvent (Key.End | Key.CtrlMask | Key.ShiftMask, new KeyModifiers ())));
			Assert.Equal ($"This is the first line.{Environment.NewLine}This is the second line.{Environment.NewLine}This is the third line.", tv.Text);
			Assert.Equal (3, tv.Lines);
			Assert.Equal (new Point (23, 2), tv.CursorPosition);

			Assert.True (tv.ProcessKey (new KeyEvent (Key.Enter, new KeyModifiers ())));
			Assert.Equal ($"{Environment.NewLine}", tv.Text);
			Assert.Equal (2, tv.Lines);
			Assert.Equal (new Point (0, 1), tv.CursorPosition);

			Assert.True (tv.ProcessKey (new KeyEvent (Key.a, new KeyModifiers ())));
			Assert.Equal ($"{Environment.NewLine}a", tv.Text);
			Assert.Equal (2, tv.Lines);
			Assert.Equal (new Point (1, 1), tv.CursorPosition);

			// Undo
			Assert.True (tv.ProcessKey (new KeyEvent (Key.Z | Key.CtrlMask, new KeyModifiers ())));
			Assert.Equal ($"{Environment.NewLine}", tv.Text);
			Assert.Equal (2, tv.Lines);
			Assert.Equal (new Point (0, 1), tv.CursorPosition);
			Assert.True (tv.IsDirty);

			Assert.True (tv.ProcessKey (new KeyEvent (Key.Z | Key.CtrlMask, new KeyModifiers ())));
			Assert.Equal ($"This is the first line.{Environment.NewLine}This is the second line.{Environment.NewLine}This is the third line.", tv.Text);
			Assert.Equal (3, tv.Lines);
			Assert.Equal (new Point (23, 2), tv.CursorPosition);
			Assert.False (tv.IsDirty);

			// Redo
			Assert.True (tv.ProcessKey (new KeyEvent (Key.R | Key.CtrlMask, new KeyModifiers ())));
			Assert.Equal ($"{Environment.NewLine}", tv.Text);
			Assert.Equal (2, tv.Lines);
			Assert.Equal (new Point (0, 1), tv.CursorPosition);

			Assert.True (tv.ProcessKey (new KeyEvent (Key.R | Key.CtrlMask, new KeyModifiers ())));
			Assert.Equal ($"{Environment.NewLine}a", tv.Text);
			Assert.Equal (2, tv.Lines);
			Assert.Equal (new Point (1, 1), tv.CursorPosition);

			// Undo
			Assert.True (tv.ProcessKey (new KeyEvent (Key.Z | Key.CtrlMask, new KeyModifiers ())));
			Assert.Equal ($"{Environment.NewLine}", tv.Text);
			Assert.Equal (2, tv.Lines);
			Assert.Equal (new Point (0, 1), tv.CursorPosition);
			Assert.True (tv.IsDirty);

			Assert.True (tv.ProcessKey (new KeyEvent (Key.Z | Key.CtrlMask, new KeyModifiers ())));
			Assert.Equal ($"This is the first line.{Environment.NewLine}This is the second line.{Environment.NewLine}This is the third line.", tv.Text);
			Assert.Equal (3, tv.Lines);
			Assert.Equal (new Point (23, 2), tv.CursorPosition);
			Assert.False (tv.IsDirty);

			// Redo
			Assert.True (tv.ProcessKey (new KeyEvent (Key.R | Key.CtrlMask, new KeyModifiers ())));
			Assert.Equal ($"{Environment.NewLine}", tv.Text);
			Assert.Equal (2, tv.Lines);
			Assert.Equal (new Point (0, 1), tv.CursorPosition);

			Assert.True (tv.ProcessKey (new KeyEvent (Key.R | Key.CtrlMask, new KeyModifiers ())));
			Assert.Equal ($"{Environment.NewLine}a", tv.Text);
			Assert.Equal (2, tv.Lines);
			Assert.Equal (new Point (1, 1), tv.CursorPosition);
		}

		[Fact]
		public void HistoryText_Undo_Redo_Ending_With_Newline_Multi_Line_Selected_Almost_All_Return_And_InsertText ()
		{
			var text = "This is the first line.\nThis is the second line.\nThis is the third line.\n";
			var tv = new TextView () { Text = text };

			tv.SelectionStartColumn = 12;
			tv.CursorPosition = new Point (12, 2);

			Assert.True (tv.ProcessKey (new KeyEvent (Key.Enter, new KeyModifiers ())));
			Assert.Equal ($"This is the {Environment.NewLine}third line.{Environment.NewLine}", tv.Text);
			Assert.Equal (3, tv.Lines);
			Assert.Equal (new Point (0, 1), tv.CursorPosition);

			Assert.True (tv.ProcessKey (new KeyEvent (Key.a, new KeyModifiers ())));
			Assert.Equal ($"This is the {Environment.NewLine}athird line.{Environment.NewLine}", tv.Text);
			Assert.Equal (3, tv.Lines);
			Assert.Equal (new Point (1, 1), tv.CursorPosition);

			// Undo
			Assert.True (tv.ProcessKey (new KeyEvent (Key.Z | Key.CtrlMask, new KeyModifiers ())));
			Assert.Equal ($"This is the {Environment.NewLine}third line.{Environment.NewLine}", tv.Text);
			Assert.Equal (3, tv.Lines);
			Assert.Equal (new Point (0, 1), tv.CursorPosition);
			Assert.True (tv.IsDirty);

			Assert.True (tv.ProcessKey (new KeyEvent (Key.Z | Key.CtrlMask, new KeyModifiers ())));
			Assert.Equal ($"This is the first line.{Environment.NewLine}This is the second line.{Environment.NewLine}This is the third line.{Environment.NewLine}", tv.Text);
			Assert.Equal (4, tv.Lines);
			Assert.Equal (new Point (12, 2), tv.CursorPosition);
			Assert.False (tv.IsDirty);

			// Redo
			Assert.True (tv.ProcessKey (new KeyEvent (Key.R | Key.CtrlMask, new KeyModifiers ())));
			Assert.Equal ($"This is the {Environment.NewLine}third line.{Environment.NewLine}", tv.Text);
			Assert.Equal (3, tv.Lines);
			Assert.Equal (new Point (0, 1), tv.CursorPosition);

			Assert.True (tv.ProcessKey (new KeyEvent (Key.R | Key.CtrlMask, new KeyModifiers ())));
			Assert.Equal ($"This is the {Environment.NewLine}athird line.{Environment.NewLine}", tv.Text);
			Assert.Equal (3, tv.Lines);
			Assert.Equal (new Point (1, 1), tv.CursorPosition);

			// Undo
			Assert.True (tv.ProcessKey (new KeyEvent (Key.Z | Key.CtrlMask, new KeyModifiers ())));
			Assert.Equal ($"This is the {Environment.NewLine}third line.{Environment.NewLine}", tv.Text);
			Assert.Equal (3, tv.Lines);
			Assert.Equal (new Point (0, 1), tv.CursorPosition);
			Assert.True (tv.IsDirty);

			Assert.True (tv.ProcessKey (new KeyEvent (Key.Z | Key.CtrlMask, new KeyModifiers ())));
			Assert.Equal ($"This is the first line.{Environment.NewLine}This is the second line.{Environment.NewLine}This is the third line.{Environment.NewLine}", tv.Text);
			Assert.Equal (4, tv.Lines);
			Assert.Equal (new Point (12, 2), tv.CursorPosition);
			Assert.False (tv.IsDirty);

			// Redo
			Assert.True (tv.ProcessKey (new KeyEvent (Key.R | Key.CtrlMask, new KeyModifiers ())));
			Assert.Equal ($"This is the {Environment.NewLine}third line.{Environment.NewLine}", tv.Text);
			Assert.Equal (3, tv.Lines);
			Assert.Equal (new Point (0, 1), tv.CursorPosition);

			Assert.True (tv.ProcessKey (new KeyEvent (Key.R | Key.CtrlMask, new KeyModifiers ())));
			Assert.Equal ($"This is the {Environment.NewLine}athird line.{Environment.NewLine}", tv.Text);
			Assert.Equal (3, tv.Lines);
			Assert.Equal (new Point (1, 1), tv.CursorPosition);
		}

		[Fact]
		public void HistoryText_Undo_Redo_Disabled_On_WordWrap ()
		{
			var text = "This is the first line.\nThis is the second line.\nThis is the third line.\n";
			var tv = new TextView () { Width = 80, Height = 5, Text = text };

			Assert.False (tv.WordWrap);
			tv.WordWrap = true;

			tv.SelectionStartColumn = 12;
			tv.CursorPosition = new Point (12, 2);

			Assert.True (tv.ProcessKey (new KeyEvent (Key.Enter, new KeyModifiers ())));
			Assert.Equal ($"This is the {Environment.NewLine}third line.{Environment.NewLine}", tv.Text);
			Assert.Equal (3, tv.Lines);
			Assert.Equal (new Point (0, 1), tv.CursorPosition);

			Assert.True (tv.ProcessKey (new KeyEvent (Key.a, new KeyModifiers ())));
			Assert.Equal ($"This is the {Environment.NewLine}athird line.{Environment.NewLine}", tv.Text);
			Assert.Equal (3, tv.Lines);
			Assert.Equal (new Point (1, 1), tv.CursorPosition);

			Assert.True (tv.ProcessKey (new KeyEvent (Key.Z | Key.CtrlMask, new KeyModifiers ())));
			Assert.Equal ($"This is the {Environment.NewLine}third line.{Environment.NewLine}", tv.Text);
			Assert.Equal (3, tv.Lines);
			Assert.Equal (new Point (0, 1), tv.CursorPosition);
			Assert.True (tv.IsDirty);

			Assert.True (tv.ProcessKey (new KeyEvent (Key.R | Key.CtrlMask, new KeyModifiers ())));
			Assert.Equal ($"This is the {Environment.NewLine}athird line.{Environment.NewLine}", tv.Text);
			Assert.Equal (3, tv.Lines);
			Assert.Equal (new Point (1, 1), tv.CursorPosition);
		}

		[Fact]
		public void HistoryText_Undo_Redo_Multiline_Simples_Tab_BackTab ()
		{
			var text = "First line.\nSecond line.\nThird line.";
			var tv = new TextView () { Width = 80, Height = 5, Text = text };

			Assert.True (tv.ProcessKey (new KeyEvent (Key.Tab, new KeyModifiers ())));
			Assert.Equal ($"\tFirst line.{Environment.NewLine}Second line.{Environment.NewLine}Third line.", tv.Text);
			Assert.Equal (3, tv.Lines);
			Assert.Equal (new Point (1, 0), tv.CursorPosition);

			Assert.True (tv.ProcessKey (new KeyEvent (Key.BackTab, new KeyModifiers ())));
			Assert.Equal ($"First line.{Environment.NewLine}Second line.{Environment.NewLine}Third line.", tv.Text);
			Assert.Equal (3, tv.Lines);
			Assert.Equal (new Point (0, 0), tv.CursorPosition);

			// Undo
			Assert.True (tv.ProcessKey (new KeyEvent (Key.Z | Key.CtrlMask, new KeyModifiers ())));
			Assert.Equal ($"\tFirst line.{Environment.NewLine}Second line.{Environment.NewLine}Third line.", tv.Text);
			Assert.Equal (3, tv.Lines);
			Assert.Equal (new Point (1, 0), tv.CursorPosition);
			Assert.True (tv.IsDirty);

			Assert.True (tv.ProcessKey (new KeyEvent (Key.Z | Key.CtrlMask, new KeyModifiers ())));
			Assert.Equal ($"First line.{Environment.NewLine}Second line.{Environment.NewLine}Third line.", tv.Text);
			Assert.Equal (3, tv.Lines);
			Assert.Equal (new Point (0, 0), tv.CursorPosition);
			Assert.False (tv.IsDirty);

			// Redo
			Assert.True (tv.ProcessKey (new KeyEvent (Key.R | Key.CtrlMask, new KeyModifiers ())));
			Assert.Equal ($"\tFirst line.{Environment.NewLine}Second line.{Environment.NewLine}Third line.", tv.Text);
			Assert.Equal (3, tv.Lines);
			Assert.Equal (new Point (1, 0), tv.CursorPosition);

			Assert.True (tv.ProcessKey (new KeyEvent (Key.R | Key.CtrlMask, new KeyModifiers ())));
			Assert.Equal ($"First line.{Environment.NewLine}Second line.{Environment.NewLine}Third line.", tv.Text);
			Assert.Equal (3, tv.Lines);
			Assert.Equal (new Point (0, 0), tv.CursorPosition);
		}

		[Fact]
		public void HistoryText_Undo_Redo_Multiline_Selected_Tab_BackTab ()
		{
			var text = "First line.\nSecond line.\nThird line.";
			var tv = new TextView () { Width = 80, Height = 5, Text = text };

			tv.SelectionStartColumn = 6;
			tv.CursorPosition = new Point (6, 2);

			Assert.True (tv.ProcessKey (new KeyEvent (Key.Tab, new KeyModifiers ())));
			Assert.Equal ("First \tline.", tv.Text);
			Assert.Equal (1, tv.Lines);
			Assert.Equal (new Point (7, 0), tv.CursorPosition);

			Assert.True (tv.ProcessKey (new KeyEvent (Key.BackTab, new KeyModifiers ())));
			Assert.Equal ("First line.", tv.Text);
			Assert.Equal (1, tv.Lines);
			Assert.Equal (new Point (6, 0), tv.CursorPosition);

			// Undo
			Assert.True (tv.ProcessKey (new KeyEvent (Key.Z | Key.CtrlMask, new KeyModifiers ())));
			Assert.Equal ("First \tline.", tv.Text);
			Assert.Equal (1, tv.Lines);
			Assert.Equal (new Point (7, 0), tv.CursorPosition);
			Assert.True (tv.IsDirty);

			Assert.True (tv.ProcessKey (new KeyEvent (Key.Z | Key.CtrlMask, new KeyModifiers ())));
			Assert.Equal ($"First line.{Environment.NewLine}Second line.{Environment.NewLine}Third line.", tv.Text);
			Assert.Equal (3, tv.Lines);
			Assert.Equal (new Point (6, 2), tv.CursorPosition);
			Assert.False (tv.IsDirty);

			// Redo
			Assert.True (tv.ProcessKey (new KeyEvent (Key.R | Key.CtrlMask, new KeyModifiers ())));
			Assert.Equal ("First \tline.", tv.Text);
			Assert.Equal (1, tv.Lines);
			Assert.Equal (new Point (7, 0), tv.CursorPosition);

			Assert.True (tv.ProcessKey (new KeyEvent (Key.R | Key.CtrlMask, new KeyModifiers ())));
			Assert.Equal ("First line.", tv.Text);
			Assert.Equal (1, tv.Lines);
			Assert.Equal (new Point (6, 0), tv.CursorPosition);
		}

		[Fact]
		public void HistoryText_ClearHistoryChanges ()
		{
			var text = "This is the first line.\nThis is the second line.\nThis is the third line.";
			var tv = new TextView () { Text = text };

			Assert.True (tv.ProcessKey (new KeyEvent (Key.Enter, new KeyModifiers ())));
			Assert.Equal ($"{Environment.NewLine}This is the first line.{Environment.NewLine}This is the second line.{Environment.NewLine}This is the third line.", tv.Text);
			Assert.Equal (4, tv.Lines);
			Assert.Equal (new Point (0, 1), tv.CursorPosition);
			Assert.True (tv.IsDirty);
			Assert.True (tv.HasHistoryChanges);

			tv.ClearHistoryChanges ();
			Assert.Equal ($"{Environment.NewLine}This is the first line.{Environment.NewLine}This is the second line.{Environment.NewLine}This is the third line.", tv.Text);
			Assert.Equal (4, tv.Lines);
			Assert.Equal (new Point (0, 1), tv.CursorPosition);
			Assert.False (tv.IsDirty);
			Assert.False (tv.HasHistoryChanges);
		}

		[Fact]
		public void GetRegion_StringFromRunes_Environment_NewLine ()
		{
			var tv = new TextView () { Text = $"1{Environment.NewLine}2" };

			Assert.Equal ($"1{Environment.NewLine}2", tv.Text);
			Assert.Equal ("", tv.SelectedText);

			tv.SelectAll ();
			Assert.Equal ($"1{Environment.NewLine}2", tv.Text);
			Assert.Equal ($"1{Environment.NewLine}2", tv.SelectedText);
		}

		[Fact, AutoInitShutdown]
		public void WordWrap_Not_Throw_If_Width_Is_Less_Than_Zero ()
		{
			var exception = Record.Exception (() => {
				var tv = new TextView () {
					Width = Dim.Fill (),
					Height = Dim.Fill (),
					WordWrap = true,
					Text = "これは、左右のクリップ境界をテストするための非常に長いテキストです。"
				};
			});
			Assert.Null (exception);
		}

		[Fact]
		[AutoInitShutdown]
		public void ScrollDownTillCaretOffscreen_ThenType ()
		{
			var tv = new TextView {
				Width = 10,
				Height = 5
			};

			// add 100 lines of wide text to view
			for (int i = 0; i < 100; i++)
				tv.Text += new string ('x', 100) + Environment.NewLine;

			Assert.Equal (0, tv.CursorPosition.Y);
			tv.ScrollTo (50);
			Assert.Equal (0, tv.CursorPosition.Y);

			tv.ProcessKey (new KeyEvent (Key.p, new KeyModifiers ()));
		}

		[Fact]
		[AutoInitShutdown]
		public void MoveDown_By_Setting_CursorPosition ()
		{
			var tv = new TextView {
				Width = 10,
				Height = 5
			};

			// add 100 lines of wide text to view
			for (int i = 0; i < 100; i++)
				tv.Text += new string ('x', 100) + (i == 99 ? "" : Environment.NewLine);

			Assert.Equal (new Point (0, 0), tv.CursorPosition);
			tv.CursorPosition = new Point (5, 50);
			Assert.Equal (new Point (5, 50), tv.CursorPosition);

			tv.CursorPosition = new Point (200, 200);
			Assert.Equal (new Point (100, 99), tv.CursorPosition);
		}

		[Fact]
		[AutoInitShutdown]
		public void ScrollTo_CursorPosition ()
		{
			var tv = new TextView {
				Width = 10,
				Height = 5
			};

			// add 100 lines of wide text to view
			for (int i = 0; i < 100; i++)
				tv.Text += new string ('x', 100) + (i == 99 ? "" : Environment.NewLine);

			Assert.Equal (new Point (0, 0), tv.CursorPosition);
			tv.ScrollTo (50);
			Assert.Equal (new Point (0, 0), tv.CursorPosition);

			tv.CursorPosition = new Point (tv.LeftColumn, tv.TopRow);
			Assert.Equal (new Point (0, 50), tv.CursorPosition);
		}

		[Fact]
		[TextViewTestsAutoInitShutdown]
		public void Mouse_Button_Shift_Preserves_Selection ()
		{
			Assert.Equal ("TAB to jump between text fields.", _textView.Text);
			Assert.True (_textView.MouseEvent (new MouseEvent () { X = 12, Y = 0, Flags = MouseFlags.Button1Pressed | MouseFlags.ButtonShift }));
			Assert.Equal (0, _textView.SelectionStartColumn);
			Assert.Equal (0, _textView.SelectionStartRow);
			Assert.Equal (new Point (12, 0), _textView.CursorPosition);
			Assert.True (_textView.Selecting);
			Assert.Equal ("TAB to jump ", _textView.SelectedText);

			Assert.True (_textView.MouseEvent (new MouseEvent () { X = 12, Y = 0, Flags = MouseFlags.Button1Clicked }));
			Assert.Equal (0, _textView.SelectionStartRow);
			Assert.Equal (0, _textView.SelectionStartRow);
			Assert.Equal (new Point (12, 0), _textView.CursorPosition);
			Assert.True (_textView.Selecting);
			Assert.Equal ("TAB to jump ", _textView.SelectedText);

			Assert.True (_textView.MouseEvent (new MouseEvent () { X = 19, Y = 0, Flags = MouseFlags.Button1Pressed | MouseFlags.ButtonShift }));
			Assert.Equal (0, _textView.SelectionStartRow);
			Assert.Equal (0, _textView.SelectionStartRow);
			Assert.Equal (new Point (19, 0), _textView.CursorPosition);
			Assert.True (_textView.Selecting);
			Assert.Equal ("TAB to jump between", _textView.SelectedText);

			Assert.True (_textView.MouseEvent (new MouseEvent () { X = 19, Y = 0, Flags = MouseFlags.Button1Clicked }));
			Assert.Equal (0, _textView.SelectionStartRow);
			Assert.Equal (0, _textView.SelectionStartRow);
			Assert.Equal (new Point (19, 0), _textView.CursorPosition);
			Assert.True (_textView.Selecting);
			Assert.Equal ("TAB to jump between", _textView.SelectedText);

			Assert.True (_textView.MouseEvent (new MouseEvent () { X = 24, Y = 0, Flags = MouseFlags.Button1Pressed | MouseFlags.ButtonShift }));
			Assert.Equal (0, _textView.SelectionStartRow);
			Assert.Equal (0, _textView.SelectionStartRow);
			Assert.Equal (new Point (24, 0), _textView.CursorPosition);
			Assert.True (_textView.Selecting);
			Assert.Equal ("TAB to jump between text", _textView.SelectedText);

			Assert.True (_textView.MouseEvent (new MouseEvent () { X = 24, Y = 0, Flags = MouseFlags.Button1Clicked }));
			Assert.Equal (0, _textView.SelectionStartRow);
			Assert.Equal (0, _textView.SelectionStartRow);
			Assert.Equal (new Point (24, 0), _textView.CursorPosition);
			Assert.True (_textView.Selecting);
			Assert.Equal ("TAB to jump between text", _textView.SelectedText);

			Assert.True (_textView.MouseEvent (new MouseEvent () { X = 24, Y = 0, Flags = MouseFlags.Button1Pressed }));
			Assert.Equal (0, _textView.SelectionStartRow);
			Assert.Equal (0, _textView.SelectionStartRow);
			Assert.Equal (new Point (24, 0), _textView.CursorPosition);
			Assert.True (_textView.Selecting);
			Assert.Equal ("", _textView.SelectedText);
		}

		[Fact, AutoInitShutdown]
		public void UnwrappedCursorPosition_Event ()
		{
			var cp = Point.Empty;
			var tv = new TextView () {
				Width = Dim.Fill (),
				Height = Dim.Fill (),
				Text = "This is the first line.\nThis is the second line.\n"
			};
			tv.UnwrappedCursorPosition += (e) => {
				cp = e;
			};
			Application.Top.Add (tv);
			Application.Begin (Application.Top);

			Assert.False (tv.WordWrap);
			Assert.Equal (Point.Empty, tv.CursorPosition);
			Assert.Equal (Point.Empty, cp);
			TestHelpers.AssertDriverContentsWithFrameAre (@"
This is the first line. 
This is the second line.
", output);

			tv.WordWrap = true;
			tv.CursorPosition = new Point (12, 0);
			tv.Redraw (tv.Bounds);
			Assert.Equal (new Point (12, 0), tv.CursorPosition);
			Assert.Equal (new Point (12, 0), cp);
			TestHelpers.AssertDriverContentsWithFrameAre (@"
This is the first line. 
This is the second line.
", output);

			((FakeDriver)Application.Driver).SetBufferSize (6, 25);
			tv.Redraw (tv.Bounds);
			Assert.Equal (new Point (4, 2), tv.CursorPosition);
			Assert.Equal (new Point (12, 0), cp);
			TestHelpers.AssertDriverContentsWithFrameAre (@"
This 
is   
the  
first
     
line.
This 
is   
the  
secon
d    
line.
", output);

			Assert.True (tv.ProcessKey (new KeyEvent (Key.CursorRight, new KeyModifiers ())));
			tv.Redraw (tv.Bounds);
			Assert.Equal (new Point (0, 3), tv.CursorPosition);
			Assert.Equal (new Point (12, 0), cp);
			TestHelpers.AssertDriverContentsWithFrameAre (@"
This 
is   
the  
first
     
line.
This 
is   
the  
secon
d    
line.
", output);

			Assert.True (tv.ProcessKey (new KeyEvent (Key.CursorRight, new KeyModifiers ())));
			tv.Redraw (tv.Bounds);
			Assert.Equal (new Point (1, 3), tv.CursorPosition);
			Assert.Equal (new Point (13, 0), cp);
			TestHelpers.AssertDriverContentsWithFrameAre (@"
This 
is   
the  
first
     
line.
This 
is   
the  
secon
d    
line.
", output);

			Assert.True (tv.MouseEvent (new MouseEvent () { X = 0, Y = 3, Flags = MouseFlags.Button1Pressed }));
			tv.Redraw (tv.Bounds);
			Assert.Equal (new Point (0, 3), tv.CursorPosition);
			Assert.Equal (new Point (12, 0), cp);
			TestHelpers.AssertDriverContentsWithFrameAre (@"
This 
is   
the  
first
     
line.
This 
is   
the  
secon
d    
line.
", output);
		}

		[Fact]
		[AutoInitShutdown]
		public void DeleteTextBackwards_WordWrap_False_Return_Undo ()
		{
			const string text = "This is the first line.\nThis is the second line.\n";
			var tv = new TextView () {
				Width = Dim.Fill (),
				Height = Dim.Fill (),
				Text = text
			};
			var envText = tv.Text;
			Application.Top.Add (tv);
			Application.Begin (Application.Top);

			Assert.False (tv.WordWrap);
			Assert.Equal (Point.Empty, tv.CursorPosition);
			TestHelpers.AssertDriverContentsWithFrameAre (@"
This is the first line. 
This is the second line.
", output);

			tv.CursorPosition = new Point (3, 0);
			Assert.Equal (new Point (3, 0), tv.CursorPosition);
			Assert.True (tv.ProcessKey (new KeyEvent (Key.Backspace, new KeyModifiers ())));
			tv.Redraw (tv.Bounds);
			Assert.Equal (new Point (2, 0), tv.CursorPosition);
			TestHelpers.AssertDriverContentsWithFrameAre (@"
Ths is the first line.  
This is the second line.
", output);

			tv.CursorPosition = new Point (0, 1);
			Assert.Equal (new Point (0, 1), tv.CursorPosition);
			Assert.True (tv.ProcessKey (new KeyEvent (Key.Backspace, new KeyModifiers ())));
			tv.Redraw (tv.Bounds);
			Assert.Equal (new Point (22, 0), tv.CursorPosition);
			TestHelpers.AssertDriverContentsWithFrameAre (@"
Ths is the first line.This is the second line.
", output);

			Assert.True (tv.ProcessKey (new KeyEvent (Key.Enter, new KeyModifiers ())));
			tv.Redraw (tv.Bounds);
			Assert.Equal (new Point (0, 1), tv.CursorPosition);
			TestHelpers.AssertDriverContentsWithFrameAre (@"
Ths is the first line.  
This is the second line.
", output);

			while (tv.Text != envText) {
				Assert.True (tv.ProcessKey (new KeyEvent (Key.Z | Key.CtrlMask, new KeyModifiers ())));
			}
			Assert.Equal (envText, tv.Text);
			Assert.Equal (new Point (3, 0), tv.CursorPosition);
			Assert.False (tv.IsDirty);
		}

		[Fact]
		[AutoInitShutdown]
		public void DeleteTextBackwards_WordWrap_True_Return_Undo ()
		{
			const string text = "This is the first line.\nThis is the second line.\n";
			var tv = new TextView () {
				Width = Dim.Fill (),
				Height = Dim.Fill (),
				Text = text,
				WordWrap = true
			};
			var envText = tv.Text;
			Application.Top.Add (tv);
			Application.Begin (Application.Top);

			Assert.True (tv.WordWrap);
			Assert.Equal (Point.Empty, tv.CursorPosition);
			TestHelpers.AssertDriverContentsWithFrameAre (@"
This is the first line. 
This is the second line.
", output);

			tv.CursorPosition = new Point (3, 0);
			Assert.Equal (new Point (3, 0), tv.CursorPosition);
			Assert.True (tv.ProcessKey (new KeyEvent (Key.Backspace, new KeyModifiers ())));
			tv.Redraw (tv.Bounds);
			Assert.Equal (new Point (2, 0), tv.CursorPosition);
			TestHelpers.AssertDriverContentsWithFrameAre (@"
Ths is the first line.  
This is the second line.
", output);

			tv.CursorPosition = new Point (0, 1);
			Assert.Equal (new Point (0, 1), tv.CursorPosition);
			Assert.True (tv.ProcessKey (new KeyEvent (Key.Backspace, new KeyModifiers ())));
			tv.Redraw (tv.Bounds);
			Assert.Equal (new Point (22, 0), tv.CursorPosition);
			TestHelpers.AssertDriverContentsWithFrameAre (@"
Ths is the first line.This is the second line.
", output);

			Assert.True (tv.ProcessKey (new KeyEvent (Key.Enter, new KeyModifiers ())));
			tv.Redraw (tv.Bounds);
			Assert.Equal (new Point (0, 1), tv.CursorPosition);
			TestHelpers.AssertDriverContentsWithFrameAre (@"
Ths is the first line.  
This is the second line.
", output);

			while (tv.Text != envText) {
				Assert.True (tv.ProcessKey (new KeyEvent (Key.Z | Key.CtrlMask, new KeyModifiers ())));
			}
			Assert.Equal (envText, tv.Text);
			Assert.Equal (new Point (3, 0), tv.CursorPosition);
			Assert.False (tv.IsDirty);
		}

		[Fact]
		[AutoInitShutdown]
		public void DeleteTextForwards_WordWrap_False_Return_Undo ()
		{
			const string text = "This is the first line.\nThis is the second line.\n";
			var tv = new TextView () {
				Width = Dim.Fill (),
				Height = Dim.Fill (),
				Text = text
			};
			var envText = tv.Text;
			Application.Top.Add (tv);
			Application.Begin (Application.Top);

			Assert.False (tv.WordWrap);
			Assert.Equal (Point.Empty, tv.CursorPosition);
			TestHelpers.AssertDriverContentsWithFrameAre (@"
This is the first line. 
This is the second line.
", output);

			tv.CursorPosition = new Point (2, 0);
			Assert.Equal (new Point (2, 0), tv.CursorPosition);
			Assert.True (tv.ProcessKey (new KeyEvent (Key.DeleteChar, new KeyModifiers ())));
			tv.Redraw (tv.Bounds);
			Assert.Equal (new Point (2, 0), tv.CursorPosition);
			TestHelpers.AssertDriverContentsWithFrameAre (@"
Ths is the first line.  
This is the second line.
", output);

			tv.CursorPosition = new Point (22, 0);
			Assert.Equal (new Point (22, 0), tv.CursorPosition);
			Assert.True (tv.ProcessKey (new KeyEvent (Key.DeleteChar, new KeyModifiers ())));
			tv.Redraw (tv.Bounds);
			Assert.Equal (new Point (22, 0), tv.CursorPosition);
			TestHelpers.AssertDriverContentsWithFrameAre (@"
Ths is the first line.This is the second line.
", output);

			Assert.True (tv.ProcessKey (new KeyEvent (Key.Enter, new KeyModifiers ())));
			tv.Redraw (tv.Bounds);
			Assert.Equal (new Point (0, 1), tv.CursorPosition);
			TestHelpers.AssertDriverContentsWithFrameAre (@"
Ths is the first line.  
This is the second line.
", output);

			while (tv.Text != envText) {
				Assert.True (tv.ProcessKey (new KeyEvent (Key.Z | Key.CtrlMask, new KeyModifiers ())));
			}
			Assert.Equal (envText, tv.Text);
			Assert.Equal (new Point (2, 0), tv.CursorPosition);
			Assert.False (tv.IsDirty);
		}

		[Fact]
		[AutoInitShutdown]
		public void DeleteTextForwards_WordWrap_True_Return_Undo ()
		{
			const string text = "This is the first line.\nThis is the second line.\n";
			var tv = new TextView () {
				Width = Dim.Fill (),
				Height = Dim.Fill (),
				Text = text,
				WordWrap = true
			};
			var envText = tv.Text;
			Application.Top.Add (tv);
			Application.Begin (Application.Top);

			Assert.True (tv.WordWrap);
			Assert.Equal (Point.Empty, tv.CursorPosition);
			TestHelpers.AssertDriverContentsWithFrameAre (@"
This is the first line. 
This is the second line.
", output);

			tv.CursorPosition = new Point (2, 0);
			Assert.Equal (new Point (2, 0), tv.CursorPosition);
			Assert.True (tv.ProcessKey (new KeyEvent (Key.DeleteChar, new KeyModifiers ())));
			tv.Redraw (tv.Bounds);
			Assert.Equal (new Point (2, 0), tv.CursorPosition);
			TestHelpers.AssertDriverContentsWithFrameAre (@"
Ths is the first line.  
This is the second line.
", output);

			tv.CursorPosition = new Point (22, 0);
			Assert.Equal (new Point (22, 0), tv.CursorPosition);
			Assert.True (tv.ProcessKey (new KeyEvent (Key.DeleteChar, new KeyModifiers ())));
			tv.Redraw (tv.Bounds);
			Assert.Equal (new Point (22, 0), tv.CursorPosition);
			TestHelpers.AssertDriverContentsWithFrameAre (@"
Ths is the first line.This is the second line.
", output);

			Assert.True (tv.ProcessKey (new KeyEvent (Key.Enter, new KeyModifiers ())));
			tv.Redraw (tv.Bounds);
			Assert.Equal (new Point (0, 1), tv.CursorPosition);
			TestHelpers.AssertDriverContentsWithFrameAre (@"
Ths is the first line.  
This is the second line.
", output);

			while (tv.Text != envText) {
				Assert.True (tv.ProcessKey (new KeyEvent (Key.Z | Key.CtrlMask, new KeyModifiers ())));
			}
			Assert.Equal (envText, tv.Text);
			Assert.Equal (new Point (2, 0), tv.CursorPosition);
			Assert.False (tv.IsDirty);
		}

		[Fact]
		[TextViewTestsAutoInitShutdown]
		public void TextView_InsertText_Newline_LF ()
		{
			var tv = new TextView {
				Width = 10,
				Height = 10,
			};
			tv.InsertText ("\naaa\nbbb");
			var p = Environment.OSVersion.Platform;
			if (p == PlatformID.Win32NT || p == PlatformID.Win32S || p == PlatformID.Win32Windows) {
				Assert.Equal ("\r\naaa\r\nbbb", tv.Text);
			} else {
				Assert.Equal ("\naaa\nbbb", tv.Text);
			}
			Assert.Equal ($"{Environment.NewLine}aaa{Environment.NewLine}bbb", tv.Text);

			var win = new Window ();
			win.Add (tv);
			Application.Top.Add (win);
			Application.Begin (Application.Top);
			((FakeDriver)Application.Driver).SetBufferSize (15, 15);
			Application.Refresh ();
			//this passes
			var pos = TestHelpers.AssertDriverContentsWithFrameAre (
			@"
┌─────────────┐
│             │
│aaa          │
│bbb          │
│             │
│             │
│             │
│             │
│             │
│             │
│             │
│             │
│             │
│             │
└─────────────┘", output);

			Assert.Equal (new Rect (0, 0, 15, 15), pos);

			Assert.True (tv.Used);
			tv.Used = false;
			tv.CursorPosition = new Point (0, 0);
			tv.InsertText ("\naaa\nbbb");
			Application.Refresh ();

			TestHelpers.AssertDriverContentsWithFrameAre (
			@"
┌─────────────┐
│             │
│aaa          │
│bbb          │
│aaa          │
│bbb          │
│             │
│             │
│             │
│             │
│             │
│             │
│             │
│             │
└─────────────┘", output);
		}

		[Fact]
		[TextViewTestsAutoInitShutdown]
		public void TextView_InsertText_Newline_CRLF ()
		{
			var tv = new TextView {
				Width = 10,
				Height = 10,
			};
			tv.InsertText ("\r\naaa\r\nbbb");
			var p = Environment.OSVersion.Platform;
			if (p == PlatformID.Win32NT || p == PlatformID.Win32S || p == PlatformID.Win32Windows) {
				Assert.Equal ("\r\naaa\r\nbbb", tv.Text);
			} else {
				Assert.Equal ("\naaa\nbbb", tv.Text);
			}
			Assert.Equal ($"{Environment.NewLine}aaa{Environment.NewLine}bbb", tv.Text);

			var win = new Window ();
			win.Add (tv);
			Application.Top.Add (win);
			Application.Begin (Application.Top);
			((FakeDriver)Application.Driver).SetBufferSize (15, 15);
			Application.Refresh ();

			//this passes
			var pos = TestHelpers.AssertDriverContentsWithFrameAre (
			@"
┌─────────────┐
│             │
│aaa          │
│bbb          │
│             │
│             │
│             │
│             │
│             │
│             │
│             │
│             │
│             │
│             │
└─────────────┘", output);

			Assert.Equal (new Rect (0, 0, 15, 15), pos);

			Assert.True (tv.Used);
			tv.Used = false;
			tv.CursorPosition = new Point (0, 0);
			tv.InsertText ("\r\naaa\r\nbbb");
			Application.Refresh ();

			TestHelpers.AssertDriverContentsWithFrameAre (
			@"
┌─────────────┐
│             │
│aaa          │
│bbb          │
│aaa          │
│bbb          │
│             │
│             │
│             │
│             │
│             │
│             │
│             │
│             │
└─────────────┘", output);
		}

		[Fact, AutoInitShutdown]
		public void ContentsChanged_Event_NoFires_On_CursorPosition ()
		{
			var eventcount = 0;

			var tv = new TextView {
				Width = 50,
				Height = 10,
			};

			tv.ContentsChanged += (e) => {
				eventcount++;
			};
			Assert.Equal (0, eventcount);

			tv.CursorPosition = new Point (0, 0);

			Assert.Equal (0, eventcount);
		}

		[Fact, AutoInitShutdown]
		public void ContentsChanged_Event_Fires_On_InsertText ()
		{
			var eventcount = 0;

			var tv = new TextView {
				Width = 50,
				Height = 10,
			};
			tv.CursorPosition = new Point (0, 0);

			tv.ContentsChanged += (e) => {
				eventcount++;
			};

			Assert.Equal (0, eventcount);

			tv.InsertText ("a");
			Assert.Equal (1, eventcount);

			tv.CursorPosition = new Point (0, 0);
			tv.InsertText ("bcd");
			Assert.Equal (4, eventcount);

			tv.InsertText ("e");
			Assert.Equal (5, eventcount);

			tv.InsertText ("\n");
			Assert.Equal (6, eventcount);

			tv.InsertText ("1234");
			Assert.Equal (10, eventcount);
		}

		[Fact, AutoInitShutdown]
		public void ContentsChanged_Event_Fires_On_Init ()
		{
			Application.Iteration += () => {
				Application.RequestStop ();
			};

			var expectedRow = 0;
			var expectedCol = 0;
			var eventcount = 0;

			var tv = new TextView {
				Width = 50,
				Height = 10,
			};
			tv.ContentsChanged += (e) => {
				eventcount++;
				Assert.Equal (expectedRow, e.Row);
				Assert.Equal (expectedCol, e.Col);
			};

			Application.Top.Add (tv);
			Application.Begin (Application.Top);
			Assert.Equal (1, eventcount);
		}

		[Fact, AutoInitShutdown]
		public void ContentsChanged_Event_Fires_On_Set_Text ()
		{
			Application.Iteration += () => {
				Application.RequestStop ();
			};
			var eventcount = 0;

			var expectedRow = 0;
			var expectedCol = 0;

			var tv = new TextView {
				Width = 50,
				Height = 10,
				// you'd think col would be 3, but it's 0 because TextView sets
				// row/col = 0 when you set Text
				Text = "abc",
			};
			tv.ContentsChanged += (e) => {
				eventcount++;
				Assert.Equal (expectedRow, e.Row);
				Assert.Equal (expectedCol, e.Col);
			};

			Assert.Equal ("abc", tv.Text);

			Application.Top.Add (tv);
			var rs = Application.Begin (Application.Top);
			Assert.Equal (1, eventcount); // for Initialize

			expectedCol = 0;
			tv.Text = "defg";
			Assert.Equal (2, eventcount); // for set Text = "defg"
		}

		[Fact, AutoInitShutdown]
		public void ContentsChanged_Event_Fires_On_Typing ()
		{
			Application.Iteration += () => {
				Application.RequestStop ();
			};
			var eventcount = 0;

			var expectedRow = 0;
			var expectedCol = 0;

			var tv = new TextView {
				Width = 50,
				Height = 10,
			};
			tv.ContentsChanged += (e) => {
				eventcount++;
				Assert.Equal (expectedRow, e.Row);
				Assert.Equal (expectedCol, e.Col);
			};

			Application.Top.Add (tv);
			var rs = Application.Begin (Application.Top);
			Assert.Equal (1, eventcount); // for Initialize

			expectedCol = 0;
			tv.Text = "ay";
			Assert.Equal (2, eventcount);

			expectedCol = 1;
			tv.ProcessKey (new KeyEvent (Key.Y, new KeyModifiers ()));
			Assert.Equal (3, eventcount);
			Assert.Equal ("Yay", tv.Text.ToString ());
		}

		[Fact, TextViewTestsAutoInitShutdown]
		public void ContentsChanged_Event_Fires_Using_Kill_Delete_Tests ()
		{
			var eventcount = 0;

			_textView.ContentsChanged += (e) => {
				eventcount++;
			};

			var expectedEventCount = 1;
			Kill_Delete_WordForward ();
			Assert.Equal (expectedEventCount, eventcount); // for Initialize

			expectedEventCount += 1;
			Kill_Delete_WordBackward ();
			Assert.Equal (expectedEventCount, eventcount);

			expectedEventCount += 1;
			Kill_To_End_Delete_Forwards_And_Copy_To_The_Clipboard ();
			Assert.Equal (expectedEventCount, eventcount);

			expectedEventCount += 1;
			Kill_To_Start_Delete_Backwards_And_Copy_To_The_Clipboard ();
			Assert.Equal (expectedEventCount, eventcount);
		}

<<<<<<< HEAD

		[Fact, TextViewTestsAutoInitShutdown]
=======
		[Fact, InitShutdown]
>>>>>>> 70ab6f5c
		public void ContentsChanged_Event_Fires_Using_Copy_Or_Cut_Tests ()
		{
			var eventcount = 0;

			_textView.ContentsChanged += (e) => {
				eventcount++;
			};

			var expectedEventCount = 1;

			// reset
			_textView.Text = TextViewTestsAutoInitShutdown.txt;
			Assert.Equal (expectedEventCount, eventcount);

			expectedEventCount += 3;
			Copy_Or_Cut_And_Paste_With_No_Selection ();
			Assert.Equal (expectedEventCount, eventcount);

			// reset
			expectedEventCount += 1;
			_textView.Text = TextViewTestsAutoInitShutdown.txt;
			Assert.Equal (expectedEventCount, eventcount);

			expectedEventCount += 3;
			Copy_Or_Cut_And_Paste_With_Selection ();
			Assert.Equal (expectedEventCount, eventcount);

			// reset
			expectedEventCount += 1;
			_textView.Text = TextViewTestsAutoInitShutdown.txt;
			Assert.Equal (expectedEventCount, eventcount);

			expectedEventCount += 1;
			Copy_Or_Cut_Not_Null_If_Has_Selection ();
			Assert.Equal (expectedEventCount, eventcount);

			// reset
			expectedEventCount += 1;
			_textView.Text = TextViewTestsAutoInitShutdown.txt;
			Assert.Equal (expectedEventCount, eventcount);

			expectedEventCount += 1;
			Copy_Or_Cut_Null_If_No_Selection ();
			Assert.Equal (expectedEventCount, eventcount);

			// reset
			expectedEventCount += 1;
			_textView.Text = TextViewTestsAutoInitShutdown.txt;
			Assert.Equal (expectedEventCount, eventcount);

			expectedEventCount += 4;
			Copy_Without_Selection ();
			Assert.Equal (expectedEventCount, eventcount);

			// reset
			expectedEventCount += 1;
			_textView.Text = TextViewTestsAutoInitShutdown.txt;
			Assert.Equal (expectedEventCount, eventcount);

			expectedEventCount += 4;
			Copy_Without_Selection ();
			Assert.Equal (expectedEventCount, eventcount);
		}

		[Fact, TextViewTestsAutoInitShutdown]
		public void ContentsChanged_Event_Fires_On_Undo_Redo ()
		{
			var eventcount = 0;
			var expectedEventCount = 0;

			_textView.ContentsChanged += (e) => {
				eventcount++;
			};

			expectedEventCount++;
			_textView.Text = "This is the first line.\nThis is the second line.\nThis is the third line.";
			Assert.Equal (expectedEventCount, eventcount);

			expectedEventCount++;
			Assert.True (_textView.ProcessKey (new KeyEvent (Key.Enter, new KeyModifiers ())));
			Assert.Equal (expectedEventCount, eventcount);

			// Undo
			expectedEventCount++;
			Assert.True (_textView.ProcessKey (new KeyEvent (Key.Z | Key.CtrlMask, new KeyModifiers ())));
			Assert.Equal (expectedEventCount, eventcount);

			// Redo
			expectedEventCount++;
			Assert.True (_textView.ProcessKey (new KeyEvent (Key.R | Key.CtrlMask, new KeyModifiers ())));
			Assert.Equal (expectedEventCount, eventcount);

			// Undo
			expectedEventCount++;
			Assert.True (_textView.ProcessKey (new KeyEvent (Key.Z | Key.CtrlMask, new KeyModifiers ())));
			Assert.Equal (expectedEventCount, eventcount);

			// Redo
			expectedEventCount++;
			Assert.True (_textView.ProcessKey (new KeyEvent (Key.R | Key.CtrlMask, new KeyModifiers ())));
			Assert.Equal (expectedEventCount, eventcount);
		}

		[Fact]
		public void ContentsChanged_Event_Fires_ClearHistoryChanges ()
		{
			var eventcount = 0;

			var text = "This is the first line.\nThis is the second line.\nThis is the third line.";
			var tv = new TextView {
				Width = 50,
				Height = 10,
				Text = text,
			};
			tv.ContentsChanged += (e) => {
				eventcount++;
			};

			Assert.True (tv.ProcessKey (new KeyEvent (Key.Enter, new KeyModifiers ())));
			Assert.Equal ($"{Environment.NewLine}This is the first line.{Environment.NewLine}This is the second line.{Environment.NewLine}This is the third line.", tv.Text);
			Assert.Equal (4, tv.Lines);

			var expectedEventCount = 1; // for ENTER key
			Assert.Equal (expectedEventCount, eventcount);

			tv.ClearHistoryChanges ();
			expectedEventCount = 2;
			Assert.Equal (expectedEventCount, eventcount);
		}

		[Fact]
		public void ContentsChanged_Event_Fires_LoadStream_By_Calling_HistoryText_Clear ()
		{
			var eventcount = 0;

			var tv = new TextView {
				Width = 50,
				Height = 10,
			};
			tv.ContentsChanged += (e) => {
				eventcount++;
			};

			var text = "This is the first line.\r\nThis is the second line.\r\n";
			tv.LoadStream (new System.IO.MemoryStream (System.Text.Encoding.ASCII.GetBytes (text)));
			Assert.Equal ($"This is the first line.{Environment.NewLine}This is the second line.{Environment.NewLine}", tv.Text);

			Assert.Equal (1, eventcount);
		}

		[Fact]
		public void ContentsChanged_Event_Fires_On_LoadFile_By_Calling_HistoryText_Clear ()
		{
			var eventcount = 0;

			var tv = new TextView {
				Width = 50,
				Height = 10,
			};
			tv.ContentsChanged += (e) => {
				eventcount++;
			};

			var fileName = "textview.txt";
			System.IO.File.WriteAllText (fileName, "This is the first line.\r\nThis is the second line.\r\n");

			tv.LoadFile (fileName);
			Assert.Equal (1, eventcount);
			Assert.Equal ($"This is the first line.{Environment.NewLine}This is the second line.{Environment.NewLine}", tv.Text);
		}
	}
}<|MERGE_RESOLUTION|>--- conflicted
+++ resolved
@@ -6643,12 +6643,8 @@
 			Assert.Equal (expectedEventCount, eventcount);
 		}
 
-<<<<<<< HEAD
 
 		[Fact, TextViewTestsAutoInitShutdown]
-=======
-		[Fact, InitShutdown]
->>>>>>> 70ab6f5c
 		public void ContentsChanged_Event_Fires_Using_Copy_Or_Cut_Tests ()
 		{
 			var eventcount = 0;
