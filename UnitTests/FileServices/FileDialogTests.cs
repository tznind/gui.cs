using System;
using System.Collections.Generic;
using System.Globalization;
using System.IO;
using System.IO.Abstractions.TestingHelpers;
using System.Linq;
using Terminal.Gui;
using Xunit;
using Xunit.Abstractions;

namespace Terminal.Gui.FileServicesTests {
	public class FileDialogTests {

		readonly ITestOutputHelper output;

		public FileDialogTests (ITestOutputHelper output)
		{
			this.output = output;
		}

		[Fact, AutoInitShutdown]
		public void OnLoad_TextBoxIsFocused ()
		{
			var dlg = GetInitializedFileDialog ();

			var tf = dlg.Subviews.FirstOrDefault (t => t.HasFocus);
			Assert.NotNull (tf);
			Assert.IsType<TextField> (tf);
		}

		[Fact, AutoInitShutdown]
		public void DirectTyping_Allowed ()
		{
			var dlg = GetInitializedFileDialog ();
			var tf = dlg.Subviews.OfType<TextField> ().First (t => t.HasFocus);
			tf.ClearAllSelection ();
			tf.CursorPosition = tf.Text.Length;
			Assert.True (tf.HasFocus);

			SendSlash ();

			Assert.Equal (
				new DirectoryInfo (Environment.CurrentDirectory + Path.DirectorySeparatorChar).FullName,
				new DirectoryInfo (dlg.Path + Path.DirectorySeparatorChar).FullName
				);

			// continue typing the rest of the path
			Send ("bob");
			Send ('.', ConsoleKey.OemPeriod, false);
			Send ("csv");

			Assert.True (dlg.Canceled);

			Send ('\n', ConsoleKey.Enter, false);
			Assert.False (dlg.Canceled);
			Assert.Equal ("bob.csv", Path.GetFileName (dlg.Path));
		}

		private void SendSlash ()
		{
			if (Path.DirectorySeparatorChar == '/') {
				Send ('/', ConsoleKey.Separator, false);
			} else {
				Send ('\\', ConsoleKey.Separator, false);
			}
		}

		[Fact, AutoInitShutdown]
		public void DirectTyping_AutoComplete ()
		{
			var dlg = GetInitializedFileDialog ();
			var openIn = Path.Combine (Environment.CurrentDirectory, "zz");

			Directory.CreateDirectory (openIn);

			var expectedDest = Path.Combine (openIn, "xx");
			Directory.CreateDirectory (expectedDest);

			dlg.Path = openIn + Path.DirectorySeparatorChar;

			Send ("x");

			// nothing selected yet
			Assert.True (dlg.Canceled);
			Assert.Equal ("x", Path.GetFileName (dlg.Path));

			// complete auto typing
			Send ('\t', ConsoleKey.Tab, false);

			// but do not close dialog
			Assert.True (dlg.Canceled);
			Assert.EndsWith ("xx" + Path.DirectorySeparatorChar, dlg.Path);

			// press enter again to confirm the dialog
			Send ('\n', ConsoleKey.Enter, false);
			Assert.False (dlg.Canceled);
			Assert.EndsWith ("xx" + Path.DirectorySeparatorChar, dlg.Path);
		}

		[Fact, AutoInitShutdown]
		public void DoNotConfirmSelectionWhenFindFocused ()
		{
			var dlg = GetInitializedFileDialog ();
			var openIn = Path.Combine (Environment.CurrentDirectory, "zz");
			Directory.CreateDirectory (openIn);
			dlg.Path = openIn + Path.DirectorySeparatorChar;

			Send ('f', ConsoleKey.F, false, false, true);

			Assert.IsType<TextField> (dlg.MostFocused);
			var tf = (TextField)dlg.MostFocused;
			Assert.Equal ("Enter Search", tf.Caption);

			// Dialog has not yet been confirmed with a choice
			Assert.True (dlg.Canceled);

			//pressing enter while search focused should not confirm path
			Send ('\n', ConsoleKey.Enter, false);

			Assert.True (dlg.Canceled);

			// tabbing out of search 
			Send ('\t', ConsoleKey.Tab, false);

			//should allow enter to confirm path
			Send ('\n', ConsoleKey.Enter, false);

			// Dialog has not yet been confirmed with a choice
			Assert.False (dlg.Canceled);
		}

		[Theory, AutoInitShutdown]
		[InlineData (true, true)]
		[InlineData (true, false)]
		[InlineData (false, true)]
		[InlineData (false, false)]
		public void PickDirectory_DirectTyping (bool openModeMixed, bool multiple)
		{
			var dlg = GetDialog ();
			dlg.OpenMode = openModeMixed ? OpenMode.Mixed : OpenMode.Directory;
			dlg.AllowsMultipleSelection = multiple;

			// whe first opening the text field will have select all on
			// so to add to current path user must press End or right
			Send ('>', ConsoleKey.RightArrow, false);

			Send ("subfolder");

			// Dialog has not yet been confirmed with a choice
			Assert.True (dlg.Canceled);

			// Now it has
			Send ('\n', ConsoleKey.Enter, false);
			Assert.False (dlg.Canceled);
			AssertIsTheSubfolder (dlg.Path);
		}

		[Theory, AutoInitShutdown]
		[InlineData (true, true)]
		[InlineData (true, false)]
		[InlineData (false, true)]
		[InlineData (false, false)]
		public void PickDirectory_ArrowNavigation (bool openModeMixed, bool multiple)
		{
			var dlg = GetDialog ();
			dlg.OpenMode = openModeMixed ? OpenMode.Mixed : OpenMode.Directory;
			dlg.AllowsMultipleSelection = multiple;

			Assert.IsType<TextField> (dlg.MostFocused);
			Send ('v', ConsoleKey.DownArrow, false);
			Assert.IsType<TableView> (dlg.MostFocused);

			// Should be selecting ..
			Send ('v', ConsoleKey.DownArrow, false);

			// Down to the directory
			Assert.True (dlg.Canceled);
			// Alt+O to open (enter would just navigate into the child dir)
			Send ('o', ConsoleKey.O, false, true);
			Assert.False (dlg.Canceled);

			AssertIsTheSubfolder (dlg.Path);
		}

		[Theory, AutoInitShutdown]
		[InlineData (true)]
		[InlineData (false)]
		public void MultiSelectDirectory_CannotToggleDotDot (bool acceptWithEnter)
		{
			var dlg = GetDialog ();
			dlg.OpenMode = OpenMode.Directory;
			dlg.AllowsMultipleSelection = true;
			IReadOnlyCollection<string> eventMultiSelected = null;
			dlg.FilesSelected += (s, e) => {
				eventMultiSelected = e.Dialog.MultiSelected;
			};

			Assert.IsType<TextField> (dlg.MostFocused);
			Send ('v', ConsoleKey.DownArrow, false);
			Assert.IsType<TableView> (dlg.MostFocused);

			// Try to toggle '..'
			Send (' ', ConsoleKey.Spacebar, false);
			Send ('v', ConsoleKey.DownArrow, false);
			// Toggle subfolder
			Send (' ', ConsoleKey.Spacebar, false);

			Assert.True (dlg.Canceled);

			if (acceptWithEnter) {
				Send ('\n', ConsoleKey.Enter);
			} else {
				Send ('o', ConsoleKey.O, false, true);
			}
			Assert.False (dlg.Canceled);

			Assert.Multiple (
				() => {
					// Only the subfolder should be selected
					Assert.Single (dlg.MultiSelected);
					AssertIsTheSubfolder (dlg.Path);
					AssertIsTheSubfolder (dlg.MultiSelected.Single ());
				},
				() => {
					// Event should also agree with the final state
					Assert.NotNull (eventMultiSelected);
					Assert.Single (eventMultiSelected);
					AssertIsTheSubfolder (eventMultiSelected.Single ());
				}
			);
		}

		[Fact, AutoInitShutdown]
		public void DotDot_MovesToRoot_ThenPressBack ()
		{
			var dlg = GetDialog ();
			dlg.OpenMode = OpenMode.Directory;
			dlg.AllowsMultipleSelection = true;
			bool selected = false;
			dlg.FilesSelected += (s, e) => {
				selected = true;
			};

			AssertIsTheStartingDirectory (dlg.Path);

			Assert.IsType<TextField> (dlg.MostFocused);
			Send ('v', ConsoleKey.DownArrow, false);
			Assert.IsType<TableView> (dlg.MostFocused);

			// ".." should be the first thing selected
			// ".." should not mess with the displayed path
			AssertIsTheStartingDirectory (dlg.Path);

			// Accept navigation up a directory
			Send ('\n', ConsoleKey.Enter);

			AssertIsTheRootDirectory (dlg.Path);

			Assert.True (dlg.Canceled);
			Assert.False (selected);

			// Now press the back button (in table view)
			Send ('<', ConsoleKey.Backspace);

			// Should move us back to the root
			AssertIsTheStartingDirectory (dlg.Path);

			Assert.True (dlg.Canceled);
			Assert.False (selected);
		}

		[Fact, AutoInitShutdown]
		public void MultiSelectDirectory_EnterOpensFolder ()
		{
			var dlg = GetDialog ();
			dlg.OpenMode = OpenMode.Directory;
			dlg.AllowsMultipleSelection = true;
			IReadOnlyCollection<string> eventMultiSelected = null;
			dlg.FilesSelected += (s, e) => {
				eventMultiSelected = e.Dialog.MultiSelected;
			};

			Assert.IsType<TextField> (dlg.MostFocused);
			Send ('v', ConsoleKey.DownArrow, false);
			Assert.IsType<TableView> (dlg.MostFocused);
			// Move selection to subfolder
			Send ('v', ConsoleKey.DownArrow, false);

			Send ('\n', ConsoleKey.Enter);

			// Path should update to the newly opened folder
			AssertIsTheSubfolder (dlg.Path);

			// No selection will have been confirmed
			Assert.True (dlg.Canceled);
			Assert.Empty (dlg.MultiSelected);
			Assert.Null (eventMultiSelected);
		}

		[Theory, AutoInitShutdown]
		[InlineData (true)]
		[InlineData (false)]
		public void MultiSelectDirectory_CanToggleThenAccept (bool acceptWithEnter)
		{
			var dlg = GetDialog ();
			dlg.OpenMode = OpenMode.Directory;
			dlg.AllowsMultipleSelection = true;
			IReadOnlyCollection<string> eventMultiSelected = null;
			dlg.FilesSelected += (s, e) => {
				eventMultiSelected = e.Dialog.MultiSelected;
			};

			Assert.IsType<TextField> (dlg.MostFocused);
			Send ('v', ConsoleKey.DownArrow, false);
			Assert.IsType<TableView> (dlg.MostFocused);
			// Move selection to subfolder
			Send ('v', ConsoleKey.DownArrow, false);
			// Toggle subfolder
			Send (' ', ConsoleKey.Spacebar, false);

			Assert.True (dlg.Canceled);

			if (acceptWithEnter) {
				Send ('\n', ConsoleKey.Enter);
			} else {
				Send ('o', ConsoleKey.O, false, true);
			}
			Assert.False (dlg.Canceled);

			Assert.Multiple (
				() => {
					// Only the subfolder should be selected
					Assert.Single (dlg.MultiSelected);
					AssertIsTheSubfolder (dlg.Path);
					AssertIsTheSubfolder (dlg.MultiSelected.Single ());
				},
				() => {
					// Event should also agree with the final state
					Assert.NotNull (eventMultiSelected);
					Assert.Single (eventMultiSelected);
					AssertIsTheSubfolder (eventMultiSelected.Single ());
				}
			);
		}

		private void AssertIsTheStartingDirectory (string path)
		{
			if (IsWindows ()) {
				Assert.Equal (@"c:\demo\", path);
			} else {
				Assert.Equal ("/demo/", path);
			}
		}

		private void AssertIsTheRootDirectory (string path)
		{
			if (IsWindows ()) {
				Assert.Equal (@"c:\", path);
			} else {
				Assert.Equal ("/", path);
			}
		}

		private void AssertIsTheSubfolder (string path)
		{
			if (IsWindows ()) {
				Assert.Equal (@"c:\demo\subfolder", path);
			} else {
				Assert.Equal ("/demo/subfolder", path);
			}
		}

		[Fact, AutoInitShutdown]
		public void TestDirectoryContents_Linux ()
		{
			if (IsWindows ()) {
				return;
			}
			var fd = GetLinuxDialog ();
			fd.Title = string.Empty;

			fd.Style.Culture = new CultureInfo ("en-US");

			fd.Draw ();

			string expected =
			@$"
 ┌──────────────────────────────────────────────────────────────────┐
 │/demo/                                                            │
│{CM.Glyphs.LeftBracket}▲{CM.Glyphs.RightBracket}                                                               │
 │┌────────────┬──────────┬──────────────────────────────┬─────────┐│
 ││Filename (▲)│Size      │Modified                      │Type     ││
 │├────────────┼──────────┼──────────────────────────────┼─────────┤│
 ││..          │          │                              │dir      ││
 ││/subfolder  │          │2002-01-01T22:42:10           │dir      ││
 ││image.gif   │4.00 bytes│2002-01-01T22:42:10           │.gif     ││
 ││jQuery.js   │7.00 bytes│2001-01-01T11:44:42           │.js      ││
 │                                                                  │
 │                                                                  │
 │                                                                  │
│{CM.Glyphs.LeftBracket} ►► {CM.Glyphs.RightBracket} Enter Search                            {CM.Glyphs.LeftBracket} Cancel {CM.Glyphs.RightBracket} {CM.Glyphs.LeftBracket} Ok {CM.Glyphs.RightBracket}  │
 └──────────────────────────────────────────────────────────────────┘
";
			TestHelpers.AssertDriverContentsAre (expected, output, true);
		}

		[Fact, AutoInitShutdown]
		public void TestDirectoryContents_Windows ()
		{
			if (!IsWindows ()) {
				return;
			}

			var fd = GetWindowsDialog ();
			fd.Title = string.Empty;

			fd.Style.Culture = new CultureInfo ("en-US");

			fd.Draw ();


			string expected =
			@$"
┌──────────────────────────────────────────────────────────────────┐
│c:\demo\                                                          │
│{CM.Glyphs.LeftBracket}▲{CM.Glyphs.RightBracket}                                                               │
│┌────────────┬──────────┬──────────────────────────────┬─────────┐│
││Filename (▲)│Size      │Modified                      │Type     ││
│├────────────┼──────────┼──────────────────────────────┼─────────┤│
││..          │          │                              │dir      ││
││\subfolder  │          │2002-01-01T22:42:10           │dir      ││
││image.gif   │4.00 bytes│2002-01-01T22:42:10           │.gif     ││
││jQuery.js   │7.00 bytes│2001-01-01T11:44:42           │.js      ││
││mybinary.exe│7.00 bytes│2001-01-01T11:44:42           │.exe     ││
│                                                                  │
│                                                                  │
│{CM.Glyphs.LeftBracket} ►► {CM.Glyphs.RightBracket} Enter Search                            {CM.Glyphs.LeftBracket} Cancel {CM.Glyphs.RightBracket} {CM.Glyphs.LeftBracket} Ok {CM.Glyphs.RightBracket}  │
└──────────────────────────────────────────────────────────────────┘
";
			TestHelpers.AssertDriverContentsAre (expected, output, true);
		}

<<<<<<< HEAD
=======
		[Fact, AutoInitShutdown]
		public void TestDirectoryContents_Windows_Colors ()
		{
			if (!IsWindows ()) {
				return;
			}

			var fd = GetWindowsDialog ();
			fd.Title = string.Empty;

			fd.Style.Culture = new CultureInfo ("en-US");
			fd.Style.UseColors = true;

			var dir = new Attribute (Color.Magenta);
			fd.Style.ColorSchemeDirectory = GetColorScheme (dir);

			var img = new Attribute (Color.Cyan);
			fd.Style.ColorSchemeImage = GetColorScheme (img);

			var other = new Attribute (Color.BrightGreen);
			fd.Style.ColorSchemeOther = GetColorScheme (other);

			var exe = new Attribute (Color.BrightYellow);
			fd.Style.ColorSchemeExeOrRecommended = GetColorScheme (exe);

			fd.Draw ();

			TestHelpers.AssertDriverUsedColors (other, dir, img, exe);
		}

		private ColorScheme GetColorScheme (Attribute a)
		{
			return new ColorScheme {
				Normal = a,
				Focus = a,
				Disabled = a,
				HotFocus = a,
				HotNormal = a,
			};
		}

>>>>>>> 43c69a49
		[Theory]
		[InlineData (".csv", null, false)]
		[InlineData (".csv", "", false)]
		[InlineData (".csv", "c:\\MyFile.csv", true)]
		[InlineData (".csv", "c:\\MyFile.CSV", true)]
		[InlineData (".csv", "c:\\MyFile.csv.bak", false)]
		public void TestAllowedType_Basic (string allowed, string candidate, bool expected)
		{
			Assert.Equal (expected, new AllowedType ("Test", allowed).IsAllowed (candidate));
		}

		[Theory]
		[InlineData ("Dockerfile", "c:\\temp\\Dockerfile", true)]
		[InlineData ("Dockerfile", "Dockerfile", true)]
		[InlineData ("Dockerfile", "someimg.Dockerfile", true)]
		public void TestAllowedType_SpecificFile (string allowed, string candidate, bool expected)
		{
			Assert.Equal (expected, new AllowedType ("Test", allowed).IsAllowed (candidate));
		}

		[Theory]
		[InlineData (".Designer.cs", "c:\\MyView.Designer.cs", true)]
		[InlineData (".Designer.cs", "c:\\temp/MyView.Designer.cs", true)]
		[InlineData (".Designer.cs", "MyView.Designer.cs", true)]
		[InlineData (".Designer.cs", "c:\\MyView.DESIGNER.CS", true)]
		[InlineData (".Designer.cs", "MyView.cs", false)]
		public void TestAllowedType_DoubleBarreled (string allowed, string candidate, bool expected)
		{
			Assert.Equal (expected, new AllowedType ("Test", allowed).IsAllowed (candidate));
		}

		[Theory, AutoInitShutdown]
		[InlineData (true)]
		[InlineData (false)]
		public void CancelSelection (bool cancel)
		{
			var dlg = GetInitializedFileDialog ();
			var openIn = Path.Combine (Environment.CurrentDirectory, "zz");
			Directory.CreateDirectory (openIn);
			dlg.Path = openIn + Path.DirectorySeparatorChar;

			dlg.FilesSelected += (s, e) => e.Cancel = cancel;

			//pressing enter will complete the current selection
			// unless the event cancels the confirm
			Send ('\n', ConsoleKey.Enter, false);

			Assert.Equal (cancel, dlg.Canceled);
		}

		private void Send (char ch, ConsoleKey ck, bool shift = false, bool alt = false, bool control = false)
		{
			Application.Driver.SendKeys (ch, ck, shift, alt, control);
		}
		private void Send (string chars)
		{
			foreach (var ch in chars) {
				Application.Driver.SendKeys (ch, ConsoleKey.NoName, false, false, false);
			}
		}
		/*
				[Fact, AutoInitShutdown]
				public void Autocomplete_NoSuggestion_WhenTextMatchesExactly ()
				{
					var tb = new TextFieldWithAppendAutocomplete ();
					ForceFocus (tb);

					tb.Text = "/bob/fish";
					tb.CursorPosition = tb.Text.Length;
					tb.GenerateSuggestions (null, "fish", "fishes");

					// should not report success for autocompletion because we already have that exact
					// string
					Assert.False (tb.AcceptSelectionIfAny ());
				}

				[Fact, AutoInitShutdown]
				public void Autocomplete_AcceptSuggstion ()
				{
					var tb = new TextFieldWithAppendAutocomplete ();
					ForceFocus (tb);

					tb.Text = @"/bob/fi";
					tb.CursorPosition = tb.Text.Length;
					tb.GenerateSuggestions (null, "fish", "fishes");

					Assert.True (tb.AcceptSelectionIfAny ());
					Assert.Equal (@"/bob/fish", tb.Text);
				}*/

		private bool IsWindows ()
		{
			return System.Runtime.InteropServices.RuntimeInformation.IsOSPlatform (System.Runtime.InteropServices.OSPlatform.Windows);
		}

		private FileDialog GetDialog ()
		{
			return IsWindows () ? GetWindowsDialog () : GetLinuxDialog ();
		}

		private FileDialog GetWindowsDialog ()
		{
			// Arrange
			var fileSystem = new MockFileSystem (new Dictionary<string, MockFileData> (), @"c:\");
			fileSystem.MockTime (() => new DateTime (2010, 01, 01, 11, 12, 43));

			fileSystem.AddFile (@"c:\myfile.txt", new MockFileData ("Testing is meh.") { LastWriteTime = new DateTime (2001, 01, 01, 11, 12, 11) });
			fileSystem.AddFile (@"c:\demo\jQuery.js", new MockFileData ("some js") { LastWriteTime = new DateTime (2001, 01, 01, 11, 44, 42) });
			fileSystem.AddFile (@"c:\demo\mybinary.exe", new MockFileData ("some js") { LastWriteTime = new DateTime (2001, 01, 01, 11, 44, 42) });
			fileSystem.AddFile (@"c:\demo\image.gif", new MockFileData (new byte [] { 0x12, 0x34, 0x56, 0xd2 }) { LastWriteTime = new DateTime (2002, 01, 01, 22, 42, 10) });

			var m = (MockDirectoryInfo)fileSystem.DirectoryInfo.New (@"c:\demo\subfolder");
			m.Create ();
			m.LastWriteTime = new DateTime (2002, 01, 01, 22, 42, 10);

			fileSystem.AddFile (@"c:\demo\subfolder\image2.gif", new MockFileData (new byte [] { 0x12, 0x34, 0x56, 0xd2 }) { LastWriteTime = new DateTime (2002, 01, 01, 22, 42, 10) });

			var fd = new FileDialog (fileSystem) {
				Height = 15
			};
			fd.Path = @"c:\demo\";
			Begin (fd);
			return fd;
		}

		private FileDialog GetLinuxDialog ()
		{
			// Arrange
			var fileSystem = new MockFileSystem (new Dictionary<string, MockFileData> (), "/");
			fileSystem.MockTime (() => new DateTime (2010, 01, 01, 11, 12, 43));

			fileSystem.AddFile (@"/myfile.txt", new MockFileData ("Testing is meh.") { LastWriteTime = new DateTime (2001, 01, 01, 11, 12, 11) });
			fileSystem.AddFile (@"/demo/jQuery.js", new MockFileData ("some js") { LastWriteTime = new DateTime (2001, 01, 01, 11, 44, 42) });
			fileSystem.AddFile (@"/demo/image.gif", new MockFileData (new byte [] { 0x12, 0x34, 0x56, 0xd2 }) { LastWriteTime = new DateTime (2002, 01, 01, 22, 42, 10) });

			var m = (MockDirectoryInfo)fileSystem.DirectoryInfo.New (@"/demo/subfolder");
			m.Create ();
			m.LastWriteTime = new DateTime (2002, 01, 01, 22, 42, 10);

			fileSystem.AddFile (@"/demo/subfolder/image2.gif", new MockFileData (new byte [] { 0x12, 0x34, 0x56, 0xd2 }) { LastWriteTime = new DateTime (2002, 01, 01, 22, 42, 10) });

			var fd = new FileDialog (fileSystem) {
				Height = 15
			};
			fd.Path = @"/demo/";
			Begin (fd);
			return fd;
		}
		private FileDialog GetInitializedFileDialog ()
		{
			var dlg = new FileDialog ();
			Begin (dlg);

			return dlg;
		}
		private void Begin (FileDialog dlg)
		{
			dlg.BeginInit ();
			dlg.EndInit ();
			Application.Begin (dlg);
		}
	}
}<|MERGE_RESOLUTION|>--- conflicted
+++ resolved
@@ -440,8 +440,6 @@
 			TestHelpers.AssertDriverContentsAre (expected, output, true);
 		}
 
-<<<<<<< HEAD
-=======
 		[Fact, AutoInitShutdown]
 		public void TestDirectoryContents_Windows_Colors ()
 		{
@@ -483,7 +481,6 @@
 			};
 		}
 
->>>>>>> 43c69a49
 		[Theory]
 		[InlineData (".csv", null, false)]
 		[InlineData (".csv", "", false)]
