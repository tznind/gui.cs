mode: ContinuousDeployment
tag-prefix: '[vV]'
continuous-delivery-fallback-tag: dev
branches:
  develop:
    mode: ContinuousDeployment
<<<<<<< HEAD
    tag: develop
    regex: v2_develop
=======
    tag: v2_develop
    regex: ^v2_develop?[/-]
>>>>>>> 6fcd5efa
    tracks-release-branches: true
    is-source-branch-for: ['main']
    source-branches: []

  main:
    mode: ContinuousDeployment
    tag: prealpha
    regex: v2_release
    is-release-branch: true
    source-branches: ['develop']

  v1_develop:
    mode: ContinuousDeployment
    tag: v1_develop
    regex: v1_develop
    source-branches:
    - v1_release
    pre-release-weight: 100

  v1_release:
    mode: ContinuousDeployment
    regex: v1_release
    is-release-branch: true
    source-branches: ['v1_develop']

  pull-request:
    mode: ContinuousDeployment
    tag: PullRequest.{BranchName}
    increment: Inherit
    tag-number-pattern: '[/-](?<number>\d+)'
    regex: ^(pull|pull\-requests|pr)[/-]
    source-branches:
    - develop
    - main
    - feature
    - support
    - hotfix
    pre-release-weight: 30000

ignore:
  sha: []


# next-version: 2.0.0
# mode: ContinuousDeployment
# tag-prefix: '[vV]'
# continuous-delivery-fallback-tag: 'pre'
# branches:
#   # v1_develop:
#   #   mode: ContinuousDeployment
#   #   tag: pre
#   #   regex: ^v1_develop?[/-]
#   #   is-release-branch: false
#   #   source-branches:
#   #   - v1
#   # v1:
#   #   tag: rc
#   #   increment: Patch
#   #   regex: ^v2?[/-]
#   #   is-release-branch: false
#   #   source-branches: []
#   #   is-mainline: true

#   v2_develop:
#     mode: ContinuousDeployment
#     tag: pre
#     regex: ^v2_develop?[/-]
#     is-release-branch: true
#     tracks-release-branches: true
#     is-source-branch-for: ['v2']
#     source-branches: []
#   v2:
#     mode: ContinuousDeployment
#     is-release-branch: false
#     tag: alpha
#     increment: Patch
#     regex: ^v2?[/-]
#     source-branches: ['v2_develop']

#   # feature:
#   #   tag: useBranchName
#   #   regex: ^features?[/-]
#   #   source-branches:
#   #   - v1
#   #   - v1_develop
#   #   - v2
#   #   - v2_develop
 
#   pull-request:
#     tag: PullRequest.{BranchName}
#     increment: Inherit
# ignore:
#   sha: []
# merge-message-formats: {}<|MERGE_RESOLUTION|>--- conflicted
+++ resolved
@@ -4,13 +4,8 @@
 branches:
   develop:
     mode: ContinuousDeployment
-<<<<<<< HEAD
     tag: develop
     regex: v2_develop
-=======
-    tag: v2_develop
-    regex: ^v2_develop?[/-]
->>>>>>> 6fcd5efa
     tracks-release-branches: true
     is-source-branch-for: ['main']
     source-branches: []
