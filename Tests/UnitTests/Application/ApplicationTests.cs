﻿using System.Diagnostics;
using System.Reflection;
using JetBrains.Annotations;
using Terminal.Gui.Drivers;
using UnitTests;
using Xunit.Abstractions;
using static Terminal.Gui.Configuration.ConfigurationManager;

// Alias Console to MockConsole so we don't accidentally use Console

namespace Terminal.Gui.ApplicationTests;

public class ApplicationTests
{
    public ApplicationTests (ITestOutputHelper output)
    {
        _output = output;
        ConsoleDriver.RunningUnitTests = true;

#if DEBUG_IDISPOSABLE
        View.EnableDebugIDisposableAsserts = true;
        View.Instances.Clear ();
        RunState.Instances.Clear ();
#endif
    }

    private readonly ITestOutputHelper _output;

    private object _timeoutLock;

    [Fact]
    public void AddTimeout_Fires ()
    {
        Assert.Null (_timeoutLock);
        _timeoutLock = new ();

        uint timeoutTime = 250;
        var initialized = false;
        var iteration = 0;
        var shutdown = false;
        object timeout = null;
        var timeoutCount = 0;

        Application.InitializedChanged += OnApplicationOnInitializedChanged;

        var a = new AutoInitShutdownAttribute ();
        a.Before (null);

        Assert.True (initialized);
        Assert.False (shutdown);

        _output.WriteLine ("Application.Run<Toplevel> ().Dispose ()..");
        Application.Run<Toplevel> ().Dispose ();
        _output.WriteLine ("Back from Application.Run<Toplevel> ().Dispose ()");

        Assert.True (initialized);
        Assert.False (shutdown);

        Assert.Equal (1, timeoutCount);
        Application.Shutdown ();

        Application.InitializedChanged -= OnApplicationOnInitializedChanged;

        lock (_timeoutLock)
        {
            if (timeout is { })
            {
                Application.RemoveTimeout (timeout);
                timeout = null;
            }
        }

        Assert.True (initialized);
        Assert.True (shutdown);

#if DEBUG_IDISPOSABLE
        Assert.Empty (View.Instances);
#endif
        lock (_timeoutLock)
        {
            _timeoutLock = null;
        }


        a.After (null);
        return;

        void OnApplicationOnInitializedChanged (object s, EventArgs<bool> a)
        {
            if (a.Value)
            {
                Application.Iteration += OnApplicationOnIteration;
                initialized = true;

                lock (_timeoutLock)
                {
                    _output.WriteLine ($"Setting timeout for {timeoutTime}ms");
                    timeout = Application.AddTimeout (TimeSpan.FromMilliseconds (timeoutTime), TimeoutCallback);
                }
            }
            else
            {
                Application.Iteration -= OnApplicationOnIteration;
                shutdown = true;
            }
        }

        bool TimeoutCallback ()
        {
            lock (_timeoutLock)
            {
                _output.WriteLine ($"TimeoutCallback. Count: {++timeoutCount}. Application Iteration: {iteration}");

                if (timeout is { })
                {
                    _output.WriteLine ("  Nulling timeout.");
                    timeout = null;
                }
            }

            // False means "don't re-do timer and remove it"
            return false;
        }

        void OnApplicationOnIteration (object s, IterationEventArgs a)
        {
            lock (_timeoutLock)
            {
                if (timeoutCount > 0)
                {
                    _output.WriteLine ($"Iteration #{iteration} - Timeout fired. Calling Application.RequestStop.");
                    Application.RequestStop ();

                    return;
                }
            }

            iteration++;

            // Simulate a delay
            Thread.Sleep ((int)timeoutTime / 10);

            // Worst case scenario - something went wrong
            if (Application.Initialized && iteration > 25)
            {
                _output.WriteLine ($"Too many iterations ({iteration}): Calling Application.RequestStop.");
                Application.RequestStop ();
            }
        }
    }

    [Fact]
    [AutoInitShutdown]
    public void Begin_Null_Toplevel_Throws ()
    {
        // Test null Toplevel
        Assert.Throws<ArgumentNullException> (() => Application.Begin (null));

        Application.Shutdown ();

        Assert.Null (Application.Top);
        Assert.Null (Application.MainLoop);
        Assert.Null (Application.Driver);
    }

    [Fact]
    [AutoInitShutdown (verifyShutdown: true)]
    public void Begin_Sets_Application_Top_To_Console_Size ()
    {
        Assert.Null (Application.Top);
<<<<<<< HEAD
=======
        AutoInitShutdownAttribute.FakeResize (new Size (80, 25));
>>>>>>> 7e7ac242
        Toplevel top = new ();
        AutoInitShutdownAttribute.FakeResize (new Size (80, 25));
        Application.Begin (top);
        Assert.Equal (new (0, 0, 80, 25), Application.Top!.Frame);
        AutoInitShutdownAttribute.FakeResize (new Size (5, 5));
        Assert.Equal (new (0, 0, 5, 5), Application.Top!.Frame);
        top.Dispose ();
    }

    [Fact]
    [AutoInitShutdown]
    public void End_And_Shutdown_Should_Not_Dispose_ApplicationTop ()
    {
        Assert.Null (Application.Top);

        RunState rs = Application.Begin (new ());
        Application.Top!.Title = "End_And_Shutdown_Should_Not_Dispose_ApplicationTop";
        Assert.Equal (rs.Toplevel, Application.Top);
        Application.End (rs);

#if DEBUG_IDISPOSABLE
        Assert.True (rs.WasDisposed);
        Assert.False (Application.Top!.WasDisposed); // Is true because the rs.Toplevel is the same as Application.Top
#endif

        Assert.Null (rs.Toplevel);

        Toplevel top = Application.Top;

#if DEBUG_IDISPOSABLE
        Exception exception = Record.Exception (Application.Shutdown);
        Assert.NotNull (exception);
        Assert.False (top.WasDisposed);
        top.Dispose ();
        Assert.True (top.WasDisposed);
#endif
        Application.Shutdown ();
        Assert.Null (Application.Top);
    }

    [Fact]
    [AutoInitShutdown]
    public void Init_Begin_End_Cleans_Up ()
    {
        // Start stopwatch
        Stopwatch stopwatch = new Stopwatch ();
        stopwatch.Start ();

        // Begin will cause Run() to be called, which will call Begin(). Thus will block the tests
        // if we don't stop
        Application.Iteration += (s, a) => { Application.RequestStop (); };

        RunState runstate = null;

        EventHandler<RunStateEventArgs> newRunStateFn = (s, e) =>
                                                        {
                                                            Assert.NotNull (e.State);
                                                            runstate = e.State;
                                                        };
        Application.NotifyNewRunState += newRunStateFn;

        var topLevel = new Toplevel ();
        RunState rs = Application.Begin (topLevel);
        Assert.NotNull (rs);
        Assert.NotNull (runstate);
        Assert.Equal (rs, runstate);

        Assert.Equal (topLevel, Application.Top);

        Application.NotifyNewRunState -= newRunStateFn;
        Application.End (runstate);

        Assert.NotNull (Application.Top);
        Assert.NotNull (Application.Driver);

        topLevel.Dispose ();
        Application.Shutdown ();

        Assert.Null (Application.Top);
        Assert.Null (Application.Driver);

        // Stop stopwatch
        stopwatch.Stop ();

        _output.WriteLine ($"Load took {stopwatch.ElapsedMilliseconds} ms");

    }

    // Legacy driver test - all InlineData commented out
    //[Theory]
    ////[InlineData (typeof (NetDriver))]

    ////[InlineData (typeof (ANSIDriver))]
    ////[InlineData (typeof (WindowsDriver))]
    ////[InlineData (typeof (CursesDriver))]
    //public void Init_DriverName_Should_Pick_Correct_Driver (Type driverType)
    //{
    //    var driver = (IConsoleDriver)Activator.CreateInstance (driverType);
    //    Application.Init (driverName: driverType.Name);
    //    Assert.NotNull (Application.Driver);
    //    Assert.NotEqual (driver, Application.Driver);
    //    Assert.Equal (driverType, Application.Driver?.GetType ());
    //    Application.Shutdown ();
    //}

    [Fact]
    public void Init_Null_Driver_Should_Pick_A_Driver ()
    {
        Application.Init ();

        Assert.NotNull (Application.Driver);

        Application.Shutdown ();
    }

    [Theory]
    [InlineData (typeof (FakeDriver))]
    //[InlineData (typeof (NetDriver))]
    //[InlineData (typeof (WindowsDriver))]
    //[InlineData (typeof (CursesDriver))]
    public void Init_ResetState_Resets_Properties (Type driverType)
    {
        ThrowOnJsonErrors = true;

        // For all the fields/properties of Application, check that they are reset to their default values

        // Set some values

        Application.Init (driverName: driverType.Name);

        // Application.IsInitialized = true;

        // Reset
        Application.ResetState ();

        void CheckReset ()
        {
            // Check that all fields and properties are set to their default values

            // Public Properties
            Assert.Null (Application.Top);
            Assert.Null (Application.MouseGrabHandler.MouseGrabView);

            // Don't check Application.ForceDriver
            // Assert.Empty (Application.ForceDriver);
            // Don't check Application.Force16Colors
            //Assert.False (Application.Force16Colors);
            Assert.Null (Application.Driver);
            Assert.Null (Application.MainLoop);
            Assert.False (Application.EndAfterFirstIteration);

            // Commented out because if CM changed the defaults, those changes should
            // persist across Inits.
            //Assert.Equal (Key.Tab.WithShift, Application.PrevTabKey);
            //Assert.Equal (Key.Tab, Application.NextTabKey);
            //Assert.Equal (Key.F6.WithShift, Application.PrevTabGroupKey);
            //Assert.Equal (Key.F6, Application.NextTabGroupKey);
            //Assert.Equal (Key.Esc, Application.QuitKey);

            // Internal properties
            Assert.False (Application.Initialized);
            Assert.Equal (Application.GetSupportedCultures (), Application.SupportedCultures);
            Assert.Equal (Application.GetAvailableCulturesFromEmbeddedResources (), Application.SupportedCultures);
            Assert.False (Application._forceFakeConsole);
            Assert.Equal (-1, Application.MainThreadId);
            Assert.Empty (Application.TopLevels);
            Assert.Empty (Application.CachedViewsUnderMouse);

            // Mouse
            // Do not reset _lastMousePosition
            //Assert.Null (Application._lastMousePosition);

            // Navigation
            Assert.Null (Application.Navigation);

            // Popover
            Assert.Null (Application.Popover);

            // Events - Can't check
            //Assert.Null (Application.NotifyNewRunState);
            //Assert.Null (Application.NotifyNewRunState);
            //Assert.Null (Application.Iteration);
            //Assert.Null (Application.SizeChanging);
            //Assert.Null (Application.GrabbedMouse);
            //Assert.Null (Application.UnGrabbingMouse);
            //Assert.Null (Application.GrabbedMouse);
            //Assert.Null (Application.UnGrabbedMouse);
            //Assert.Null (Application.MouseEvent);
            //Assert.Null (Application.KeyDown);
            //Assert.Null (Application.KeyUp);
        }

        CheckReset ();

        // Set the values that can be set
        Application.Initialized = true;
        Application._forceFakeConsole = true;
        Application.MainThreadId = 1;

        //Application._topLevels = new List<Toplevel> ();
        Application.CachedViewsUnderMouse.Clear ();

        //Application.SupportedCultures = new List<CultureInfo> ();
        Application.Force16Colors = true;

        //Application.ForceDriver = "driver";
        Application.EndAfterFirstIteration = true;
        Application.PrevTabGroupKey = Key.A;
        Application.NextTabGroupKey = Key.B;
        Application.QuitKey = Key.C;
        Application.KeyBindings.Add (Key.D, Command.Cancel);

        Application.CachedViewsUnderMouse.Clear ();

        //Application.WantContinuousButtonPressedView = new View ();

        // Mouse
        Application.LastMousePosition = new Point (1, 1);

        Application.Navigation = new ();

        Application.ResetState ();
        CheckReset ();

        ThrowOnJsonErrors = false;
    }

    [Fact]
    public void Init_Shutdown_Cleans_Up ()
    {
        // Verify initial state is per spec
        //Pre_Init_State ();

        Application.Init (new FakeDriver ());

        // Verify post-Init state is correct
        //Post_Init_State ();

        Application.Shutdown ();

        // Verify state is back to initial
        //Pre_Init_State ();
#if DEBUG_IDISPOSABLE

        // Validate there are no outstanding Responder-based instances 
        // after a scenario was selected to run. This proves the main UI Catalog
        // 'app' closed cleanly.
        Assert.Empty (View.Instances);
#endif
    }

    [Fact]
    public void Shutdown_Alone_Does_Nothing () { Application.Shutdown (); }

    [Theory]
    [InlineData (typeof (FakeDriver))]
    //[InlineData (typeof (NetDriver))]
    //[InlineData (typeof (WindowsDriver))]
    //[InlineData (typeof (CursesDriver))]
    public void Init_Shutdown_Fire_InitializedChanged (Type driverType)
    {
        var initialized = false;
        var shutdown = false;

        Application.InitializedChanged += OnApplicationOnInitializedChanged;

        Application.Init (driverName: driverType.Name);
        Assert.True (initialized);
        Assert.False (shutdown);

        Application.Shutdown ();
        Assert.True (initialized);
        Assert.True (shutdown);

        Application.InitializedChanged -= OnApplicationOnInitializedChanged;

        return;

        void OnApplicationOnInitializedChanged (object s, EventArgs<bool> a)
        {
            if (a.Value)
            {
                initialized = true;
            }
            else
            {
                shutdown = true;
            }
        }
    }

    [Fact]
    public void Init_Unbalanced_Throws ()
    {
        //Application.Init (new FakeDriver ());

        //Assert.Throws<InvalidOperationException> (
        //                                          () =>
        //                                              Application.InternalInit (
        //                                                                        new FakeDriver ()
        //                                                                       )
        //                                         );
        //Application.Shutdown ();

        Assert.Null (Application.Top);
        Assert.Null (Application.MainLoop);
        Assert.Null (Application.Driver);

        // Now try the other way
        Application.Init (null, "fake");

        Assert.Throws<InvalidOperationException> (() => Application.Init (null, "fake"));
        Application.Shutdown ();

        Assert.Null (Application.Top);
        Assert.Null (Application.MainLoop);
        Assert.Null (Application.Driver);
    }

    [Fact]
    public void Init_WithoutTopLevelFactory_Begin_End_Cleans_Up ()
    {
        // Begin will cause Run() to be called, which will call Begin(). Thus will block the tests
        // if we don't stop
        Application.Iteration += (s, a) => { Application.RequestStop (); };

        // NOTE: Run<T>, when called after Init has been called behaves differently than
        // when called if Init has not been called.
        Toplevel topLevel = new ();
        Application.InternalInit (new FakeDriver ());

        RunState runstate = null;

        EventHandler<RunStateEventArgs> newRunStateFn = (s, e) =>
                                                        {
                                                            Assert.NotNull (e.State);
                                                            runstate = e.State;
                                                        };
        Application.NotifyNewRunState += newRunStateFn;

        RunState rs = Application.Begin (topLevel);
        Assert.NotNull (rs);
        Assert.NotNull (runstate);
        Assert.Equal (rs, runstate);

        Assert.Equal (topLevel, Application.Top);

        Application.NotifyNewRunState -= newRunStateFn;
        Application.End (runstate);

        Assert.NotNull (Application.Top);
        Assert.NotNull (Application.MainLoop);
        Assert.NotNull (Application.Driver);

        topLevel.Dispose ();
        Application.Shutdown ();

        Assert.Null (Application.Top);
        Assert.Null (Application.MainLoop);
        Assert.Null (Application.Driver);
    }

    [Fact (Skip = "FakeDriver is not allowed, use AutoInitShutdown attribute instead")]
    public void Init_NoParam_ForceDriver_Works ()
    {
<<<<<<< HEAD
        Application.ForceDriver = "fake";
=======
        Application.ForceDriver = "Fake";
>>>>>>> 7e7ac242
        Application.Init ();
        //Assert.IsType<FakeConsoleInput>(Application.Drive);
        //Assert.IsType<FakeDriver> (Application.Driver);
        Application.ResetState ();
    }

    [Fact]
    public void Init_KeyBindings_Are_Not_Reset ()
    {
        Debug.Assert (!IsEnabled);

        try
        {
            // arrange
            ThrowOnJsonErrors = true;

            Application.QuitKey = Key.Q;
            Assert.Equal (Key.Q, Application.QuitKey);

            Application.Init (new FakeDriver ());

            Assert.Equal (Key.Q, Application.QuitKey);
        }
        finally
        {
            Application.ResetState (false);
        }
    }

    [Fact]
    [AutoInitShutdown (verifyShutdown: true)]
    public void Internal_Properties_Correct ()
    {
        Assert.True (Application.Initialized);
        Assert.Null (Application.Top);
        RunState rs = Application.Begin (new ());
        Assert.Equal (Application.Top, rs.Toplevel);
        Assert.Null (Application.MouseGrabHandler.MouseGrabView); // public
        Application.Top!.Dispose ();
    }

    // Invoke Tests
    // TODO: Test with threading scenarios
<<<<<<< HEAD
    [Fact]
    [AutoInitShutdown]
    public void Invoke_Adds_Idle ()
    {
=======
    [Fact (Skip = "Fails with Application.MainLoop null")]
    public void Invoke_Adds_Idle ()
    {
        Application.Init (null, driverName: "fake");
>>>>>>> 7e7ac242
        var top = new Toplevel ();
        RunState rs = Application.Begin (top);
        var firstIteration = false;

        var actionCalled = 0;
        Application.Invoke (() => { actionCalled++; });
        Application.RunIteration (ref rs, firstIteration);
        Assert.Equal (1, actionCalled);
        top.Dispose ();
        Application.Shutdown ();
    }

    [Fact]
    public void Run_Iteration_Fires ()
    {
        var iteration = 0;

        Application.Init (null, driverName: "fake");

        Application.Iteration += Application_Iteration;
        Application.Run<Toplevel> ().Dispose ();

        Assert.Equal (1, iteration);
        Application.Shutdown ();

        return;

        void Application_Iteration (object sender, IterationEventArgs e)
        {
            if (iteration > 0)
            {
                Assert.Fail ();
            }

            iteration++;
            Application.RequestStop ();
        }
    }

    [Fact]
    [AutoInitShutdown]
    public void Screen_Size_Changes ()
    {
        var driver = Application.Driver;

        AutoInitShutdownAttribute.FakeResize (new Size (80,25));

        Assert.Equal (new (0, 0, 80, 25), driver.Screen);
        Assert.Equal (new (0, 0, 80, 25), Application.Screen);

        // TODO: Should not be possible to manually change these at whim!
        driver.Cols = 100;
        driver.Rows = 30;
        // IConsoleDriver.Screen isn't assignable
        //driver.Screen = new (0, 0, driver.Cols, Rows);

        AutoInitShutdownAttribute.FakeResize (new Size (100, 30));

        Assert.Equal (new (0, 0, 100, 30), driver.Screen);
        
        // Assert does not make sense
        // Assert.NotEqual (new (0, 0, 100, 30), Application.Screen);
        // Assert.Equal (new (0, 0, 80, 25), Application.Screen);
        Application.Screen = new (0, 0, driver.Cols, driver.Rows);
        Assert.Equal (new (0, 0, 100, 30), driver.Screen);

        Application.Shutdown ();
    }

    [Fact]
    public void InitState_Throws_If_Driver_Is_Null ()
    {
        Assert.Throws<ArgumentNullException> (static () => Application.SubscribeDriverEvents ());
    }


    #region RunTests

    [Fact]
    [AutoInitShutdown]
    public void Run_T_After_InitWithDriver_with_TopLevel_Does_Not_Throws ()
    {
        Application.Iteration += (s, e) => Application.RequestStop ();

        // Run<Toplevel> when already initialized or not with a Driver will not throw (because Window is derived from Toplevel)
        // Using another type not derived from Toplevel will throws at compile time
        Application.Run<Window> ();
        Assert.True (Application.Top is Window);

        Application.Top!.Dispose ();
        Application.Shutdown ();

        Assert.Null (Application.Top);
        Assert.Null (Application.MainLoop);
        Assert.Null (Application.Driver);
    }

    [Fact]
    public void Run_T_After_InitWithDriver_with_TopLevel_and_Driver_Does_Not_Throws ()
    {
        Application.Iteration += (s, e) => Application.RequestStop ();

        // Run<Toplevel> when already initialized or not with a Driver will not throw (because Window is derived from Toplevel)
        // Using another type not derived from Toplevel will throws at compile time
        Application.Run<Window> (null, new FakeDriver ());
        Assert.True (Application.Top is Window);

        Application.Top!.Dispose ();

        // Run<Toplevel> when already initialized or not with a Driver will not throw (because Dialog is derived from Toplevel)
        Application.Run<Dialog> (null, new FakeDriver ());
        Assert.True (Application.Top is Dialog);

        Application.Top!.Dispose ();
        Application.Shutdown ();

        Assert.Null (Application.Top);
        Assert.Null (Application.MainLoop);
        Assert.Null (Application.Driver);
    }

    [Fact]
    [AutoInitShutdown]
    [TestRespondersDisposed]
    public void Run_T_After_Init_Does_Not_Disposes_Application_Top ()
    {

        // Init doesn't create a Toplevel and assigned it to Application.Top
        // but Begin does
        var initTop = new Toplevel ();

        Application.Iteration += (s, a) =>
                                 {
                                     Assert.NotEqual (initTop, Application.Top);
#if DEBUG_IDISPOSABLE
                                     Assert.False (initTop.WasDisposed);
#endif
                                     Application.RequestStop ();
                                 };

        Application.Run<Toplevel> ();

#if DEBUG_IDISPOSABLE
        Assert.False (initTop.WasDisposed);
        initTop.Dispose ();
        Assert.True (initTop.WasDisposed);
#endif
        Application.Top!.Dispose ();
        Application.Shutdown ();

        Assert.Null (Application.Top);
        Assert.Null (Application.MainLoop);
        Assert.Null (Application.Driver);
    }

    [Fact]
    [TestRespondersDisposed]
    [AutoInitShutdown]
    public void Run_T_After_InitWithDriver_with_TestTopLevel_DoesNotThrow ()
    {
        Application.Iteration += (s, a) => { Application.RequestStop (); };

        // Init has been called and we're passing no driver to Run<TestTopLevel>. This is ok.
        Application.Run<Toplevel> ();

        Application.Top!.Dispose ();
        Application.Shutdown ();

        Assert.Null (Application.Top);
        Assert.Null (Application.MainLoop);
        Assert.Null (Application.Driver);
    }

    [Fact]
    [TestRespondersDisposed]
    public void Run_T_After_InitNullDriver_with_TestTopLevel_DoesNotThrow ()
    {
        Application.ForceDriver = "FakeDriver";

        var a = new AutoInitShutdownAttribute ();
        a.Before (null);

        Application.Iteration += (s, a) => { Application.RequestStop (); };

        // Init has been called, selecting FakeDriver; we're passing no driver to Run<TestTopLevel>. Should be fine.
        Application.Run<Toplevel> ();

        Application.Top!.Dispose ();
        Application.Shutdown ();

        Assert.Null (Application.Top);
        Assert.Null (Application.MainLoop);
        Assert.Null (Application.Driver);

        a.After (null);
    }

    [Fact]
    [TestRespondersDisposed]
    [AutoInitShutdown]
    public void Run_T_Init_Driver_Cleared_with_TestTopLevel_Throws ()
    {
        Application.Driver = null;

        // Init has been called, but Driver has been set to null. Bad.
        Assert.Throws<InvalidOperationException> (() => Application.Run<Toplevel> ());

        Application.Shutdown ();

        Assert.Null (Application.Top);
        Assert.Null (Application.MainLoop);
        Assert.Null (Application.Driver);
    }

    [Fact(Skip = "FakeDriver is not allowed, use AutoInitShutdown attribute instead")]
    [TestRespondersDisposed]
    public void Run_T_NoInit_DoesNotThrow ()
    {
        Application.ForceDriver = "FakeDriver";

        Application.Iteration += (s, a) => { Application.RequestStop (); };

        Application.Run<Toplevel> ();
        Assert.Equal (typeof (FakeDriver), Application.Driver?.GetType ());

        Application.Top!.Dispose ();
        Application.Shutdown ();

        Assert.Null (Application.Top);
        Assert.Null (Application.MainLoop);
        Assert.Null (Application.Driver);
    }

    [Fact]
    [TestRespondersDisposed]
    public void Run_T_NoInit_WithDriver_DoesNotThrow ()
    {
        Application.Iteration += (s, a) => { Application.RequestStop (); };

        // Init has NOT been called and we're passing a valid driver to Run<TestTopLevel>. This is ok.
        Application.Run<Toplevel> (null, new FakeDriver ());

        Application.Top!.Dispose ();
        Application.Shutdown ();

        Assert.Null (Application.Top);
        Assert.Null (Application.MainLoop);
        Assert.Null (Application.Driver);
    }

    [Fact]
    [TestRespondersDisposed]
    [AutoInitShutdown]
    public void Run_RequestStop_Stops ()
    {
        var top = new Toplevel ();
        RunState rs = Application.Begin (top);
        Assert.NotNull (rs);

        Application.Iteration += (s, a) => { Application.RequestStop (); };

        Application.Run (top);

        top.Dispose ();
        Application.Shutdown ();
        Assert.Null (Application.Top);
        Assert.Null (Application.MainLoop);
        Assert.Null (Application.Driver);
    }

    [Fact]
    [AutoInitShutdown]
    public void Run_Sets_Running_True ()
    {
        var top = new Toplevel ();
        RunState rs = Application.Begin (top);
        Assert.NotNull (rs);

        Application.Iteration += (s, a) =>
                                 {
                                     Assert.True (top.Running);
                                     top.Running = false;
                                 };

        Application.Run (top);

        top.Dispose ();
        Application.Shutdown ();
        Assert.Null (Application.Top);
        Assert.Null (Application.MainLoop);
        Assert.Null (Application.Driver);
    }

    [Fact]
    [TestRespondersDisposed]
    [AutoInitShutdown]
    public void Run_RunningFalse_Stops ()
    {
        var top = new Toplevel ();
        RunState rs = Application.Begin (top);
        Assert.NotNull (rs);

        Application.Iteration += (s, a) => { top.Running = false; };

        Application.Run (top);

        top.Dispose ();
        Application.Shutdown ();
        Assert.Null (Application.Top);
        Assert.Null (Application.MainLoop);
        Assert.Null (Application.Driver);
    }

    [Fact]
    [AutoInitShutdown]
    [TestRespondersDisposed]
    public void Run_Loaded_Ready_Unloaded_Events ()
    {
        Toplevel top = new ();
        var count = 0;
        top.Loaded += (s, e) => count++;
        top.Ready += (s, e) => count++;
        top.Unloaded += (s, e) => count++;
        Application.Iteration += (s, a) => Application.RequestStop ();
        Application.Run (top);
        top.Dispose ();
        Application.Shutdown ();
        Assert.Equal (3, count);
    }

    // TODO: All Toplevel layout tests should be moved to ToplevelTests.cs
    [Fact]
    [AutoInitShutdown]
    public void Run_A_Modal_Toplevel_Refresh_Background_On_Moving ()
    {
        // Don't use Dialog here as it has more layout logic. Use Window instead.
        var w = new Window
        {
            Width = 5, Height = 5,
            Arrangement = ViewArrangement.Movable
        };
        AutoInitShutdownAttribute.FakeResize (new Size (10, 10));
        RunState rs = Application.Begin (w);

        // Don't use visuals to test as style of border can change over time.
        Assert.Equal (new (0, 0), w.Frame.Location);

        Application.RaiseMouseEvent (new () { Flags = MouseFlags.Button1Pressed });
        Assert.Equal (w.Border, Application.MouseGrabHandler.MouseGrabView);
        Assert.Equal (new (0, 0), w.Frame.Location);

        // Move down and to the right.
        Application.RaiseMouseEvent (new () { ScreenPosition = new (1, 1), Flags = MouseFlags.Button1Pressed | MouseFlags.ReportMousePosition });
        Assert.Equal (new (1, 1), w.Frame.Location);

        Application.End (rs);
        w.Dispose ();
        Application.Shutdown ();
    }

    [Fact]
    [AutoInitShutdown]
    public void End_Does_Not_Dispose ()
    {
        var top = new Toplevel ();

        Window w = new ();
        w.Ready += (s, e) => Application.RequestStop (); // Causes `End` to be called
        Application.Run (w);

#if DEBUG_IDISPOSABLE
        Assert.False (w.WasDisposed);
#endif

        Assert.NotNull (w);
        Assert.Equal (string.Empty, w.Title); // Valid - w has not been disposed. The user may want to run it again
        Assert.NotNull (Application.Top);
        Assert.Equal (w, Application.Top);
        Assert.NotEqual (top, Application.Top);

        Application.Run (w); // Valid - w has not been disposed.

#if DEBUG_IDISPOSABLE
        Assert.False (w.WasDisposed);
        Exception exception = Record.Exception (Application.Shutdown); // Invalid - w has not been disposed.
        Assert.NotNull (exception);

        w.Dispose ();
        Assert.True (w.WasDisposed);

        //exception = Record.Exception (
        //                              () => Application.Run (
        //                                                     w)); // Invalid - w has been disposed. Run it in debug mode will throw, otherwise the user may want to run it again
        //Assert.NotNull (exception);

        // TODO: Re-enable this when we are done debug logging of ctx.Source.Title in RaiseSelecting
        //exception = Record.Exception (() => Assert.Equal (string.Empty, w.Title)); // Invalid - w has been disposed and cannot be accessed
        //Assert.NotNull (exception);
        //exception = Record.Exception (() => w.Title = "NewTitle"); // Invalid - w has been disposed and cannot be accessed
        //Assert.NotNull (exception);
#endif
        Application.Shutdown ();
        Assert.NotNull (w);
        Assert.NotNull (top);
        Assert.Null (Application.Top);
    }

    [Fact]
    public void Run_Creates_Top_Without_Init ()
    {
        var driver = new FakeDriver ();

        Assert.Null (Application.Top);

        Application.Iteration += (s, e) =>
                                 {
                                     Assert.NotNull (Application.Top);
                                     Application.RequestStop ();
                                 };
        Toplevel top = Application.Run (null, driver);
#if DEBUG_IDISPOSABLE
        Assert.Equal (top, Application.Top);
        Assert.False (top.WasDisposed);
        Exception exception = Record.Exception (Application.Shutdown);
        Assert.NotNull (exception);
        Assert.False (top.WasDisposed);
#endif

        // It's up to caller to dispose it
        top.Dispose ();

#if DEBUG_IDISPOSABLE
        Assert.True (top.WasDisposed);
#endif
        Assert.NotNull (Application.Top);

        Application.Shutdown ();
        Assert.Null (Application.Top);
    }

    [Fact]
    public void Run_T_Creates_Top_Without_Init ()
    {
        var driver = new FakeDriver ();

        Assert.Null (Application.Top);

        Application.Iteration += (s, e) =>
                                 {
                                     Assert.NotNull (Application.Top);
                                     Application.RequestStop ();
                                 };
        Application.Run<Toplevel> (null, driver);
#if DEBUG_IDISPOSABLE
        Assert.False (Application.Top!.WasDisposed);
        Exception exception = Record.Exception (Application.Shutdown);
        Assert.NotNull (exception);
        Assert.False (Application.Top!.WasDisposed);

        // It's up to caller to dispose it
        Application.Top!.Dispose ();
        Assert.True (Application.Top!.WasDisposed);
#endif
        Assert.NotNull (Application.Top);

        Application.Shutdown ();
        Assert.Null (Application.Top);
    }

    [Fact]
    public void Run_t_Does_Not_Creates_Top_Without_Init ()
    {
        // When a Toplevel is created it must already have all the Application configuration loaded
        // This is only possible by two ways:
        // 1 - Using Application.Init first
        // 2 - Using Application.Run() or Application.Run<T>()
        // The Application.Run(new(Toplevel)) must always call Application.Init() first because
        // the new(Toplevel) may be a derived class that is possible using Application static
        // properties that is only available after the Application.Init was called
        var driver = new FakeDriver ();

        Assert.Null (Application.Top);

        Assert.Throws<NotInitializedException> (() => Application.Run (new Toplevel ()));

        Application.Init (driver);

        Application.Iteration += (s, e) =>
                                 {
                                     Assert.NotNull (Application.Top);
                                     Application.RequestStop ();
                                 };
        Application.Run (new Toplevel ());
#if DEBUG_IDISPOSABLE
        Assert.False (Application.Top!.WasDisposed);
        Exception exception = Record.Exception (Application.Shutdown);
        Assert.NotNull (exception);
        Assert.False (Application.Top!.WasDisposed);

        // It's up to caller to dispose it
        Application.Top!.Dispose ();
        Assert.True (Application.Top!.WasDisposed);
#endif
        Assert.NotNull (Application.Top);

        Application.Shutdown ();
        Assert.Null (Application.Top);
    }

    private class TestToplevel : Toplevel { }

    private readonly object _forceDriverLock = new ();

    [Theory]

    // This test wants to Run which results in console handle errors, it wants to rely non drivers checking ConsoleDriver.RunningUnitTests
    // And suppressing things that might fail, this is anti pattern, instead we should test this kind of thing with  Mocking
    //    [InlineData ("v2win", typeof (ConsoleDriverFacade<WindowsConsole.InputRecord>))]
    //    [InlineData ("v2net", typeof (ConsoleDriverFacade<ConsoleKeyInfo>))]

    // FakeDriver is not allowed, use AutoInitShutdown attribute instead
    //[InlineData ("FakeDriver", typeof (FakeDriver))]
    //[InlineData ("NetDriver", typeof (NetDriver))]
    //[InlineData ("WindowsDriver", typeof (WindowsDriver))]
    //[InlineData ("CursesDriver", typeof (CursesDriver))]
    public void Run_T_Call_Init_ForceDriver_Should_Pick_Correct_Driver (string driverName, Type expectedType)
    {
        Assert.True (ConsoleDriver.RunningUnitTests);

        var result = false;

        lock (_forceDriverLock)
        {
            Task.Run (() =>
            {
                while (!Application.Initialized)
                {
                    Task.Delay (300).Wait ();
                }
            })
                .ContinueWith (
                               (t, _) =>
                               {
                                   // no longer loading
                                   Assert.True (Application.Initialized);

                                   Application.Invoke (() =>
                                   {
                                       result = true;
                                       Application.RequestStop ();
                                   });
                               },
                               TaskScheduler.FromCurrentSynchronizationContext ());
        }

        Application.ForceDriver = driverName;
        Application.Run<TestToplevel> ();
        Assert.NotNull (Application.Driver);
        Assert.Equal (expectedType, Application.Driver?.GetType ());
        Assert.NotNull (Application.Top);
        Assert.False (Application.Top!.Running);
        Application.Top!.Dispose ();
        Application.Shutdown ();
        Assert.True (result);
    }

    [Fact]
    public void Run_T_With_Legacy_Driver_Does_Not_Call_ResetState_After_Init ()
    {
        Assert.False (Application.Initialized);
        Application.Init ();
        Assert.True (Application.Initialized);
        Application.Iteration += (_, _) => Application.RequestStop ();
        Application.Run<TestToplevel> ();
        Assert.NotNull (Application.Driver);
        Assert.NotNull (Application.Top);
        Assert.False (Application.Top!.Running);
        Application.Top!.Dispose ();
        Application.Shutdown ();
    }

    [Fact]
    public void Run_T_With_V2_Driver_Does_Not_Call_ResetState_After_Init ()
    {
        Assert.False (Application.Initialized);
        Application.Init (null, "v2net");
        Assert.True (Application.Initialized);
        Task.Run (() =>
                  {
                      Task.Delay (300).Wait ();
                  }).ContinueWith (
                                   (t, _) =>
                                   {
                                       // no longer loading
                                       Application.Invoke (() =>
                                                           {
                                                               Application.RequestStop ();
                                                           });
                                   },
                                   TaskScheduler.FromCurrentSynchronizationContext ());
        Application.Run<TestToplevel> ();
        Assert.NotNull (Application.Driver);
        Assert.NotNull (Application.Top);
        Assert.False (Application.Top!.Running);
        Application.Top!.Dispose ();
        Application.Shutdown ();
    }

    // TODO: Add tests for Run that test errorHandler

    #endregion

    #region ShutdownTests

    [Fact]
    public async Task Shutdown_Allows_Async ()
    {
        var isCompletedSuccessfully = false;

        async Task TaskWithAsyncContinuation ()
        {
            await Task.Yield ();
            await Task.Yield ();

            isCompletedSuccessfully = true;
        }

        Application.Shutdown ();

        Assert.False (isCompletedSuccessfully);
        await TaskWithAsyncContinuation ();
        Thread.Sleep (100);
        Assert.True (isCompletedSuccessfully);
    }

    [Fact]
    public void Shutdown_Resets_SyncContext ()
    {
        Application.Shutdown ();
        Assert.Null (SynchronizationContext.Current);
    }

    #endregion
}<|MERGE_RESOLUTION|>--- conflicted
+++ resolved
@@ -168,12 +168,8 @@
     public void Begin_Sets_Application_Top_To_Console_Size ()
     {
         Assert.Null (Application.Top);
-<<<<<<< HEAD
-=======
         AutoInitShutdownAttribute.FakeResize (new Size (80, 25));
->>>>>>> 7e7ac242
         Toplevel top = new ();
-        AutoInitShutdownAttribute.FakeResize (new Size (80, 25));
         Application.Begin (top);
         Assert.Equal (new (0, 0, 80, 25), Application.Top!.Frame);
         AutoInitShutdownAttribute.FakeResize (new Size (5, 5));
@@ -537,11 +533,7 @@
     [Fact (Skip = "FakeDriver is not allowed, use AutoInitShutdown attribute instead")]
     public void Init_NoParam_ForceDriver_Works ()
     {
-<<<<<<< HEAD
-        Application.ForceDriver = "fake";
-=======
         Application.ForceDriver = "Fake";
->>>>>>> 7e7ac242
         Application.Init ();
         //Assert.IsType<FakeConsoleInput>(Application.Drive);
         //Assert.IsType<FakeDriver> (Application.Driver);
@@ -585,17 +577,11 @@
 
     // Invoke Tests
     // TODO: Test with threading scenarios
-<<<<<<< HEAD
     [Fact]
     [AutoInitShutdown]
     public void Invoke_Adds_Idle ()
     {
-=======
-    [Fact (Skip = "Fails with Application.MainLoop null")]
-    public void Invoke_Adds_Idle ()
-    {
         Application.Init (null, driverName: "fake");
->>>>>>> 7e7ac242
         var top = new Toplevel ();
         RunState rs = Application.Begin (top);
         var firstIteration = false;
