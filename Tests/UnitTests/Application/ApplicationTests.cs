﻿using System.Diagnostics;
using UnitTests;
using Xunit.Abstractions;
using static Terminal.Gui.Configuration.ConfigurationManager;

// Alias Console to MockConsole so we don't accidentally use Console

namespace Terminal.Gui.ApplicationTests;

public class ApplicationTests
{
    public ApplicationTests (ITestOutputHelper output)
    {
        _output = output;
        ConsoleDriver.RunningUnitTests = true;

#if DEBUG_IDISPOSABLE
        View.EnableDebugIDisposableAsserts = true;
        View.Instances.Clear ();
        RunState.Instances.Clear ();
#endif
    }

    private readonly ITestOutputHelper _output;

    private object _timeoutLock;

    [Fact]
    public void AddTimeout_Fires ()
    {
        Assert.Null (_timeoutLock);
        _timeoutLock = new ();

        uint timeoutTime = 250;
        var initialized = false;
        var iteration = 0;
        var shutdown = false;
        object timeout = null;
        var timeoutCount = 0;

        Application.InitializedChanged += OnApplicationOnInitializedChanged;

        Application.Init (new FakeDriver ());
        Assert.True (initialized);
        Assert.False (shutdown);

        _output.WriteLine ("Application.Run<Toplevel> ().Dispose ()..");
        Application.Run<Toplevel> ().Dispose ();
        _output.WriteLine ("Back from Application.Run<Toplevel> ().Dispose ()");

        Assert.True (initialized);
        Assert.False (shutdown);

        Assert.Equal (1, timeoutCount);
        Application.Shutdown ();

        Application.InitializedChanged -= OnApplicationOnInitializedChanged;

        lock (_timeoutLock)
        {
            if (timeout is { })
            {
                Application.RemoveTimeout (timeout);
                timeout = null;
            }
        }

        Assert.True (initialized);
        Assert.True (shutdown);

#if DEBUG_IDISPOSABLE
        Assert.Empty (View.Instances);
#endif
        lock (_timeoutLock)
        {
            _timeoutLock = null;
        }

        return;

        void OnApplicationOnInitializedChanged (object s, EventArgs<bool> a)
        {
            if (a.Value)
            {
                Application.Iteration += OnApplicationOnIteration;
                initialized = true;

                lock (_timeoutLock)
                {
                    _output.WriteLine ($"Setting timeout for {timeoutTime}ms");
                    timeout = Application.AddTimeout (TimeSpan.FromMilliseconds (timeoutTime), TimeoutCallback);
                }
            }
            else
            {
                Application.Iteration -= OnApplicationOnIteration;
                shutdown = true;
            }
        }

        bool TimeoutCallback ()
        {
            lock (_timeoutLock)
            {
                _output.WriteLine ($"TimeoutCallback. Count: {++timeoutCount}. Application Iteration: {iteration}");

                if (timeout is { })
                {
                    _output.WriteLine ("  Nulling timeout.");
                    timeout = null;
                }
            }

            // False means "don't re-do timer and remove it"
            return false;
        }

        void OnApplicationOnIteration (object s, IterationEventArgs a)
        {
            lock (_timeoutLock)
            {
                if (timeoutCount > 0)
                {
                    _output.WriteLine ($"Iteration #{iteration} - Timeout fired. Calling Application.RequestStop.");
                    Application.RequestStop ();

                    return;
                }
            }

            iteration++;

            // Simulate a delay
            Thread.Sleep ((int)timeoutTime / 10);

            // Worst case scenario - something went wrong
            if (Application.Initialized && iteration > 25)
            {
                _output.WriteLine ($"Too many iterations ({iteration}): Calling Application.RequestStop.");
                Application.RequestStop ();
            }
        }
    }

    [Fact]
    public void Begin_Null_Toplevel_Throws ()
    {
        // Setup Mock driver
        Init ();

        // Test null Toplevel
        Assert.Throws<ArgumentNullException> (() => Application.Begin (null));

        Shutdown ();

        Assert.Null (Application.Top);
        Assert.Null (Application.MainLoop);
        Assert.Null (Application.Driver);
    }

    [Fact]
    [AutoInitShutdown (verifyShutdown: true)]
    public void Begin_Sets_Application_Top_To_Console_Size ()
    {
        Assert.Null (Application.Top);
        Toplevel top = new ();
        Application.Begin (top);
        Assert.Equal (new (0, 0, 80, 25), Application.Top!.Frame);
        ((FakeDriver)Application.Driver!).SetBufferSize (5, 5);
        Assert.Equal (new (0, 0, 5, 5), Application.Top!.Frame);
        top.Dispose ();
    }

    [Fact]
    public void End_And_Shutdown_Should_Not_Dispose_ApplicationTop ()
    {
        Assert.Null (Application.Top);

        Init ();

        RunState rs = Application.Begin (new ());
        Application.Top!.Title = "End_And_Shutdown_Should_Not_Dispose_ApplicationTop";
        Assert.Equal (rs.Toplevel, Application.Top);
        Application.End (rs);

#if DEBUG_IDISPOSABLE
        Assert.True (rs.WasDisposed);
        Assert.False (Application.Top!.WasDisposed); // Is true because the rs.Toplevel is the same as Application.Top
#endif

        Assert.Null (rs.Toplevel);

        Toplevel top = Application.Top;

#if DEBUG_IDISPOSABLE
        Exception exception = Record.Exception (() => Shutdown ());
        Assert.NotNull (exception);
        Assert.False (top.WasDisposed);
        top.Dispose ();
        Assert.True (top.WasDisposed);
#endif
        Shutdown ();
        Assert.Null (Application.Top);
    }

    [Fact]
    public void Init_Begin_End_Cleans_Up ()
    {
        // Start stopwatch
        Stopwatch stopwatch = new Stopwatch ();
        stopwatch.Start ();

        Init ();

        // Begin will cause Run() to be called, which will call Begin(). Thus will block the tests
        // if we don't stop
        Application.Iteration += (s, a) => { Application.RequestStop (); };

        RunState runstate = null;

        EventHandler<RunStateEventArgs> newRunStateFn = (s, e) =>
                                                        {
                                                            Assert.NotNull (e.State);
                                                            runstate = e.State;
                                                        };
        Application.NotifyNewRunState += newRunStateFn;

        var topLevel = new Toplevel ();
        RunState rs = Application.Begin (topLevel);
        Assert.NotNull (rs);
        Assert.NotNull (runstate);
        Assert.Equal (rs, runstate);

        Assert.Equal (topLevel, Application.Top);

        Application.NotifyNewRunState -= newRunStateFn;
        Application.End (runstate);

        Assert.NotNull (Application.Top);
        Assert.NotNull (Application.MainLoop);
        Assert.NotNull (Application.Driver);

        topLevel.Dispose ();
        Shutdown ();

        Assert.Null (Application.Top);
        Assert.Null (Application.MainLoop);
        Assert.Null (Application.Driver);

        // Stop stopwatch
        stopwatch.Stop ();

        _output.WriteLine ($"Load took {stopwatch.ElapsedMilliseconds} ms");

    }

    [Theory]
    [InlineData (typeof (FakeDriver))]
    [InlineData (typeof (NetDriver))]

    //[InlineData (typeof (ANSIDriver))]
    [InlineData (typeof (WindowsDriver))]
    [InlineData (typeof (CursesDriver))]
    public void Init_DriverName_Should_Pick_Correct_Driver (Type driverType)
    {
        var driver = (IConsoleDriver)Activator.CreateInstance (driverType);
        Application.Init (driverName: driverType.Name);
        Assert.NotNull (Application.Driver);
        Assert.NotEqual (driver, Application.Driver);
        Assert.Equal (driverType, Application.Driver?.GetType ());
        Shutdown ();
    }

    [Fact]
    public void Init_Null_Driver_Should_Pick_A_Driver ()
    {
        Application.Init ();

        Assert.NotNull (Application.Driver);

        Shutdown ();
    }

    [Theory]
    [InlineData (typeof (FakeDriver))]
    [InlineData (typeof (NetDriver))]
    [InlineData (typeof (WindowsDriver))]
    [InlineData (typeof (CursesDriver))]
    public void Init_ResetState_Resets_Properties (Type driverType)
    {
        ThrowOnJsonErrors = true;

        // For all the fields/properties of Application, check that they are reset to their default values

        // Set some values

        Application.Init (driverName: driverType.Name);

        // Application.IsInitialized = true;

        // Reset
        Application.ResetState ();

        void CheckReset ()
        {
            // Check that all fields and properties are set to their default values

            // Public Properties
            Assert.Null (Application.Top);
            Assert.Null (Application.MouseGrabHandler.MouseGrabView);

            // Don't check Application.ForceDriver
            // Assert.Empty (Application.ForceDriver);
            // Don't check Application.Force16Colors
            //Assert.False (Application.Force16Colors);
            Assert.Null (Application.Driver);
            Assert.Null (Application.MainLoop);
            Assert.False (Application.EndAfterFirstIteration);

            // Commented out because if CM changed the defaults, those changes should
            // persist across Inits.
            //Assert.Equal (Key.Tab.WithShift, Application.PrevTabKey);
            //Assert.Equal (Key.Tab, Application.NextTabKey);
            //Assert.Equal (Key.F6.WithShift, Application.PrevTabGroupKey);
            //Assert.Equal (Key.F6, Application.NextTabGroupKey);
            //Assert.Equal (Key.Esc, Application.QuitKey);

            // Internal properties
            Assert.False (Application.Initialized);
            Assert.Equal (Application.GetSupportedCultures (), Application.SupportedCultures);
            Assert.Equal (Application.GetAvailableCulturesFromEmbeddedResources (), Application.SupportedCultures);
            Assert.False (Application._forceFakeConsole);
            Assert.Equal (-1, Application.MainThreadId);
            Assert.Empty (Application.TopLevels);
            Assert.Empty (Application.CachedViewsUnderMouse);

            // Mouse
            // Do not reset _lastMousePosition
            //Assert.Null (Application._lastMousePosition);

            // Navigation
            Assert.Null (Application.Navigation);

            // Popover
            Assert.Null (Application.Popover);

            // Events - Can't check
            //Assert.Null (Application.NotifyNewRunState);
            //Assert.Null (Application.NotifyNewRunState);
            //Assert.Null (Application.Iteration);
            //Assert.Null (Application.SizeChanging);
            //Assert.Null (Application.GrabbedMouse);
            //Assert.Null (Application.UnGrabbingMouse);
            //Assert.Null (Application.GrabbedMouse);
            //Assert.Null (Application.UnGrabbedMouse);
            //Assert.Null (Application.MouseEvent);
            //Assert.Null (Application.KeyDown);
            //Assert.Null (Application.KeyUp);
        }

        CheckReset ();

        // Set the values that can be set
        Application.Initialized = true;
        Application._forceFakeConsole = true;
        Application.MainThreadId = 1;

        //Application._topLevels = new List<Toplevel> ();
        Application.CachedViewsUnderMouse.Clear ();

        //Application.SupportedCultures = new List<CultureInfo> ();
        Application.Force16Colors = true;

        //Application.ForceDriver = "driver";
        Application.EndAfterFirstIteration = true;
        Application.PrevTabGroupKey = Key.A;
        Application.NextTabGroupKey = Key.B;
        Application.QuitKey = Key.C;
        Application.KeyBindings.Add (Key.D, Command.Cancel);

        Application.CachedViewsUnderMouse.Clear ();

        //Application.WantContinuousButtonPressedView = new View ();

        // Mouse
        Application.LastMousePosition = new Point (1, 1);

        Application.Navigation = new ();

        Application.ResetState ();
        CheckReset ();

        ThrowOnJsonErrors = false;
    }

    [Fact]
    public void Init_Shutdown_Cleans_Up ()
    {
        // Verify initial state is per spec
        //Pre_Init_State ();

        Application.Init (new FakeDriver ());

        // Verify post-Init state is correct
        //Post_Init_State ();

        Application.Shutdown ();

        // Verify state is back to initial
        //Pre_Init_State ();
#if DEBUG_IDISPOSABLE

        // Validate there are no outstanding Responder-based instances 
        // after a scenario was selected to run. This proves the main UI Catalog
        // 'app' closed cleanly.
        Assert.Empty (View.Instances);
#endif
    }

    [Fact]
    public void Shutdown_Alone_Does_Nothing () { Application.Shutdown (); }

    [Theory]
    [InlineData (typeof (FakeDriver))]
    [InlineData (typeof (NetDriver))]
    [InlineData (typeof (WindowsDriver))]
    [InlineData (typeof (CursesDriver))]
    public void Init_Shutdown_Fire_InitializedChanged (Type driverType)
    {
        var initialized = false;
        var shutdown = false;

        Application.InitializedChanged += OnApplicationOnInitializedChanged;

        Application.Init (driverName: driverType.Name);
        Assert.True (initialized);
        Assert.False (shutdown);

        Application.Shutdown ();
        Assert.True (initialized);
        Assert.True (shutdown);

        Application.InitializedChanged -= OnApplicationOnInitializedChanged;

        return;

        void OnApplicationOnInitializedChanged (object s, EventArgs<bool> a)
        {
            if (a.Value)
            {
                initialized = true;
            }
            else
            {
                shutdown = true;
            }
        }
    }

    [Fact]
    public void Init_Unbalanced_Throws ()
    {
        Application.Init (new FakeDriver ());

        Assert.Throws<InvalidOperationException> (
                                                  () =>
                                                      Application.InternalInit (
                                                                                new FakeDriver ()
                                                                               )
                                                 );
        Shutdown ();

        Assert.Null (Application.Top);
        Assert.Null (Application.MainLoop);
        Assert.Null (Application.Driver);

        // Now try the other way
        Application.InternalInit (new FakeDriver ());

        Assert.Throws<InvalidOperationException> (() => Application.Init (new FakeDriver ()));
        Shutdown ();

        Assert.Null (Application.Top);
        Assert.Null (Application.MainLoop);
        Assert.Null (Application.Driver);
    }

    [Fact]
    public void Init_WithoutTopLevelFactory_Begin_End_Cleans_Up ()
    {
        // Begin will cause Run() to be called, which will call Begin(). Thus will block the tests
        // if we don't stop
        Application.Iteration += (s, a) => { Application.RequestStop (); };

        // NOTE: Run<T>, when called after Init has been called behaves differently than
        // when called if Init has not been called.
        Toplevel topLevel = new ();
        Application.InternalInit (new FakeDriver ());

        RunState runstate = null;

        EventHandler<RunStateEventArgs> newRunStateFn = (s, e) =>
                                                        {
                                                            Assert.NotNull (e.State);
                                                            runstate = e.State;
                                                        };
        Application.NotifyNewRunState += newRunStateFn;

        RunState rs = Application.Begin (topLevel);
        Assert.NotNull (rs);
        Assert.NotNull (runstate);
        Assert.Equal (rs, runstate);

        Assert.Equal (topLevel, Application.Top);

        Application.NotifyNewRunState -= newRunStateFn;
        Application.End (runstate);

        Assert.NotNull (Application.Top);
        Assert.NotNull (Application.MainLoop);
        Assert.NotNull (Application.Driver);

        topLevel.Dispose ();
        Shutdown ();

        Assert.Null (Application.Top);
        Assert.Null (Application.MainLoop);
        Assert.Null (Application.Driver);
    }

    [Fact]
    public void Init_NoParam_ForceDriver_Works ()
    {
        Application.ForceDriver = "FakeDriver";
        Application.Init ();
        Assert.IsType<FakeDriver> (Application.Driver);
        Application.ResetState ();
    }

    [Fact]
    public void Init_KeyBindings_Are_Not_Reset ()
    {
        Debug.Assert(!IsEnabled);

        try
        {
            // arrange
            ThrowOnJsonErrors = true;

            Application.QuitKey = Key.Q;
            Assert.Equal (Key.Q, Application.QuitKey);

            Application.Init (new FakeDriver ());

            Assert.Equal (Key.Q, Application.QuitKey);
        }
        finally
        {
            Application.ResetState (false);
        }
    }

    [Fact]
    [AutoInitShutdown (verifyShutdown: true)]
    public void Internal_Properties_Correct ()
    {
        Assert.True (Application.Initialized);
        Assert.Null (Application.Top);
        RunState rs = Application.Begin (new ());
        Assert.Equal (Application.Top, rs.Toplevel);
        Assert.Null (Application.MouseGrabHandler.MouseGrabView); // public
        Application.Top!.Dispose ();
    }

    // Invoke Tests
    // TODO: Test with threading scenarios
    [Fact]
    public void Invoke_Adds_Idle ()
    {
        Application.Init (new FakeDriver ());
        var top = new Toplevel ();
        RunState rs = Application.Begin (top);
        var firstIteration = false;

        var actionCalled = 0;
        Application.Invoke (() => { actionCalled++; });
        Application.MainLoop.Running = true;
        Application.RunIteration (ref rs, firstIteration);
        Assert.Equal (1, actionCalled);
        top.Dispose ();
        Application.Shutdown ();
    }

    [Fact]
    public void Run_Iteration_Fires ()
    {
        var iteration = 0;

        Application.Init (new FakeDriver ());

        Application.Iteration += Application_Iteration;
        Application.Run<Toplevel> ().Dispose ();

        Assert.Equal (1, iteration);
        Application.Shutdown ();

        return;

        void Application_Iteration (object sender, IterationEventArgs e)
        {
            if (iteration > 0)
            {
                Assert.Fail ();
            }

            iteration++;
            Application.RequestStop ();
        }
    }

    [Fact]
    public void Screen_Size_Changes ()
    {
        var driver = new FakeDriver ();
        Application.Init (driver);
        Assert.Equal (new (0, 0, 80, 25), driver.Screen);
        Assert.Equal (new (0, 0, 80, 25), Application.Screen);

        driver.Cols = 100;
        driver.Rows = 30;
        // IConsoleDriver.Screen isn't assignable
        //driver.Screen = new (0, 0, driver.Cols, Rows);
        Assert.Equal (new (0, 0, 100, 30), driver.Screen);
        Assert.NotEqual (new (0, 0, 100, 30), Application.Screen);
        Assert.Equal (new (0, 0, 80, 25), Application.Screen);
        Application.Screen = new (0, 0, driver.Cols, driver.Rows);
        Assert.Equal (new (0, 0, 100, 30), driver.Screen);

        Application.Shutdown ();
    }

    [Fact]
    public void InitState_Throws_If_Driver_Is_Null ()
    {
        Assert.Throws<ArgumentNullException> (static () => Application.SubscribeDriverEvents ());
    }

    private void Init ()
    {
        Application.Init (new FakeDriver ());
        Assert.NotNull (Application.Driver);
        Assert.NotNull (Application.MainLoop);
        Assert.NotNull (SynchronizationContext.Current);
    }

    private void Shutdown ()
    {
        if (ApplicationImpl.Instance is ApplicationV2)
        {
            ApplicationImpl.Instance.Shutdown ();
        }
        else
        {
            Application.Shutdown ();
        }
    }

    #region RunTests

    [Fact]
    public void Run_T_After_InitWithDriver_with_TopLevel_Does_Not_Throws ()
    {
        // Setup Mock driver
        Init ();

        Application.Iteration += (s, e) => Application.RequestStop ();

        // Run<Toplevel> when already initialized or not with a Driver will not throw (because Window is derived from Toplevel)
        // Using another type not derived from Toplevel will throws at compile time
        Application.Run<Window> ();
        Assert.True (Application.Top is Window);

        Application.Top!.Dispose ();
        Shutdown ();

        Assert.Null (Application.Top);
        Assert.Null (Application.MainLoop);
        Assert.Null (Application.Driver);
    }

    [Fact]
    public void Run_T_After_InitWithDriver_with_TopLevel_and_Driver_Does_Not_Throws ()
    {
        // Setup Mock driver
        Init ();

        Application.Iteration += (s, e) => Application.RequestStop ();

        // Run<Toplevel> when already initialized or not with a Driver will not throw (because Window is derived from Toplevel)
        // Using another type not derived from Toplevel will throws at compile time
        Application.Run<Window> (null, new FakeDriver ());
        Assert.True (Application.Top is Window);

        Application.Top!.Dispose ();

        // Run<Toplevel> when already initialized or not with a Driver will not throw (because Dialog is derived from Toplevel)
        Application.Run<Dialog> (null, new FakeDriver ());
        Assert.True (Application.Top is Dialog);

        Application.Top!.Dispose ();
        Shutdown ();

        Assert.Null (Application.Top);
        Assert.Null (Application.MainLoop);
        Assert.Null (Application.Driver);
    }

    [Fact]
    [TestRespondersDisposed]
    public void Run_T_After_Init_Does_Not_Disposes_Application_Top ()
    {
        Init ();

        // Init doesn't create a Toplevel and assigned it to Application.Top
        // but Begin does
        var initTop = new Toplevel ();

        Application.Iteration += (s, a) =>
                                 {
                                     Assert.NotEqual (initTop, Application.Top);
#if DEBUG_IDISPOSABLE
                                     Assert.False (initTop.WasDisposed);
#endif
                                     Application.RequestStop ();
                                 };

        Application.Run<Toplevel> ();

#if DEBUG_IDISPOSABLE
        Assert.False (initTop.WasDisposed);
        initTop.Dispose ();
        Assert.True (initTop.WasDisposed);
#endif
        Application.Top!.Dispose ();
        Shutdown ();

        Assert.Null (Application.Top);
        Assert.Null (Application.MainLoop);
        Assert.Null (Application.Driver);
    }

    [Fact]
    [TestRespondersDisposed]
    public void Run_T_After_InitWithDriver_with_TestTopLevel_DoesNotThrow ()
    {
        // Setup Mock driver
        Init ();

        Application.Iteration += (s, a) => { Application.RequestStop (); };

        // Init has been called and we're passing no driver to Run<TestTopLevel>. This is ok.
        Application.Run<Toplevel> ();

        Application.Top!.Dispose ();
        Shutdown ();

        Assert.Null (Application.Top);
        Assert.Null (Application.MainLoop);
        Assert.Null (Application.Driver);
    }

    [Fact]
    [TestRespondersDisposed]
    public void Run_T_After_InitNullDriver_with_TestTopLevel_DoesNotThrow ()
    {
        Application.ForceDriver = "FakeDriver";

        Application.Init ();
        Assert.Equal (typeof (FakeDriver), Application.Driver?.GetType ());

        Application.Iteration += (s, a) => { Application.RequestStop (); };

        // Init has been called, selecting FakeDriver; we're passing no driver to Run<TestTopLevel>. Should be fine.
        Application.Run<Toplevel> ();

        Application.Top!.Dispose ();
        Shutdown ();

        Assert.Null (Application.Top);
        Assert.Null (Application.MainLoop);
        Assert.Null (Application.Driver);
    }

    [Fact]
    [TestRespondersDisposed]
    public void Run_T_Init_Driver_Cleared_with_TestTopLevel_Throws ()
    {
        Init ();

        Application.Driver = null;

        // Init has been called, but Driver has been set to null. Bad.
        Assert.Throws<InvalidOperationException> (() => Application.Run<Toplevel> ());

        Shutdown ();

        Assert.Null (Application.Top);
        Assert.Null (Application.MainLoop);
        Assert.Null (Application.Driver);
    }

    [Fact]
    [TestRespondersDisposed]
    public void Run_T_NoInit_DoesNotThrow ()
    {
        Application.ForceDriver = "FakeDriver";

        Application.Iteration += (s, a) => { Application.RequestStop (); };

        Application.Run<Toplevel> ();
        Assert.Equal (typeof (FakeDriver), Application.Driver?.GetType ());

        Application.Top!.Dispose ();
        Shutdown ();

        Assert.Null (Application.Top);
        Assert.Null (Application.MainLoop);
        Assert.Null (Application.Driver);
    }

    [Fact]
    [TestRespondersDisposed]
    public void Run_T_NoInit_WithDriver_DoesNotThrow ()
    {
        Application.Iteration += (s, a) => { Application.RequestStop (); };

        // Init has NOT been called and we're passing a valid driver to Run<TestTopLevel>. This is ok.
        Application.Run<Toplevel> (null, new FakeDriver ());

        Application.Top!.Dispose ();
        Shutdown ();

        Assert.Null (Application.Top);
        Assert.Null (Application.MainLoop);
        Assert.Null (Application.Driver);
    }

    [Fact]
    [TestRespondersDisposed]
    public void Run_RequestStop_Stops ()
    {
        // Setup Mock driver
        Init ();

        var top = new Toplevel ();
        RunState rs = Application.Begin (top);
        Assert.NotNull (rs);

        Application.Iteration += (s, a) => { Application.RequestStop (); };

        Application.Run (top);

        top.Dispose ();
        Application.Shutdown ();
        Assert.Null (Application.Top);
        Assert.Null (Application.MainLoop);
        Assert.Null (Application.Driver);
    }

    [Fact]
    public void Run_Sets_Running_True ()
    {
        // Setup Mock driver
        Init ();

        var top = new Toplevel ();
        RunState rs = Application.Begin (top);
        Assert.NotNull (rs);

        Application.Iteration += (s, a) =>
                                 {
                                     Assert.True (top.Running);
                                     top.Running = false;
                                 };

        Application.Run (top);

        top.Dispose ();
        Application.Shutdown ();
        Assert.Null (Application.Top);
        Assert.Null (Application.MainLoop);
        Assert.Null (Application.Driver);
    }

    [Fact]
    [TestRespondersDisposed]
    public void Run_RunningFalse_Stops ()
    {
        // Setup Mock driver
        Init ();

        var top = new Toplevel ();
        RunState rs = Application.Begin (top);
        Assert.NotNull (rs);

        Application.Iteration += (s, a) => { top.Running = false; };

        Application.Run (top);

        top.Dispose ();
        Application.Shutdown ();
        Assert.Null (Application.Top);
        Assert.Null (Application.MainLoop);
        Assert.Null (Application.Driver);
    }

    [Fact]
    [TestRespondersDisposed]
    public void Run_Loaded_Ready_Unloaded_Events ()
    {
        Init ();
        Toplevel top = new ();
        var count = 0;
        top.Loaded += (s, e) => count++;
        top.Ready += (s, e) => count++;
        top.Unloaded += (s, e) => count++;
        Application.Iteration += (s, a) => Application.RequestStop ();
        Application.Run (top);
        top.Dispose ();
        Application.Shutdown ();
        Assert.Equal (3, count);
    }

    // TODO: All Toplevel layout tests should be moved to ToplevelTests.cs
    [Fact]
    public void Run_A_Modal_Toplevel_Refresh_Background_On_Moving ()
    {
        Init ();

        // Don't use Dialog here as it has more layout logic. Use Window instead.
        var w = new Window
        {
            Width = 5, Height = 5,
            Arrangement = ViewArrangement.Movable
        };
        ((FakeDriver)Application.Driver!).SetBufferSize (10, 10);
        RunState rs = Application.Begin (w);

        // Don't use visuals to test as style of border can change over time.
        Assert.Equal (new (0, 0), w.Frame.Location);

        Application.RaiseMouseEvent (new () { Flags = MouseFlags.Button1Pressed });
        Assert.Equal (w.Border, Application.MouseGrabHandler.MouseGrabView);
        Assert.Equal (new (0, 0), w.Frame.Location);

        // Move down and to the right.
        Application.RaiseMouseEvent (new () { ScreenPosition = new (1, 1), Flags = MouseFlags.Button1Pressed | MouseFlags.ReportMousePosition });
        Assert.Equal (new (1, 1), w.Frame.Location);

        Application.End (rs);
        w.Dispose ();
        Application.Shutdown ();
    }

    [Fact]
    public void End_Does_Not_Dispose ()
    {
        Init ();

        var top = new Toplevel ();

        Window w = new ();
        w.Ready += (s, e) => Application.RequestStop (); // Causes `End` to be called
        Application.Run (w);

#if DEBUG_IDISPOSABLE
        Assert.False (w.WasDisposed);
#endif

        Assert.NotNull (w);
        Assert.Equal (string.Empty, w.Title); // Valid - w has not been disposed. The user may want to run it again
        Assert.NotNull (Application.Top);
        Assert.Equal (w, Application.Top);
        Assert.NotEqual (top, Application.Top);

        Application.Run (w); // Valid - w has not been disposed.

#if DEBUG_IDISPOSABLE
        Assert.False (w.WasDisposed);
        Exception exception = Record.Exception (Application.Shutdown); // Invalid - w has not been disposed.
        Assert.NotNull (exception);

        w.Dispose ();
        Assert.True (w.WasDisposed);

        //exception = Record.Exception (
        //                              () => Application.Run (
        //                                                     w)); // Invalid - w has been disposed. Run it in debug mode will throw, otherwise the user may want to run it again
        //Assert.NotNull (exception);

        // TODO: Re-enable this when we are done debug logging of ctx.Source.Title in RaiseSelecting
        //exception = Record.Exception (() => Assert.Equal (string.Empty, w.Title)); // Invalid - w has been disposed and cannot be accessed
        //Assert.NotNull (exception);
        //exception = Record.Exception (() => w.Title = "NewTitle"); // Invalid - w has been disposed and cannot be accessed
        //Assert.NotNull (exception);
#endif
        Application.Shutdown ();
        Assert.NotNull (w);
        Assert.NotNull (top);
        Assert.Null (Application.Top);
    }

    [Fact]
    public void Run_Creates_Top_Without_Init ()
    {
        var driver = new FakeDriver ();

        Assert.Null (Application.Top);

        Application.Iteration += (s, e) =>
                                 {
                                     Assert.NotNull (Application.Top);
                                     Application.RequestStop ();
                                 };
        Toplevel top = Application.Run (null, driver);
#if DEBUG_IDISPOSABLE
        Assert.Equal (top, Application.Top);
        Assert.False (top.WasDisposed);
        Exception exception = Record.Exception (Application.Shutdown);
        Assert.NotNull (exception);
        Assert.False (top.WasDisposed);
#endif

        // It's up to caller to dispose it
        top.Dispose ();

#if DEBUG_IDISPOSABLE
        Assert.True (top.WasDisposed);
#endif
        Assert.NotNull (Application.Top);

        Application.Shutdown ();
        Assert.Null (Application.Top);
    }

    [Fact]
    public void Run_T_Creates_Top_Without_Init ()
    {
        var driver = new FakeDriver ();

        Assert.Null (Application.Top);

        Application.Iteration += (s, e) =>
                                 {
                                     Assert.NotNull (Application.Top);
                                     Application.RequestStop ();
                                 };
        Application.Run<Toplevel> (null, driver);
#if DEBUG_IDISPOSABLE
        Assert.False (Application.Top!.WasDisposed);
        Exception exception = Record.Exception (Application.Shutdown);
        Assert.NotNull (exception);
        Assert.False (Application.Top!.WasDisposed);

        // It's up to caller to dispose it
        Application.Top!.Dispose ();
        Assert.True (Application.Top!.WasDisposed);
#endif
        Assert.NotNull (Application.Top);

        Application.Shutdown ();
        Assert.Null (Application.Top);
    }

    [Fact]
    public void Run_t_Does_Not_Creates_Top_Without_Init ()
    {
        // When a Toplevel is created it must already have all the Application configuration loaded
        // This is only possible by two ways:
        // 1 - Using Application.Init first
        // 2 - Using Application.Run() or Application.Run<T>()
        // The Application.Run(new(Toplevel)) must always call Application.Init() first because
        // the new(Toplevel) may be a derived class that is possible using Application static
        // properties that is only available after the Application.Init was called
        var driver = new FakeDriver ();

        Assert.Null (Application.Top);

        Assert.Throws<InvalidOperationException> (() => Application.Run (new Toplevel ()));

        Application.Init (driver);

        Application.Iteration += (s, e) =>
                                 {
                                     Assert.NotNull (Application.Top);
                                     Application.RequestStop ();
                                 };
        Application.Run (new Toplevel ());
#if DEBUG_IDISPOSABLE
        Assert.False (Application.Top!.WasDisposed);
        Exception exception = Record.Exception (Application.Shutdown);
        Assert.NotNull (exception);
        Assert.False (Application.Top!.WasDisposed);

        // It's up to caller to dispose it
        Application.Top!.Dispose ();
        Assert.True (Application.Top!.WasDisposed);
#endif
        Assert.NotNull (Application.Top);

        Application.Shutdown ();
        Assert.Null (Application.Top);
    }

    private class TestToplevel : Toplevel { }

<<<<<<< HEAD
    [Theory(Skip = "MacOS fail")]
=======
    private readonly object _forceDriverLock = new ();

    [Theory]
>>>>>>> 5fc2e48d
    [InlineData ("v2win", typeof (ConsoleDriverFacade<WindowsConsole.InputRecord>))]
    [InlineData ("v2net", typeof (ConsoleDriverFacade<ConsoleKeyInfo>))]
    [InlineData ("FakeDriver", typeof (FakeDriver))]
    [InlineData ("NetDriver", typeof (NetDriver))]
    [InlineData ("WindowsDriver", typeof (WindowsDriver))]
    [InlineData ("CursesDriver", typeof (CursesDriver))]
    public void Run_T_Call_Init_ForceDriver_Should_Pick_Correct_Driver (string driverName, Type expectedType)
    {
        Assert.True (ConsoleDriver.RunningUnitTests);

        var result = false;

        lock (_forceDriverLock)
        {
            Task.Run (() =>
            {
                while (!Application.Initialized)
                {
                    Task.Delay (300).Wait ();
                }
            })
                .ContinueWith (
                               (t, _) =>
                               {
                                   // no longer loading
                                   Assert.True (Application.Initialized);

                                   Application.Invoke (() =>
                                   {
                                       result = true;
                                       Application.RequestStop ();
                                   });
                               },
                               TaskScheduler.FromCurrentSynchronizationContext ());
        }

        Application.ForceDriver = driverName;
        Application.Run<TestToplevel> ();
        Assert.NotNull (Application.Driver);
        Assert.Equal (expectedType, Application.Driver?.GetType ());
        Assert.NotNull (Application.Top);
        Assert.False (Application.Top!.Running);
        Application.Top!.Dispose ();
        Shutdown ();
        Assert.True (result);
    }

    [Fact]
    public void Run_T_With_Legacy_Driver_Does_Not_Call_ResetState_After_Init ()
    {
        Assert.False (Application.Initialized);
        Application.Init ();
        Assert.True (Application.Initialized);
        Application.Iteration += (_, _) => Application.RequestStop ();
        Application.Run<TestToplevel> ();
        Assert.NotNull (Application.Driver);
        Assert.NotNull (Application.Top);
        Assert.False (Application.Top!.Running);
        Application.Top!.Dispose ();
        Shutdown ();
    }

    [Fact]
    public void Run_T_With_V2_Driver_Does_Not_Call_ResetState_After_Init ()
    {
        Assert.False (Application.Initialized);
        Application.Init (null, "v2net");
        Assert.True (Application.Initialized);
        Task.Run (() =>
                  {
                      Task.Delay (300).Wait ();
                  }).ContinueWith (
                                   (t, _) =>
                                   {
                                       // no longer loading
                                       Application.Invoke (() =>
                                                           {
                                                               Application.RequestStop ();
                                                           });
                                   },
                                   TaskScheduler.FromCurrentSynchronizationContext ());
        Application.Run<TestToplevel> ();
        Assert.NotNull (Application.Driver);
        Assert.NotNull (Application.Top);
        Assert.False (Application.Top!.Running);
        Application.Top!.Dispose ();
        Shutdown ();
    }

    // TODO: Add tests for Run that test errorHandler

    #endregion

    #region ShutdownTests

    [Fact]
    public async Task Shutdown_Allows_Async ()
    {
        var isCompletedSuccessfully = false;

        async Task TaskWithAsyncContinuation ()
        {
            await Task.Yield ();
            await Task.Yield ();

            isCompletedSuccessfully = true;
        }

        Init ();
        Application.Shutdown ();

        Assert.False (isCompletedSuccessfully);
        await TaskWithAsyncContinuation ();
        Thread.Sleep (100);
        Assert.True (isCompletedSuccessfully);
    }

    [Fact]
    public void Shutdown_Resets_SyncContext ()
    {
        Init ();
        Application.Shutdown ();
        Assert.Null (SynchronizationContext.Current);
    }

    #endregion
}<|MERGE_RESOLUTION|>--- conflicted
+++ resolved
@@ -1114,13 +1114,9 @@
 
     private class TestToplevel : Toplevel { }
 
-<<<<<<< HEAD
-    [Theory(Skip = "MacOS fail")]
-=======
     private readonly object _forceDriverLock = new ();
 
     [Theory]
->>>>>>> 5fc2e48d
     [InlineData ("v2win", typeof (ConsoleDriverFacade<WindowsConsole.InputRecord>))]
     [InlineData ("v2net", typeof (ConsoleDriverFacade<ConsoleKeyInfo>))]
     [InlineData ("FakeDriver", typeof (FakeDriver))]
