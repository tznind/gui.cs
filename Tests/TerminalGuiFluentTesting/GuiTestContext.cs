--- conflicted
+++ resolved
@@ -27,7 +27,6 @@
 
     internal GuiTestContext (Func<Toplevel> topLevelBuilder, int width, int height, V2TestDriver driver, TextWriter? logWriter = null)
     {
-<<<<<<< HEAD
         // Remove frame limit
         Application.MaximumIterationsPerSecond = ushort.MaxValue;
 
@@ -102,98 +101,9 @@
                                  }
                              },
                              _cts.Token);
-=======
-        lock (_threadLock)
-        {
-            IApplication origApp = ApplicationImpl.Instance;
-            ILogger? origLogger = Logging.Logger;
-            _logsSb = new ();
-            _driver = driver;
-
-            _netInput = new (_cts.Token);
-            _winInput = new (_cts.Token);
-
-            _output.Size = new (width, height);
-
-            var v2 = new ApplicationV2 (
-                                        () => _netInput,
-                                        () => _output,
-                                        () => _winInput,
-                                        () => _output);
-
-            var booting = new SemaphoreSlim (0, 1);
-
-            // Start the application in a background thread
-            _runTask = Task.Run (() =>
-                                 {
-                                     while (Application.Top is { })
-                                     {
-                                         Task.Delay (300).Wait ();
-                                     }
-                                 })
-                           .ContinueWith (
-                                          (task, _) =>
-                                          {
-                                              try
-                                              {
-                                                  if (task.IsFaulted)
-                                                  {
-                                                      _ex = task.Exception ?? new Exception ("Unknown error in background task");
-                                                  }
-
-                                                  // Ensure we are not running on the main thread
-                                                  if (ApplicationImpl.Instance != origApp)
-                                                  {
-                                                      throw new InvalidOperationException (
-                                                                                           "Application instance is not the original one, this should not happen.");
-                                                  }
-
-                                                  ApplicationImpl.ChangeInstance (v2);
-
-                                                  ILogger logger = LoggerFactory.Create (builder =>
-                                                                                             builder.SetMinimumLevel (LogLevel.Trace)
-                                                                                                    .AddProvider (
-                                                                                                         new TextWriterLoggerProvider (
-                                                                                                              new StringWriter (_logsSb))))
-                                                                                .CreateLogger ("Test Logging");
-                                                  Logging.Logger = logger;
-
-                                                  v2.Init (null, GetDriverName ());
-
-                                                  booting.Release ();
-
-                                                  Toplevel t = topLevelBuilder ();
-                                                  t.Closed += (s, e) => { _finished = true; };
-                                                  Application.Run (t); // This will block, but it's on a background thread now
-
-                                                  t.Dispose ();
-                                                  Application.Shutdown ();
-                                              }
-                                              catch (OperationCanceledException)
-                                              { }
-                                              catch (Exception ex)
-                                              {
-                                                  _ex = ex;
-                                              }
-                                              finally
-                                              {
-                                                  ApplicationImpl.ChangeInstance (origApp);
-                                                  Logging.Logger = origLogger;
-                                                  _finished = true;
-                                              }
-                                          },
-                                          _cts.Token);
-
-            // Wait for booting to complete with a timeout to avoid hangs
-            if (!booting.WaitAsync (TimeSpan.FromSeconds (10)).Result)
-            {
-                throw new TimeoutException ("Application failed to start within the allotted time.");
-            }
->>>>>>> 00aaefb9
 
             WaitIteration ();
         }
-<<<<<<< HEAD
 
         ResizeConsole (width, height);
 
@@ -201,8 +111,6 @@
         {
             throw new ("Application crashed", _ex);
         }
-=======
->>>>>>> 00aaefb9
     }
 
     private string GetDriverName ()
